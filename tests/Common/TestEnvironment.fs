--- conflicted
+++ resolved
@@ -19,9 +19,7 @@
     // To use a remote cluster, set "useRemoteCluster" to true, and provide a remote cluster list file
     static let useRemoteCluster = false
     static let RemoteClusterListFile = @"path-to-a-cluster-list-file"
-<<<<<<< HEAD
     static let envStartTime = DateTime.UtcNow
-=======
 
     // Is the testing running in a Travis CI env (https://travis-ci.org)
     static let isRunningOnTravisEnv =
@@ -30,7 +28,6 @@
         let travisEnvVal = Environment.GetEnvironmentVariable("TRAVIS")
         let isTravis = Utils.IsNotNull travisEnvVal && travisEnvVal = "true"
         isTravis
->>>>>>> 914048da
 
     static let env = lazy(let _, minIOThs = ThreadPool.GetMinThreads()
                           // In UT, daemons/containers/app use the same process thus share the same thread pool
@@ -100,22 +97,22 @@
 
         let useRealCluster = true
 
-        let cl = 
+        let cl =
             if useRemoteCluster then
                 Cluster(RemoteClusterListFile)
             else
-                if useAppDomainForDaemonsAndContainers then
-                    Cluster(sprintf "local[%i]" clusterSize)
-                else
-                    let localClusterCfg = { Name = sprintf "LocalPP-%i" clusterSize
-                                            Version = (DateTime.UtcNow)
-                                            NumClients = clusterSize
-                                            ContainerInAppDomain = false
-                                            ClientPath = "PrajnaClient.exe" |> Some // Note: put the path of PrajnaClient here
-                                            NumJobPortsPerClient = 5 |> Some
-                                            PortsRange = (20000, 20011) |> Some
-                                          }
-                    Cluster(localClusterCfg)
+            if useAppDomainForDaemonsAndContainers then
+                Cluster(sprintf "local[%i]" clusterSize)
+            else
+                let localClusterCfg = { Name = sprintf "LocalPP-%i" clusterSize
+                                        Version = (DateTime.UtcNow)
+                                        NumClients = clusterSize
+                                        ContainerInAppDomain = false
+                                        ClientPath = "PrajnaClient.exe" |> Some // Note: put the path of PrajnaClient here
+                                        NumJobPortsPerClient = 5 |> Some
+                                        PortsRange = (20000, 20011) |> Some
+                                      }
+                Cluster(localClusterCfg)
 
         reportProcessStatistics("After local cluster is created")
         CacheService.Start(cl)
@@ -158,13 +155,9 @@
 
     /// Is cluster a remote cluster?
     member x.IsRemoteCluster with get() = useRemoteCluster
-<<<<<<< HEAD
 
     /// Start time of the testing environment
     member x.StartTime with get() = envStartTime
-=======
->>>>>>> 914048da
 
     /// The test environment
-    static member Environment with get() = env
-
+    static member Environment with get() = env