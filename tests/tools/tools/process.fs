--- conflicted
+++ resolved
@@ -65,11 +65,7 @@
         for i = 0 to numUnit-1 do
             let refV = arr.[i]
             let value = Volatile.Read( refV )
-<<<<<<< HEAD
-            Assert.AreEqual(value, expValue)
-=======
             Assert.AreEqual(expValue, value)
->>>>>>> 914048da
 
     member internal x.TestSafeCTSWrapperOnce(num, cancelAfterMS:int) =
         let cts = SafeCTSWrapper(cancelAfterMS)
