--- conflicted
+++ resolved
@@ -42,8 +42,8 @@
             var clusterFile = parse.ParseString("-cluster", "cluster.lst");
             //Logger.ParseArgs(args);
 
-            string[] local = new string[2] {"a.bin", "b.bin"};
-            JobDependencies.Current.Add(local);
+            //string[] local = new string[2] {"a.bin", "b.bin"};
+            //JobDependencies.Current.Add(local);
             //var localRemote = new Tuple<string, string>(@"c:\sort\raw\raw.bin", "a.bin");
             //JobDependencies.Current.AddLocalRemote(localRemote);
 
@@ -51,12 +51,8 @@
             Prajna.Core.Environment.Init();
             Console.WriteLine("Init done.");
 
-<<<<<<< HEAD
-            var cluster = new Cluster(clusterFile);
-=======
-            //var cluster = new Cluster("cluster.lst");
+            //var cluster = new Cluster(clusterFile);
             var cluster = new Cluster("local[1]");
->>>>>>> acb94e52
             var nodes = cluster.Nodes;
             Console.WriteLine($"nodes = {cluster.NumNodes}");
 
