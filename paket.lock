NUGET
  remote: https://www.nuget.org/api/v2
  specs:
<<<<<<< HEAD
    Extended.Wpf.Toolkit (2.4.0)
    FAKE (4.4.4)
=======
    Extended.Wpf.Toolkit (2.4)
    FAKE (4.11.3)
>>>>>>> 914048da
    FSharp.Charting (0.90.9)
    FSharp.Compiler.Service (1.4.0.6)
    FSharp.Data (2.2.5)
      Zlib.Portable (>= 1.10.0) - framework: portable-net40+sl50+wp80+win80
<<<<<<< HEAD
    FSharp.Formatting (2.9.1)
      FSharp.Compiler.Service (>= 0.0.87)
      FSharpVSPowerTools.Core (1.8.0)
    FSharpVSPowerTools.Core (1.8.0)
      FSharp.Compiler.Service (>= 0.0.87)
    Hyak.Common (1.0.3)
      Microsoft.Bcl (>= 1.1.9) - framework: portable-net403+win+wpa81
      Microsoft.Bcl.Async (>= 1.0.168) - framework: portable-net403+win+wpa81
      Microsoft.Bcl.Build (>= 1.0.14) - framework: portable-net403+win+wpa81
      Microsoft.Net.Http (>= 2.2.22) - framework: portable-net403+win+wpa81
      Newtonsoft.Json (>= 6.0.4) - framework: portable-net403+win+wpa81
=======
    FSharp.Formatting (2.12.0)
      FSharp.Compiler.Service (1.4.0.6)
      FSharpVSPowerTools.Core (2.1.0)
    FSharpVSPowerTools.Core (2.1.0)
      FSharp.Compiler.Service (>= 1.4.0.6)
>>>>>>> 914048da
    LibGit2Sharp (0.21.0.176)
    Microsoft.Azure.Common (2.1.0)
      Hyak.Common (>= 1.0.2)
      Microsoft.Azure.Common.Dependencies (>= 1.0.0)
    Microsoft.Azure.Common.Dependencies (1.0.0)
      Microsoft.Bcl (>= 1.1.9) - framework: portable-net45+wp80+wpa81+win, >= net40, >= net45
      Microsoft.Bcl.Async (>= 1.0.168) - framework: portable-net45+wp80+wpa81+win, >= net40, >= net45
      Microsoft.Bcl.Build (>= 1.0.14) - framework: portable-net45+wp80+wpa81+win, >= net40, >= net45
      Microsoft.Net.Http (>= 2.2.22) - framework: portable-net45+wp80+wpa81+win, >= net40, >= net45
      Newtonsoft.Json (>= 6.0.4) - framework: portable-net45+wp80+wpa81+win, >= net40, >= net45
    Microsoft.Bcl (1.1.10) - framework: portable-net45+wp80+wpa81+win, >= net40, >= net45
      Microsoft.Bcl.Build (>= 1.0.14)
<<<<<<< HEAD
    Microsoft.Bcl.Async (1.0.168) - framework: portable-net45+wp80+wpa81+win, >= net40, >= net45
      Microsoft.Bcl (>= 1.1.8)
    Microsoft.Bcl.Build (1.0.21) - framework: portable-net45+wp80+wpa81+win, >= net40, >= net45
    Microsoft.Net.Http (2.2.29) - framework: portable-net45+wp80+wpa81+win, >= net40, >= net45
=======
    Microsoft.Bcl.Build (1.0.21) - import_targets: false
    Microsoft.Net.Http (2.2.29)
>>>>>>> 914048da
      Microsoft.Bcl (>= 1.1.10)
      Microsoft.Bcl.Build (>= 1.0.14)
    Microsoft.WindowsAzure.Common (1.4.1)
      Microsoft.WindowsAzure.Common.Dependencies (>= 1.1.1)
    Microsoft.WindowsAzure.Common.Dependencies (1.1.1)
      Microsoft.Bcl (>= 1.1.9) - framework: portable-net45+wp80+wpa81+win, >= net40, >= net45
      Microsoft.Bcl.Async (>= 1.0.168) - framework: portable-net45+wp80+wpa81+win, >= net40, >= net45
      Microsoft.Bcl.Build (>= 1.0.14) - framework: portable-net45+wp80+wpa81+win, >= net40, >= net45
      Microsoft.Net.Http (>= 2.2.22) - framework: portable-net45+wp80+wpa81+win, >= net40, >= net45
      Newtonsoft.Json (>= 6.0.4) - framework: portable-net45+wp80+wpa81+win, >= net40, >= net45
    Microsoft.WindowsAzure.Management (4.1.1)
      Microsoft.Azure.Common (>= 2.0.4 < 3.0)
    Microsoft.WindowsAzure.Management.Compute (12.3.1)
      Microsoft.Azure.Common (>= 2.0.4 < 3.0)
    Newtonsoft.Json (7.0.1) - framework: portable-net45+wp80+wpa81+win, >= net40, >= net45
    NUnit (2.6.4)
    NUnit.Runners (2.6.4)
<<<<<<< HEAD
    Octokit (0.16.0)
=======
    Octokit (0.17.0)
>>>>>>> 914048da
      Microsoft.Net.Http
    SourceLink.Fake (1.1.0)
    Zlib.Portable (1.11.0) - framework: portable-net40+sl50+wp80+win80
GITHUB
  remote: fsharp/FAKE
  specs:
<<<<<<< HEAD
    modules/Octokit/Octokit.fsx (448a0e59aa1381714d045bf81c3ab5692aad6259)
=======
    modules/Octokit/Octokit.fsx (29cd4ee57792f0f35e18bd97d4517eb8c94de569)
>>>>>>> 914048da
      Octokit
HTTP
  remote: https://download.sysinternals.com
  specs:
    Handle.zip (/files/Handle.zip)<|MERGE_RESOLUTION|>--- conflicted
+++ resolved
@@ -1,36 +1,23 @@
 NUGET
   remote: https://www.nuget.org/api/v2
   specs:
-<<<<<<< HEAD
-    Extended.Wpf.Toolkit (2.4.0)
-    FAKE (4.4.4)
-=======
     Extended.Wpf.Toolkit (2.4)
     FAKE (4.11.3)
->>>>>>> 914048da
     FSharp.Charting (0.90.9)
     FSharp.Compiler.Service (1.4.0.6)
     FSharp.Data (2.2.5)
       Zlib.Portable (>= 1.10.0) - framework: portable-net40+sl50+wp80+win80
-<<<<<<< HEAD
-    FSharp.Formatting (2.9.1)
-      FSharp.Compiler.Service (>= 0.0.87)
-      FSharpVSPowerTools.Core (1.8.0)
-    FSharpVSPowerTools.Core (1.8.0)
-      FSharp.Compiler.Service (>= 0.0.87)
+    FSharp.Formatting (2.12.0)
+      FSharp.Compiler.Service (1.4.0.6)
+      FSharpVSPowerTools.Core (2.1.0)
+    FSharpVSPowerTools.Core (2.1.0)
+      FSharp.Compiler.Service (>= 1.4.0.6)
     Hyak.Common (1.0.3)
       Microsoft.Bcl (>= 1.1.9) - framework: portable-net403+win+wpa81
       Microsoft.Bcl.Async (>= 1.0.168) - framework: portable-net403+win+wpa81
       Microsoft.Bcl.Build (>= 1.0.14) - framework: portable-net403+win+wpa81
       Microsoft.Net.Http (>= 2.2.22) - framework: portable-net403+win+wpa81
       Newtonsoft.Json (>= 6.0.4) - framework: portable-net403+win+wpa81
-=======
-    FSharp.Formatting (2.12.0)
-      FSharp.Compiler.Service (1.4.0.6)
-      FSharpVSPowerTools.Core (2.1.0)
-    FSharpVSPowerTools.Core (2.1.0)
-      FSharp.Compiler.Service (>= 1.4.0.6)
->>>>>>> 914048da
     LibGit2Sharp (0.21.0.176)
     Microsoft.Azure.Common (2.1.0)
       Hyak.Common (>= 1.0.2)
@@ -43,15 +30,8 @@
       Newtonsoft.Json (>= 6.0.4) - framework: portable-net45+wp80+wpa81+win, >= net40, >= net45
     Microsoft.Bcl (1.1.10) - framework: portable-net45+wp80+wpa81+win, >= net40, >= net45
       Microsoft.Bcl.Build (>= 1.0.14)
-<<<<<<< HEAD
-    Microsoft.Bcl.Async (1.0.168) - framework: portable-net45+wp80+wpa81+win, >= net40, >= net45
-      Microsoft.Bcl (>= 1.1.8)
-    Microsoft.Bcl.Build (1.0.21) - framework: portable-net45+wp80+wpa81+win, >= net40, >= net45
-    Microsoft.Net.Http (2.2.29) - framework: portable-net45+wp80+wpa81+win, >= net40, >= net45
-=======
     Microsoft.Bcl.Build (1.0.21) - import_targets: false
     Microsoft.Net.Http (2.2.29)
->>>>>>> 914048da
       Microsoft.Bcl (>= 1.1.10)
       Microsoft.Bcl.Build (>= 1.0.14)
     Microsoft.WindowsAzure.Common (1.4.1)
@@ -69,22 +49,14 @@
     Newtonsoft.Json (7.0.1) - framework: portable-net45+wp80+wpa81+win, >= net40, >= net45
     NUnit (2.6.4)
     NUnit.Runners (2.6.4)
-<<<<<<< HEAD
-    Octokit (0.16.0)
-=======
     Octokit (0.17.0)
->>>>>>> 914048da
       Microsoft.Net.Http
     SourceLink.Fake (1.1.0)
     Zlib.Portable (1.11.0) - framework: portable-net40+sl50+wp80+win80
 GITHUB
   remote: fsharp/FAKE
   specs:
-<<<<<<< HEAD
-    modules/Octokit/Octokit.fsx (448a0e59aa1381714d045bf81c3ab5692aad6259)
-=======
     modules/Octokit/Octokit.fsx (29cd4ee57792f0f35e18bd97d4517eb8c94de569)
->>>>>>> 914048da
       Octokit
 HTTP
   remote: https://download.sysinternals.com
