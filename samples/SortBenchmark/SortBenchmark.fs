--- conflicted
+++ resolved
@@ -1768,11 +1768,7 @@
                 let alignLen = (rmtPart.dim + 7)/8*8
                 let dset7 = dset6 |> DSet.map (doSortN alignLen)
                 let cnt = dset7 |> DSet.fold (cntLenByteArrNFn rmtPart.dim alignLen) aggrFn 0L
-<<<<<<< HEAD
-                Logger.LogF(LogLevel.Info, fun _ -> sprintf "Creating remap + repartition stream + caceh + sort takes: %f seconds num: %d rate per node: %f Gbps" watch.Elapsed.TotalSeconds cnt ((double cnt)*(double rmtPart.dim)*8.0/1.0e9/(double cluster.NumNodes)/watch.Elapsed.TotalSeconds))
-=======
                 Logger.LogF(LogLevel.Info, fun _ -> sprintf "Creating remap + repartition stream + cache + sort takes: %f seconds num: %d rate per node: %f Gbps" watch.Elapsed.TotalSeconds cnt ((double cnt)*(double rmtPart.dim)*8.0/1.0e9/(double cluster.NumNodes)/watch.Elapsed.TotalSeconds))
->>>>>>> c175e697
 
                 let dset8 = DSet<_>(Name = "ClearCache", SerializationLimit = 1) |> DSet.sourceI dset5.NumPartitions RemoteFunc.GetCachePtr
                 //dset8 |> DSet.iter RemoteFunc.ClearCacheMemSubPart
