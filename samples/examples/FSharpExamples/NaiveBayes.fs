﻿(*---------------------------------------------------------------------------
    Copyright 2013 Microsoft

    Licensed under the Apache License, Version 2.0 (the "License");
    you may not use this file except in compliance with the License.
    You may obtain a copy of the License at

    http://www.apache.org/licenses/LICENSE-2.0

    Unless required by applicable law or agreed to in writing, software
    distributed under the License is distributed on an "AS IS" BASIS,
    WITHOUT WARRANTIES OR CONDITIONS OF ANY KIND, either express or implied.
    See the License for the specific language governing permissions and
    limitations under the License.                                                      

    File: 
        NaiveBayes.fs
  
    Description: 
        Compute histograms for a Naive Bayes classifier
 ---------------------------------------------------------------------------*)
namespace Prajna.Examples.FSharp

open System
open System.Collections.Generic
open System.Diagnostics
open System.IO

open Prajna.Tools
open Prajna.Core
open Prajna.Tools.FSharp
open Prajna.Api.FSharp

open Prajna.Examples.Common

/// A Counts object holds word counts for a single class
/// A counts: Count[] holds counts for class k in in counts.[k]
type internal Counts = Dictionary<string, int>

/// <summary> 
/// This sample demonstrates Prajna functionality by implementing three versions of the  
/// <a href="https://en.wikipedia.org/wiki/Naive_Bayes_classifier">Naïve Bayes</a> 
/// algorithm: one using F# Seq, a very similar one using DSet.fold, and a third using DSet.mapReduce.
/// Naive Bayes is usually implemented as a baseline with which to compare other machine learning algorithms, 
/// or as an introductory to ML algorithms due to its siplicity.
/// The "training" phase accumulates the number of times each word appears on each class, and "predict"
/// simply computes P(class|word), for all words, and P(class), and multiplies it all together, pretending
/// the words are all uncorrelated.
/// </summary>
type NaiveBayes() =

    // A tiny fraction of 20 Newsgroups dataset data (http://archive.ics.uci.edu/ml/datasets/Twenty+Newsgroups)
    // slightly processed to have one example per line and eliminite newlines in example
    let data = Path.Combine(Utility.GetExecutingDir(), "20news-featurized2-tiny.txt")

    let split (c: char) (str:string) = str.Split([|c|], StringSplitOptions.RemoveEmptyEntries)

    let add word n (counts: Counts) = 
        match counts.TryGetValue word with
        | true, c -> counts.[word] <- c + n
        | _ -> counts.[word] <- n

    let numClasses = 20

    // The processing seems to have left some newlines in the file, so we use this to filter them out
    let chooseLine (line: string) =
        match split '\t' line with
        | [|_; label; text|] -> 
            let splitLine = split ' ' text |> Array.map String.Intern
            Some(HashSet<string>(splitLine), Int32.Parse label)
        | _ -> 
            None

    // Adds all the words of an example to the class counts dictionary.
    // This is used both in the Seq and DSet versions.
    // We want to accumulate a separate Counts[] per partition, so we start start a DSet.fold with null,
    // which is passed to each partition, and initialize the running object on the first call.
    // This prevents Prajna from having to deserialize the zero object multiple times, once per partition,
    // at the cost of a null check per element. 
    let addWords (numLabels: int) (countsOrNull: Counts[]) (words: HashSet<string>, label: int) = 
        let counts = 
            if countsOrNull = null 
            then Array.init numLabels (fun _ -> new Counts()) 
            else countsOrNull
        words |> Seq.iter (fun w -> counts.[label] |> add w 1)
        counts

    // Adds two intermediate dictionaries, at the final "reduce" step of the parallel fold.
    // Used only in the DSet version.        
    let addCounts (counts1: Counts[]) (counts2: Counts[]) =
        let ret = 
            Array.map2 (fun (lc1: Counts) (lc2: Counts) ->
                for wc in lc2 do 
                    if wc.Key <> null then 
                        lc1 |> add wc.Key wc.Value
                lc1)
                counts1 counts2 
        ret

    // This is the full MapReduce version, in two Map-Reduce steps.
    let naiveBayesMapReduce (name: string) (cluster: Cluster) (trainSet: string seq) =
        let sparseCounts = 
            DSet<string>(Name = name, Cluster = cluster)
            |> DSet.distribute trainSet
            |> DSet.choose chooseLine
            |> DSet.mapReduce 
                (fun (words,label) -> seq { for w in words -> w,label } )
                (fun (word, labels) -> 
                    let histogram : int[] = Array.zeroCreate numClasses
                    for l in labels do
                        histogram.[l] <- histogram.[l] + 1
                    word, histogram)
            |> DSet.mapReduce 
                (fun (word,hist) -> 
                    seq {for i = 0 to hist.Length-1 do 
                            if hist.[i] <> 0 then
                                yield i,(word,hist.[i]) } )
                (fun (label,wordCounts) -> 
                    let cs = new Counts()
                    for w,c in wordCounts do 
                        if c <> 0 then
                            cs |> add w c
                    label,cs)
            |> DSet.toSeq
        let ret : Counts[] = Array.zeroCreate numClasses
        for i,cs in sparseCounts do
            ret.[i] <- cs
        ret |> Array.iteri (fun i cs -> if cs = null then ret.[i] <- Counts())
        ret

    let trainAndTime (cluster: Cluster) (dsetName: string) (formatterName: string) (trainSet: string[]) =
        let sw = Stopwatch.StartNew()
        sw.Restart()
        let dsetCounts = 
            DSet<string>(Name = dsetName, Cluster = cluster)
            |> DSet.distribute trainSet
            |> DSet.choose chooseLine
            |> DSet.fold (addWords numClasses) addCounts null
        printfn "DSet train (%s) took: %A" formatterName (sw.Stop(); sw.Elapsed)

        sw.Restart()
        let mapReduceCounts = naiveBayesMapReduce (dsetName + "-MapReduce") cluster trainSet
        printfn "MapReduce train (%s) took: %A" formatterName (sw.Stop(); sw.Elapsed)

        dsetCounts, mapReduceCounts

    let setGenericSerializer (newFormatterGuid: Guid) (cluster: Cluster) = 
        printf "Switching formatter... "
        GenericSerialization.DefaultFormatterGuid <- newFormatterGuid
        DSet<unit>(Name = "foo", Cluster = cluster)
        |> DSet.distribute (Array.zeroCreate cluster.NumNodes : unit[])
        |> DSet.iter (fun _ -> GenericSerialization.DefaultFormatterGuid <- newFormatterGuid)
        printfn "done."

    let run (cluster: Cluster) = 

        // We take only the first 200 lines for speed, since this is run as a unit test with build
        // To make timings significant (above noise), set numTrain to something larger, like 5000
        let numTrain = 200
        let trainSet = 
            data 
            |> File.ReadLines 
            |> Seq.take numTrain
            |> Seq.toArray

        // Both the Seq and DSet versions have the same structure: throw away a few badly formatted
        // lines then make a single call to fold...
        let sw = Stopwatch.StartNew()
        let seqCounts = 
            trainSet
            |> Seq.choose chooseLine
            |> Seq.fold (addWords numClasses) null 
        printfn "Seq train took: %A" (sw.Stop(); sw.Elapsed)

        // ...only difference is that the DSet version needs a second "reducer" function
        // to do sum up intermediate per-partition results.
        // DSet.distributeN will create N partitions per node.
        let name = "20News-TinyTest-" + Guid.NewGuid().ToString("D")

        let foldPrajna, mapReducePrajna = trainAndTime cluster name "Prajna formatter" trainSet

        do setGenericSerializer GenericSerialization.BinaryFormatterGuid cluster
        let foldDotNet, mapReduceDotNet = trainAndTime cluster (name + "-BinaryFormatter") "Binary formatter" trainSet

        // All versions should yield the exact same result.
        // As can be seen above, even though the algorithm *can* be expressed as map-reduce,
        // it is simpler and more natural as a fold.
        let areEqual = // true
            let dictToMap (dict: Dictionary<_,_>) = seq {for kvPair in dict -> kvPair.Key, kvPair.Value} |> Map.ofSeq
            let transpose (xs: 'a[][]) =
                let numCols = xs.[0].Length
                [| for j in 0..(numCols-1) -> Array.init xs.Length (fun i -> xs.[i].[j]) |]
            
            [| foldPrajna; mapReducePrajna; foldDotNet; mapReduceDotNet |]
            |> transpose
            |> Seq.map (fun (counts: Counts[]) -> 
                async {
                    let firstMap = dictToMap counts.[0]
                    return (counts.[1..] |> Array.forall (dictToMap >> (=) firstMap))
                })
            |> Async.Parallel
            |> Async.RunSynchronously
            |> Seq.forall id
        printfn "Model comparison result: %s" (if areEqual then "Equal" else "Different")
        areEqual
            
    // Call this to test prediction accuracy on large dataset, but not during unit test
    let evaluate (trainSet: string[]) (testSet: string[]) (counts: Dictionary<string, int>[]) =
        Logger.LogF (LogLevel.Info, fun _ -> sprintf "Testing...")

        // A class' "prior" is simply the probability of the class in the dataset overall,
        // before we look at any words
        let priors: float[] = 
            let labelCounts = 
                trainSet
                |> Seq.choose chooseLine 
                |> Seq.map snd
                |> Seq.countBy id
                |> Seq.sortBy fst
                |> Seq.map snd
                |> Seq.toArray
            let sum = labelCounts |> Array.sum |> float
            labelCounts |> Array.map (fun x -> float x / sum)

        // For each example in the *test* set, return the actual label, predicted label, and predicted probabilities,
        // in this order.
        let preds : (int * int * float[])[] = 
            [|for words,label in testSet |> Seq.choose chooseLine do
                // Do the multiplications in log space to avoid numerical instability.
                // Using log(a * b) = log(a) + log(b)
                let logProbs : float[] = Array.zeroCreate numClasses
                for w in words do
                    let wCounts : int[] = 
                        counts 
                        |> Array.map (fun labelCounts -> 
                            match labelCounts.TryGetValue w with
                            | true, c -> c
                            | _ -> 0)
                    let sum = Array.sum wCounts |> float
                    wCounts |> Seq.iteri (fun i c -> logProbs.[i] <- logProbs.[i] + Math.Log(float (c + 1) / (sum + 1.0)))
                let normProbs = 
                    // Remember to multiply by the prior
                    let probs = Array.map2 (fun logProb prior -> Math.Exp logProb * prior) logProbs priors 
                    let probSum = probs |> Seq.sum
                    probs |> Array.map (fun p -> p / probSum)
                let prediction = Array.IndexOf(normProbs, Array.max normProbs)
                yield label, prediction, normProbs |]

        let hits = preds |> Seq.where (fun (l,p,_) -> l = p) |> Seq.length
        let accuracy = float hits / float (preds.Length)
        Logger.LogF (LogLevel.Info, fun _ -> sprintf "Accuracy: %f" accuracy)

    let timeSerialization (seqCounts: Dictionary<string,int>[]) =
        let sw = new Stopwatch()
 
//        let stream = new MemoryStream()
<<<<<<< HEAD
        use stream = new MemStream()
        let serializer = new BinarySerializer() :> System.Runtime.Serialization.IFormatter
=======
        let stream = new MemStream()
        let serializer = GenericSerialization.GetFormatter GenericSerialization.PrajnaFormatterGuid
>>>>>>> bc5abc50
        sw.Restart()
//        stream.SerializeFrom seqCounts
        serializer.Serialize(stream, seqCounts)
        let timeSer = sw.Stop(); sw.Elapsed
        printfn "Serializing took: %A" timeSer

        stream.Position <- 0L
        sw.Restart()
//        let newCounts = stream.DeserializeTo<Counts[]>()
        let newCounts = serializer.Deserialize(stream) :?> Counts[]
        let timeDeser = sw.Stop(); sw.Elapsed
        printfn "Deserializing took: %A" timeDeser
        printfn "Total: %A" (timeSer + timeDeser)

        printfn "----------------------------------"

        printfn "Using standard .NET BinaryFormatter:"
        use newStream = new MemStream()
        sw.Restart()
        newStream.SerializeFrom(seqCounts)
        let timeSer2 = sw.Stop(); sw.Elapsed
        printfn "Serializing took: %A" timeSer2
        newStream.Position <- 0L
        sw.Restart()
        let newCounts2 = newStream.DeserializeTo<Counts[]>()
        let timeDeser2 = sw.Stop(); sw.Elapsed
        printfn "Deserializing took: %A" timeDeser2
        printfn "Total: %A" (timeSer2 + timeDeser2)

        printfn ""
        let serRatio = (timeSer.TotalMilliseconds / timeSer2.TotalMilliseconds)
        let deserRatio = (timeDeser.TotalMilliseconds / timeDeser2.TotalMilliseconds)
        let totalRatio = (timeSer + timeDeser).TotalMilliseconds / (timeSer2 + timeDeser2).TotalMilliseconds
        printfn "Ser Ratio: %f (%fx)" serRatio (1.0 / serRatio)
        printfn "Deser Ratio: %f (%fx)" deserRatio (1.0 / deserRatio)
        printfn "Total Ratio: %f (%fx)" totalRatio (1.0 / totalRatio)

        let areEqual = 
            let dictToMap (dict: Dictionary<_,_>) = seq {for kvPair in dict -> kvPair.Key, kvPair.Value} |> Map.ofSeq
            Seq.zip seqCounts newCounts
            |> Seq.map (fun (seqLabelCounts, newLabelCounts) -> 
                let seqMap = dictToMap seqLabelCounts
                let newSeqMap = dictToMap newLabelCounts
                seqMap = newSeqMap)
            |> Seq.forall id
        Logger.LogF (LogLevel.Info, fun _ -> sprintf "Model comparison result: %s" (if areEqual then "Equal" else "Different"))
        areEqual

    
    interface IExample with
        member this.Description = 
            "Create Naive Bayes model"
        member this.Run(cluster) =
            run cluster        <|MERGE_RESOLUTION|>--- conflicted
+++ resolved
@@ -254,13 +254,8 @@
         let sw = new Stopwatch()
  
 //        let stream = new MemoryStream()
-<<<<<<< HEAD
         use stream = new MemStream()
-        let serializer = new BinarySerializer() :> System.Runtime.Serialization.IFormatter
-=======
-        let stream = new MemStream()
         let serializer = GenericSerialization.GetFormatter GenericSerialization.PrajnaFormatterGuid
->>>>>>> bc5abc50
         sw.Restart()
 //        stream.SerializeFrom seqCounts
         serializer.Serialize(stream, seqCounts)
