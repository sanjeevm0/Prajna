--- conflicted
+++ resolved
@@ -47,7 +47,7 @@
 type Environment() =
     static let init = lazy(
         Cluster.SetCreateLocalCluster(LocalCluster.Create)
-        DistributedFunctionEnvironment.Init()
+        DistributedFunctionBuiltIn.Init()
     )
 
     /// Initialize Prajna Environment for running Prajna program
@@ -55,16 +55,7 @@
     /// 1）Local cluster is used
     /// 2) Distributed function is used. 
     static member Init () = 
-<<<<<<< HEAD
-        /// Avoid using Interlocked.Increment if this has already been initialized. 
-        if !nInitialized = 0 then 
-            if Interlocked.Increment( nInitialized ) = 1 then 
-                Cluster.SetCreateLocalCluster(LocalCluster.Create)
-                // Initialization of distributed function, should be placed at end 
-                DistributedFunctionBuiltIn.Init()       
-=======
         init.Force() |> ignore
->>>>>>> 914048da
 
     /// Cleanup Prajna Environment for running Prajna program
     static member Cleanup() =
