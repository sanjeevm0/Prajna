(*---------------------------------------------------------------------------
    Copyright 2015 Microsoft

    Licensed under the Apache License, Version 2.0 (the "License");
    you may not use this file except in compliance with the License.
    You may obtain a copy of the License at

    http://www.apache.org/licenses/LICENSE-2.0

    Unless required by applicable law or agreed to in writing, software
    distributed under the License is distributed on an "AS IS" BASIS,
    WITHOUT WARRANTIES OR CONDITIONS OF ANY KIND, either express or implied.
    See the License for the specific language governing permissions and
    limitations under the License.                                                      

    File: 
        builtinfunction.fs
  
    Description: 
        A set of build in distributed functions. 

    Author:																	
        Jin Li, Partner Researcher Manager
        Microsoft 
        Email: jinl at microsoft dot com
    Date:
        Oct. 2015
    
 ---------------------------------------------------------------------------*)
namespace Prajna.Service

open System
open System.IO
open System.Net
open System.Collections.Generic
open System.Collections.Concurrent
open System.Threading
open System.Threading.Tasks
open System.Runtime.Serialization
open System.Runtime.Serialization.Json
open Prajna.Tools
open Prajna.Tools.Network
open Prajna.Tools.FSharp
open Prajna.Tools.StringTools
open Prajna.Core

module DistributedFunctionBuiltInInitializationModule = 
    let lazyUnitialized<'TResult> () = 
        lazy ( fun _ -> 
                failwith "This prajna function requires Environment.Init() to be called at the beginning of the program." 
                Unchecked.defaultof<'TResult>
            )
    let lazySeqUnitialized<'TResult> () = 
        lazy ( fun _ -> 
                failwith "This prajna function requires Environment.Init() to be called at the beginning of the program." 
                Seq.empty : seq<'TResult>
            )
/// A set of built in distributed functions. 
type DistributedFunctionBuiltIn() = 
    static let nInitialized = ref 0 
    static let builtInStore = DistributedFunctionStore.Current
            
    static let mutable getConnectedContainerLazy = DistributedFunctionBuiltInInitializationModule.lazySeqUnitialized<string*string>()
    static let mutable triggerRemoteExceptionLazy = DistributedFunctionBuiltInInitializationModule.lazySeqUnitialized<string>()
    static member val internal GetContainerFunctionName = "GetContainer" with get
    static member val internal TriggerRemoteExceptionFunctionName = "TriggerException" with get 
    /// Retrieve information of the local App/container, in the form of 
    /// machine name, container name 
    static member private GetContainerLocal( ) = 
        RemoteExecutionEnvironment.MachineName, RemoteExecutionEnvironment.ContainerName
<<<<<<< HEAD
    static member val RemoteExceptionString = "Preconfigured remote exception, for testing purpose only" with get 
    /// Remote Exception 
    static member private RemoteExceptionLocal() = 
        let ex = System.Exception( DistributedFunctionBuiltIn.RemoteExceptionString )
        raise( ex )
        ( null: string )
    static member private InitOnce() = 
        let builtInProvider = DistributedFunctionBuiltInProvider()
        builtInStore.RegisterProvider( builtInProvider )
        let env = RemoteExecutionEnvironment.GetExecutionEnvironment() 
        match env with 
        | ContainerEnvironment -> 
            builtInStore.RegisterFunction<_>( DistributedFunctionBuiltIn.GetContainerFunctionName, DistributedFunctionBuiltIn.GetContainerLocal ) |> ignore
            builtInStore.RegisterFunction<_>( DistributedFunctionBuiltIn.TriggerRemoteExceptionFunctionName, DistributedFunctionBuiltIn.RemoteExceptionLocal ) |> ignore
            // ToDo: Register other functions of container 
            NetworkCommandQueue.AddSystemwideRecvProcessor( "DistributedFunctionParser@Container", NetworkCommandQueueType.AnyDirection, DistributedFunctionStore.ParseDistributedFunction )
            NetworkCommandQueue.AddSystemwideDisconnectProcessor( "DistributedFunctionDisconnectProcessor@Container", NetworkCommandQueueType.AnyDirection, DistributedFunctionStore.DisconnectProcessor )
            let serverInfo = ContractServersInfo()
            serverInfo.AddDaemon()
            builtInStore.ExportTo( serverInfo )
        | DaemonEnvironment -> 
            NetworkCommandQueue.AddSystemwideRecvProcessor( "DistributedFunctionParser@Daemon", NetworkCommandQueueType.AnyDirection, DistributedFunctionStore.ParseDistributedFunctionCrossBar )
        | ClientEnvironment ->
            getConnectedContainerLazy <-  lazy( DistributedFunctionStore.Current.TryImportSequenceFunction<string*string>( DistributedFunctionBuiltIn.GetContainerFunctionName ) )
            triggerRemoteExceptionLazy <- lazy( DistributedFunctionStore.Current.TryImportSequenceFunction<string>( DistributedFunctionBuiltIn.TriggerRemoteExceptionFunctionName ) )
            // ToDo: Register other functions of container 
            NetworkCommandQueue.AddSystemwideRecvProcessor( "DistributedFunctionParser@Client", NetworkCommandQueueType.AnyDirection, DistributedFunctionStore.ParseDistributedFunction )
            NetworkCommandQueue.AddSystemwideDisconnectProcessor( "DistributedFunctionDisconnectProcessor@Client", NetworkCommandQueueType.AnyDirection, DistributedFunctionStore.DisconnectProcessor )
    /// Get information of containers that is connected with the current clients. 
    static member GetConnectedContainers() = 
        let func = getConnectedContainerLazy.Value
        func()
    /// Trigger an exception in remote function, for testing purpose only 
    static member TriggerRemoteException() = 
        let func = triggerRemoteExceptionLazy.Value
        func()

    static member internal Init () =
        if !nInitialized = 0 then 
            if Interlocked.Increment(nInitialized) = 1 then 
                DistributedFunctionBuiltIn.InitOnce()    
        ()
=======

 /// Initialization of the Distributed function execution environment. 
type internal DistributedFunctionEnvironment() = 
    static let init = lazy (
        let builtInProvider = DistributedFunctionBuiltInProvider()
        DistributedFunctionStore.Current.RegisterProvider( builtInProvider )
        DistributedFunctionStore.Current.RegisterFunction<_>( DistributedFunctionBuiltIn.GetContainerFunctionName, DistributedFunctionBuiltIn.GetContainerLocal ) |> ignore
        DistributedFunctionStore.Current.NullifyProvider( )
    )
    static member Init () =
        init.Force() |> ignore
>>>>>>> 914048da
<|MERGE_RESOLUTION|>--- conflicted
+++ resolved
@@ -57,7 +57,7 @@
             )
 /// A set of built in distributed functions. 
 type DistributedFunctionBuiltIn() = 
-    static let nInitialized = ref 0 
+    static let initialized = lazy ( DistributedFunctionBuiltIn.InitOnce() )
     static let builtInStore = DistributedFunctionStore.Current
             
     static let mutable getConnectedContainerLazy = DistributedFunctionBuiltInInitializationModule.lazySeqUnitialized<string*string>()
@@ -68,7 +68,6 @@
     /// machine name, container name 
     static member private GetContainerLocal( ) = 
         RemoteExecutionEnvironment.MachineName, RemoteExecutionEnvironment.ContainerName
-<<<<<<< HEAD
     static member val RemoteExceptionString = "Preconfigured remote exception, for testing purpose only" with get 
     /// Remote Exception 
     static member private RemoteExceptionLocal() = 
@@ -107,20 +106,4 @@
         func()
 
     static member internal Init () =
-        if !nInitialized = 0 then 
-            if Interlocked.Increment(nInitialized) = 1 then 
-                DistributedFunctionBuiltIn.InitOnce()    
-        ()
-=======
-
- /// Initialization of the Distributed function execution environment. 
-type internal DistributedFunctionEnvironment() = 
-    static let init = lazy (
-        let builtInProvider = DistributedFunctionBuiltInProvider()
-        DistributedFunctionStore.Current.RegisterProvider( builtInProvider )
-        DistributedFunctionStore.Current.RegisterFunction<_>( DistributedFunctionBuiltIn.GetContainerFunctionName, DistributedFunctionBuiltIn.GetContainerLocal ) |> ignore
-        DistributedFunctionStore.Current.NullifyProvider( )
-    )
-    static member Init () =
-        init.Force() |> ignore
->>>>>>> 914048da
+        initialized.Force()