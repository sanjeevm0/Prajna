(*---------------------------------------------------------------------------
    Copyright 2013 Microsoft

    Licensed under the Apache License, Version 2.0 (the "License");
    you may not use this file except in compliance with the License.
    You may obtain a copy of the License at

    http://www.apache.org/licenses/LICENSE-2.0

    Unless required by applicable law or agreed to in writing, software
    distributed under the License is distributed on an "AS IS" BASIS,
    WITHOUT WARRANTIES OR CONDITIONS OF ANY KIND, either express or implied.
    See the License for the specific language governing permissions and
    limitations under the License.                                                      

    File: 
        task.fs
  
    Description: 
        Task for a Prajna Client. You may consider it as a job to be executed. 

    Author:																	
        Jin Li, Principal Researcher
        Microsoft Research, One Microsoft Way
        Email: jinl at microsoft dot com
    Date:
        Sept. 2013
    
 ---------------------------------------------------------------------------*)
namespace Prajna.Core

open System
open System.Collections.Concurrent
open System.Collections.Generic
open System.Diagnostics
open System.IO
open System.Net.Sockets
open System.Reflection
open System.Threading
open System.Threading.Tasks

open Prajna.Tools
open Prajna.Tools.FSharp
open Prajna.Tools.Network

open Prajna.Tools.StringTools
open Prajna.Tools.FileTools
open Prajna.Tools.BytesTools

open Prajna.Service

type TPLTask = System.Threading.Tasks.Task

type internal TaskState = 
    | NotReady = 0
    | ReadyToExecute = 1
    | InExecution = 2
    | Terminated = 3
    | PendingTermination = 4

type internal ExecutionKind = 
    | NotStarted 
    | Thread of Thread
    | Process of Process
    | Terminated 

type internal TaskConnectedQueueStatus = 
    | NewConnectionPending = 0 
    | ConnectionRegistered = 1
    | ConnectionDeregistered = 2

[<AllowNullLiteral>]
type internal AsyncExecutionEngine( ta:Task, dset:DSet ) = 
    static member val NumParallelExecution = DeploymentSettings.NumParallelJobs( Environment.ProcessorCount ) with get, set
    static member val TaskList = List<_>() with get, set
    member val ExecutedPartitions = ConcurrentDictionary<int,DateTime>() with get
    /// To identify current task
    member val CurTask = ta with get
    /// To identify current DSet
    member val CurDSet = dset with get
    /// A unique token that identify the job related to this instance of the AsyncExecutionEngine
    member val Token = (PerfDateTime.UtcNow()) with get 
    member x.Reset() = 
        x.ExecutedPartitions.Clear()
    /// Add a task to the execution queue
    member x.AddTask( cts, parti:int, job:Async<_> ) = 
        let curTime = (PerfDateTime.UtcNow())
        let inTime = x.ExecutedPartitions.GetOrAdd( parti, curTime )
        if curTime = inTime then 
            lock ( AsyncExecutionEngine.TaskList ) ( fun _ -> AsyncExecutionEngine.TaskList.Add( cts, x, parti, job, ref Unchecked.defaultof<TPLTask>, ref TaskState.ReadyToExecute ) ) 

    /// Filter tasks
    static member FilterTask( func ) = 
        lock ( AsyncExecutionEngine.TaskList ) ( fun _ -> 
            AsyncExecutionEngine.TaskList |> Seq.filter( func ) |> Seq.toArray )
    /// Try to execute the first task in the queue. 
    static member TryExecuteTasks( numExecution ) = 
        if numExecution > 0 then 
            lock ( AsyncExecutionEngine.TaskList ) ( fun _ -> 
                let nExecuted = ref 0
                let idx = ref 0
                let existingJobs = Dictionary<_,_>()
                while !nExecuted < numExecution && !idx<AsyncExecutionEngine.TaskList.Count do
                    let cts, engine, parti, job, task, state = AsyncExecutionEngine.TaskList.[!idx]
                    if !state = TaskState.InExecution then 
                        if engine.CurDSet.NumParallelExecution > 0 then 
                            // No need to account for the existing jobs if there is no limit cap. 
                            if not ( existingJobs.ContainsKey( engine ) ) then 
                                existingJobs.Item( engine ) <- 1
                            else 
                                existingJobs.Item( engine ) <- existingJobs.Item( engine ) + 1
                    if !state = TaskState.ReadyToExecute then 
                        let bUnderCap = 
                            if engine.CurDSet.NumParallelExecution <= 0 then 
                                true
                            else
                                let nExistingJob = if existingJobs.ContainsKey( engine ) then existingJobs.Item( engine ) else 0
                                nExistingJob < engine.CurDSet.NumParallelExecution
                        if bUnderCap then 
                            nExecuted := !nExecuted + 1
                            task := Async.StartAsTask( job, taskCreationOptions=Tasks.TaskCreationOptions.LongRunning, cancellationToken=(cts) ) :> TPLTask
                            state := TaskState.InExecution
                            // Don't increment idx here so that this job will be accounted for in the if portion of !state = TaskState.InExecution
                        else
                            idx := !idx + 1
                    else
                        idx := !idx + 1
                !nExecuted > 0 
                )
        else
            false
    /// Try execute the task in the queue, until we reach the limit
    static member TryExecute() = 
        let activeTasks = ref ( AsyncExecutionEngine.FilterTask( fun (_, _, _, _, _, state) -> !state=TaskState.InExecution ) )
        let mutable bExecuteNew = true
        while bExecuteNew && (!activeTasks).Length < AsyncExecutionEngine.NumParallelExecution do
            bExecuteNew <- AsyncExecutionEngine.TryExecuteTasks( AsyncExecutionEngine.NumParallelExecution - (!activeTasks).Length )
            if bExecuteNew then 
                // Update Active tasks. 
                activeTasks := AsyncExecutionEngine.FilterTask( fun (_, _, _, _, _, state) -> !state=TaskState.InExecution )  
        !activeTasks
    /// Try Execute
    static member ExamineExecutedTask(timeOut:int) = 
        let mutable bAnyTerminate = true
        let mutable nActiveTasks = 0
        while bAnyTerminate do 
            let activeTasks = AsyncExecutionEngine.TryExecute()            
            if activeTasks.Length > 0 then 
                let tasks = activeTasks |> Array.map ( fun (_, _, _, _, ta, _ ) -> !ta ) 
                let index = TPLTask.WaitAny( tasks, timeOut ) 
                if index>=0 then 
                    let _, _, parti, _, _, state = activeTasks.[index] 
                    Logger.LogF( LogLevel.ExtremeVerbose, ( fun _ -> sprintf "Partition %d finished execution" parti ))
                    state := TaskState.Terminated
                    nActiveTasks <- activeTasks.Length - 1
                else 
                    nActiveTasks <- activeTasks.Length
                    bAnyTerminate <- false
            else
                nActiveTasks <- activeTasks.Length
                bAnyTerminate <- false
    /// Execute all
    member x.WaitForAll( timeOut ) = 
        let t1 = (PerfDateTime.UtcNow())
        let mutable bTerminate = false
        while not bTerminate do 
            let remainingTask = AsyncExecutionEngine.FilterTask( fun (_, eng, _, _, _, state) -> Object.ReferenceEquals( eng, x) && !state<>TaskState.Terminated ) 
            if remainingTask.Length > 0 then 
                AsyncExecutionEngine.ExamineExecutedTask( DeploymentSettings.TimeOutForWaitAny )
                let t2 = (PerfDateTime.UtcNow())
                if timeOut>=0 && int (t2.Subtract(t1).TotalMilliseconds)>=timeOut then 
                    // Timeout
                    bTerminate <- true
            else
                // All job executed. 
                bTerminate <- true

and [<AllowNullLiteral>]
    internal ExecutedTaskHolder() = 
        // The following variable are passed from Job
        member val SignatureName = "" with get, set
        member val SignatureVersion = 0L with get, set
        member val TypeOf = JobTaskKind.ApplicationMask with get, set
        member val JobDirectory = "" with get, set
        member val JobEnvVars : List<_> = null with get, set
        member val State = TaskState.ReadyToExecute with get, set
        member val Thread : Thread = null with get, set
        member val Process : System.Diagnostics.Process = null with get, set
        member val StartAttempted = ref 0 with get

        member val MonStdOutput = null with get, set
        member val MonStdError = null with get, set
        member val JobList = ConcurrentDictionary<_,Task>() with get, set     
        member val JobLoopbackQueue:NetworkCommandQueue = null with get, set
        member val ExecutionType = ExecutionKind.NotStarted with get, set
        member val ConnectedQueue = ConcurrentDictionary<_,_>() with get, set
        member val LaunchedServices = ConcurrentDictionary<string,bool>(StringComparer.Ordinal) with get, set
        member val EvLoopbackEstablished = new ManualResetEvent( false ) with get, set
        member val EvTaskLaunched = new ManualResetEvent( false ) with get, set
        member val TaskLaunchSuccess = false with get, set

        member val CurNodeInfo : NodeWithInJobInfo = null with get, set

        /// <summary>
        /// A new client queue is connected to the task. 
        /// </summary>
        member x.NewConnectedQueue( queue: NetworkCommandQueue ) = 
            let tuple = ref (int TaskConnectedQueueStatus.NewConnectionPending)
            let queueStatusRef = x.ConnectedQueue.GetOrAdd( queue.RemoteEndPointSignature, tuple )
            let oldStatus = !queueStatusRef
            if oldStatus >= (int TaskConnectedQueueStatus.ConnectionDeregistered) then 
                // If the previous queue has been disconnected, we will re-register. 
                Interlocked.CompareExchange( queueStatusRef, (int TaskConnectedQueueStatus.NewConnectionPending), oldStatus ) |> ignore  
            if !queueStatusRef = int TaskConnectedQueueStatus.NewConnectionPending then 
                Logger.LogF( LogLevel.MildVerbose, ( fun _ -> sprintf "connected client from %s, to register with task" 
                                                               (LocalDNS.GetShowInfo( queue.RemoteEndPoint ) ) ))
        /// <summary>
        /// Register the client queue with task (after AppDomain/Exe is launched. 
        /// </summary>
        member x.RegisterConnectionsWithTasks() = 
            for pair in x.ConnectedQueue do 
                let queueSignature = pair.Key
                let queueStatusRef = pair.Value
                let priorQueueStatus = !queueStatusRef
                if priorQueueStatus = (int TaskConnectedQueueStatus.NewConnectionPending) &&
                    not (Utils.IsNull x.JobLoopbackQueue) && x.JobLoopbackQueue.CanSend then 
                    // Attempt to register. 
                    if Interlocked.CompareExchange( queueStatusRef, int TaskConnectedQueueStatus.ConnectionRegistered, priorQueueStatus ) = priorQueueStatus then 
                        let msRegister = new MemStream( 1024 )
                        msRegister.WriteInt64( queueSignature )
                        x.JobLoopbackQueue.ToSend( ControllerCommand( ControllerVerb.Open, ControllerNoun.Connection ), msRegister )
        /// <summary>
        /// Force terminating all tasks of an executing job. 
        /// Currently, this is executed when we detect a new version (of different signature) of task. 
        /// </summary>
        member x.ForceTerminate() =
            if not (Utils.IsNull x.JobLoopbackQueue) && x.JobLoopbackQueue.CanSend then 
                x.JobLoopbackQueue.ToSend( ControllerCommand( ControllerVerb.Delete, ControllerNoun.Program ), null )
        /// <summary>
        /// Deregister client queue. 
        /// Return: 
        ///     true: if the removal causes the last queue to be disconnected from the client. 
        ///     false: there is other queue connected, or the deregister doesnot trigger removal operation. 
        /// </summary>
        member internal x.CloseConnectedQueue( queue: NetworkCommandQueue ) = 
            let queueSignature = queue.RemoteEndPointSignature
            let refValue = ref Unchecked.defaultof<_>
            let bRemoved = x.ConnectedQueue.TryRemove( queueSignature, refValue )
            if bRemoved then
                let queueStatusRef = !refValue
                if Interlocked.CompareExchange( queueStatusRef, int TaskConnectedQueueStatus.ConnectionDeregistered, 
                                                    int TaskConnectedQueueStatus.ConnectionRegistered ) = int TaskConnectedQueueStatus.ConnectionRegistered then 
                    if not (Utils.IsNull x.JobLoopbackQueue) && x.JobLoopbackQueue.CanSend then 
                        let msRegister = new MemStream( 1024 )
                        msRegister.WriteInt64( queueSignature )
                        x.JobLoopbackQueue.ToSend( ControllerCommand( ControllerVerb.Close, ControllerNoun.Connection ), msRegister )
                        x.ConnectedQueue.IsEmpty 
                    else
                        false
                else
                    false        
            else
                false   
        member val internal AppDomainInfo = null with get, set
        member x.StartChildProcess (startInfo:ProcessStartInfo) =
            if DeploymentSettings.RunningOnMono then
                // On Mono, start the child as a process
                startInfo.Arguments <- " " + startInfo.FileName + " " + startInfo.Arguments
                startInfo.FileName <- "mono"
                Process.Start( startInfo )
            else
                // On windows, start the child process with a job object
                InterProcess.StartChild(startInfo)
        member x.StartProgram( ta: Task ) =
            if Interlocked.CompareExchange( x.StartAttempted, 0, 1 ) = 0 then   
                // Have the lock to start          
                let executeTypeOfRaw = x.TypeOf &&& JobTaskKind.ExecActionMask
                let executeTypeOf = 
                    if DeploymentSettings.AllowAppDomain then 
                        executeTypeOfRaw
                    else
                        // Always execute in EXE mode if need
                        executeTypeOfRaw &&& (~~~(JobTaskKind.AppDomainMask)) ||| JobTaskKind.ApplicationMask
                let executeTicks = (PerfADateTime.UtcNowTicks())
                let setExecutionType() =
                    match executeTypeOf with 
                    | JobTaskKind.ApplicationMask 
                    | JobTaskKind.ReleaseApplicationMask->
                        let nodeInfo = JobListeningPortManagement.Current.Use( x.SignatureName ) 
                        if Utils.IsNotNull nodeInfo then 
                            let proc = Process.GetCurrentProcess()
                            let clientInfo = sprintf "-clientId %i -clientModuleName %s -clientStartTimeTicks %i" proc.Id proc.MainModule.ModuleName proc.StartTime.Ticks
                            let mutable cmd_line = sprintf "-job %s -ver %d -ticks %d -loopback %d -jobport %d -mem %d -logdir %s -verbose %d %s" x.SignatureName x.SignatureVersion executeTicks DeploymentSettings.ClientPort nodeInfo.ListeningPort DeploymentSettings.MaxMemoryLimitInMB DeploymentSettings.LogFolder (int Prajna.Tools.Logger.DefaultLogLevel) clientInfo
                            if DeploymentSettings.StatusUseAllDrivesForData then 
                                cmd_line <- "-usealldrives " + cmd_line
                            if not (DeploymentSettings.ClientIP.Equals("")) then
                                cmd_line <- sprintf "%s -loopbackip %s" cmd_line DeploymentSettings.ClientIP
                                cmd_line <- sprintf "%s -jobip %s" cmd_line DeploymentSettings.ClientIP
                            let (requireAuth, guid, rsaParam, rsaPwd) = Cluster.Connects.GetAuthParam()
                            if (requireAuth) then
                                cmd_line <- sprintf "%s -auth %b -myguid %s -rsakeyauth %s -rsakeyexch %s -rsapwd %s" cmd_line requireAuth (guid.ToString("N")) (Convert.ToBase64String(fst rsaParam)) (Convert.ToBase64String(snd rsaParam)) rsaPwd
                            let curPath = Process.GetCurrentProcess().MainModule.FileName
                            let parentDir = Directory.GetParent( Path.GetDirectoryName( curPath ) )
                            let masterExecutable, masterConfig = 
                                match executeTypeOf with 
                                | JobTaskKind.ApplicationMask ->
                                    let curDir = Path.GetDirectoryName(curPath)
                                    let exe = Path.Combine(curDir, DeploymentSettings.ClientExtensionExcutable)
                                    if File.Exists exe then 
                                        exe, Path.Combine(curDir, DeploymentSettings.ClientExtensionConfig)
                                    else
                                        // If not located with the main module, let's search the current dir instead 
                                        let workDir = Environment.CurrentDirectory
                                        Path.Combine(workDir, DeploymentSettings.ClientExtensionExcutable), Path.Combine(workDir, DeploymentSettings.ClientExtensionConfig)
                                | _ -> 
                                    Logger.LogF( LogLevel.MildVerbose, ( fun _ -> sprintf "Start job %s:%s in release mode ........... " x.SignatureName (x.SignatureVersion.ToString("X")) ) )
                                    Path.Combine( parentDir.FullName, "Releasex64", DeploymentSettings.ClientExtensionExcutable ), Path.Combine( parentDir.FullName, "Releasex64", DeploymentSettings.ClientExtensionConfig )
                            let newExecutable = 
                                if StringTools.IsNullOrEmpty x.JobDirectory then
                                    masterExecutable
                                else
                                    ta.LinkAllAssemblies( x.JobDirectory ) 
                                    let useExeutableName = Path.GetFileNameWithoutExtension( masterExecutable ) + "_" + ta.LaunchIDName + Path.GetExtension( masterExecutable )
                                    let useExeutable = Path.Combine( x.JobDirectory, useExeutableName )                                    
                                    let _, msg = CopyFile useExeutable masterExecutable
                                    Logger.LogF( LogLevel.MildVerbose, ( fun _ -> sprintf "Copy %s to %s : %s" useExeutable masterExecutable msg) )
                                    if File.Exists masterConfig then
                                        // Also make sure the config file is co-located with the executable
                                        let useConfig = useExeutable + ".config"
                                        let res, msg = CopyFile useConfig masterConfig
                                        Logger.LogF( LogLevel.MildVerbose, ( fun _ -> sprintf "Copy %s to %s : %s" useConfig masterConfig msg) )
                                    useExeutable
                            // Update asm bindings if needed
                            ta.JobAsmBinding |> ConfigurationUtils.ReplaceAssemblyBindingsForExeIfNeeded newExecutable
                            let startInfo = System.Diagnostics.ProcessStartInfo( newExecutable, cmd_line )
                            if not (Utils.IsNull x.JobDirectory) && x.JobDirectory.Length > 0 then
                                startInfo.WorkingDirectory <- x.JobDirectory
                                startInfo.CreateNoWindow <- false
                                startInfo.UseShellExecute <- false
                                startInfo.RedirectStandardError <- true
                                startInfo.RedirectStandardOutput <- true
                                Logger.LogF( LogLevel.MildVerbose, ( fun _ -> sprintf "Current working directory <-- %s, execute %s ...  " x.JobDirectory newExecutable ))
                            else
                                startInfo.CreateNoWindow <- false
                                startInfo.UseShellExecute <- false
                                startInfo.RedirectStandardError <- true
                                startInfo.RedirectStandardOutput <- true
                            for vari=0 to x.JobEnvVars.Count-1 do
                                let var, value = x.JobEnvVars.[vari]
                                startInfo.EnvironmentVariables.[var] <- value
                                Logger.LogF( LogLevel.MildVerbose, ( fun _ -> sprintf "Environment variable %s <-- %s " var value ))
                            if (x.JobEnvVars.Count <> 0) then
                                startInfo.UseShellExecute <- false
                            let proc = x.StartChildProcess(startInfo)
                            if (Utils.IsNull proc) then
                                Logger.LogF( LogLevel.Error, (fun _ -> sprintf "Unable to start process"))
                            x.MonStdError <- StreamMonitor( ) 
                            let errLog = Path.Combine( DeploymentSettings.LogFolder, x.SignatureName + "_stderr_" + VersionToString( DateTime(executeTicks)) + ".log" )
                            x.MonStdError.AddMonitorFile( errLog  )
                            proc.ErrorDataReceived.Add( x.MonStdError.DataReceived )
                            x.MonStdOutput <- StreamMonitor(  ) 
                            let stdLog = Path.Combine( DeploymentSettings.LogFolder, x.SignatureName + "_stdout_" + VersionToString( DateTime(executeTicks)) + ".log" )
                            x.MonStdOutput.AddMonitorFile( stdLog )
                            proc.OutputDataReceived.Add( x.MonStdOutput.DataReceived ) 
                            proc.BeginOutputReadLine()
                            proc.BeginErrorReadLine()
                            x.Process <- proc
                            x.State <- TaskState.InExecution
                            x.TaskLaunchSuccess <- true
                            Process proc
                        else
                            Logger.Log( LogLevel.Info, ( sprintf "Exe: failed to retrieve the reserved port for job %s:%s" x.SignatureName (x.SignatureVersion.ToString("X")) ) )
                            x.TaskLaunchSuccess <- false
                            NotStarted  
                    | JobTaskKind.AppDomainMask ->                
                        if (x.JobEnvVars.Count <> 0) then
                            failwith "Environment variables not allowed in appdomain - only allowed if ApplicationMask is set"
                        let nodeInfo = JobListeningPortManagement.Current.Use( x.SignatureName ) 
                        if Utils.IsNotNull nodeInfo then 
                            if DeploymentSettings.RunningOnMono then
                                // Mono Notes: when launch the container in appdomain, we observed different behavior between Mono (on Linux) and Windows.
                                // When the container is launched as appdomain, the Prajna.dll and its dependencies are already loaded. 
                                // However, we observe BinaryFormatter.Deseralize sometimes attempt to load DLL that has already been loaded. The behavior is 
                                // like LoadFile, which cause the exact same DLL being loaded again and used for deseralize.
                                // 1. On windows, if we link assemblies to job directory, it causes the Prajna.dll being loaded from there directly As a 
                                //    result, the object returned by BinaryFormatter.Deseralize refers to the newly loaded Prajna.dll, when the code tries it to 
                                //    cast to a type that from the default loaded Prajna.dll, thus the casting fails. If we don't link, the normaly DLL search won't
                                //    find it, our handler registered to AssemblyResolve event is invoked. It uses LoadFrom, which ignores duplicates.
                                // 2. For Mono on Linux. It does not seem to suffer the above casting issue for duplicated DLLs. But when it tries to look for 
                                //    FSharp.Core 4.3.0.0, it somehow decides to load 4.3.1.0 from GAC. Thus we indeed get two different DLLs, which causes deserliazation fails for
                                //    casting a functor that extends FSharpFunc (in one DLL) to FSharFunc (in the other DLL) fail. So in Linux, we need to link assemblies, so Mono
                                //    does not look for FSharp.Core from GAC but from job directory.
                                ta.LinkAllAssemblies( x.JobDirectory ) 
                            let param = ContainerAppDomainInfo( Name = x.SignatureName, Version = x.SignatureVersion, Ticks = executeTicks, JobPort = nodeInfo.ListeningPort, JobDir = x.JobDirectory, JobEnvVars = x.JobEnvVars  )
                            x.AppDomainInfo <- param
                            x.Thread <- ThreadTracking.StartThreadForFunction ( fun _ -> sprintf "Launch remote container as AppDomain, port %d" nodeInfo.ListeningPort) ( fun _ -> ContainerAppDomainInfo.StartProgram param )
                            x.State <- TaskState.InExecution
                            x.TaskLaunchSuccess <- true
                            Thread x.Thread               
                        else
                            Logger.Log( LogLevel.Info, ( sprintf "AppDomain: failed to retrieve the reserved port for job %s:%s" x.SignatureName (x.SignatureVersion.ToString("X")) ) )
                            x.TaskLaunchSuccess <- false
                            NotStarted               
                    | _ ->
                        let errMsg = sprintf "Logic error, light task should not be started using a task holder object"
                        Logger.Log( LogLevel.Error, errMsg )
                        x.TaskLaunchSuccess <- false
                        failwith errMsg
                x.ExecutionType <- setExecutionType()
                x.EvTaskLaunched.Set() |> ignore
            else
                x.EvTaskLaunched.WaitOne() |> ignore
/// Prajna Task 
/// A Prajna task is an action to be executed at Prajna Client, 
/// it usually involes one or more DSet peer parameters, and one or more functions to be executed upon. 
/// class Task is usually hosted at the Prajna Client. 
and [<AllowNullLiteral; Serializable>]
    internal Task() = 
    inherit Job() 
    let mutable bAllLoaded = false
    let mutable bTerminationCalled = false
    member val DSets : DSetPeer[] = null with get, set
    member val IncomingQueues = List<_>() with get, set
    member val IncomingQueuesToPeerNumber = ConcurrentDictionary<_,_>() with get, set
    member val IncomingQueuesClusterMembership = List<_>() with get, set
    member val IncomingQueuesAvailability = List<_>() with get, set
    member val PrimaryHostQueueIndex = -1 with get, set
    /// QueueAtClient resides at AppDomain/Exe, it is the local loopback interface to talk to the PrajnaClient
    member val QueueToClient : NetworkCommandQueue = null with get, set
    member val TaskHolder: ExecutedTaskHolder = null with get, set
    member val ClientQueueSignature = 0L with get, set
    /// DSet and DStream that will be referenced to form the execution graph
    member val DSetReferences = ConcurrentDictionary<_,DSet>(BytesCompare()) with get
    member val DStreamReferences = ConcurrentDictionary<_,DStream>(BytesCompare()) with get
    member x.ResolveDSetByName( name, ticks ) = 
        let dsetRef = ref null 
        for pair in x.DSetReferences do 
            let dset = pair.Value
            if String.Compare( name, dset.Name, StringComparison.Ordinal)=0 && ticks = dset.Version.Ticks then 
                dsetRef := dset
        !dsetRef

    /// QueueAtClient resides at PrajnaClient, it is the local loopback interface to talk to the job at the AppDomain/Exe
    member x.QueueAtClient with get() = 
                                        if Utils.IsNull x.TaskHolder then 
                                            let msg = sprintf "!!! Exception !!! Attempt to contact a job loopback before establish the task holder object"
                                            Logger.Log( LogLevel.Error, msg )
                                            failwith msg
                                            null
                                        else
                                            if Utils.IsNull x.TaskHolder.JobLoopbackQueue then 
                                                x.TaskHolder.EvLoopbackEstablished.WaitOne() |> ignore
                                            if Utils.IsNull x.TaskHolder.JobLoopbackQueue then
                                                let msg = sprintf "!!! Exception !!! Attempt to contact a job loopback but the job loopback fails to establish"
                                                Logger.Log( LogLevel.Error, msg )
                                                failwith msg
                                            else
                                                x.TaskHolder.JobLoopbackQueue
    /// Monitor QueueAtClient resides at PrajnaClient, give null if need to wait
    member x.QueueAtClientMonitor with get() = 
                                                if Utils.IsNull x.TaskHolder then 
                                                    null
                                                else
                                                    x.TaskHolder.JobLoopbackQueue    
    member val Partitions = List<int>() with get, set
    member val State = TaskState.NotReady with get, set
    member val Port = 0L with get, set
    member val Thread : Thread = null with get, set
    member val ConfirmStart = false with get, set

    member x.ClusterMembership( queue ) = 
        let membershipList = List<_>()
        if Utils.IsNotNull x.Clusters then 
            for cluster in x.Clusters do 
                if Utils.IsNotNull cluster then 
                    // If the cluster can not be decoded, it can take value null. 
                    let peerIdx = cluster.SearchForEndPoint( queue )
                    if peerIdx>=0 then 
                        membershipList.Add( (cluster, peerIdx) )
        membershipList
    /// Add incoming queue for the job. 
    member x.GetIncomingQueueNumber( queue:NetworkCommandQueuePeer ) = 
        let refValue = ref Unchecked.defaultof<_>
        if not (x.IncomingQueuesToPeerNumber.TryGetValue( queue.RemoteEndPointSignature, refValue )) then 
            let peeri = x.IncomingQueues.Count
            x.IncomingQueues.Add( queue )
            x.IncomingQueuesToPeerNumber.Item( queue.RemoteEndPointSignature ) <- peeri
            let membershipList = x.ClusterMembership( queue )
            x.IncomingQueuesClusterMembership.Add( membershipList )
            x.IncomingQueuesAvailability.Add( BlobAvailability( x.NumBlobs ) ) 
            if membershipList.Count<=0 && x.PrimaryHostQueueIndex<0 then 
                x.PrimaryHostQueueIndex <- peeri
            peeri
        else
            !refValue
    /// Add a new cluster to the job
    /// The function will recheck the membership relation of each peer (represented by queue), and redefine PrimaryHostQueueIndex
    /// that defines the PrimaryHostQueue to communicate with host. 
    member x.AddCluster( cluster, blob:Blob ) = 
        blob.Object <- cluster
        x.Clusters.[ blob.Index ] <- cluster
        // Peer membership examination. 
        for peeri=0 to x.IncomingQueues.Count-1 do
            let queue = x.IncomingQueues.[peeri]
            let membershipList = x.ClusterMembership( queue )
            x.IncomingQueuesClusterMembership.[peeri] <- membershipList
        // Check for PimaryHostQueueIndex
        if x.PrimaryHostQueueIndex>=0 && x.IncomingQueuesClusterMembership.[x.PrimaryHostQueueIndex].Count>0 then 
            // The previous host is no longer a primary host after adding the new cluster
            x.PrimaryHostQueueIndex <- -1    
//            for peeri=0 to x.IncomingQueues.Count-1 do
//                let membershipList = x.IncomingQueuesClusterMembership.[peeri]
//                if membershipList.Count<=0 && x.PrimaryHostQueueIndex<0 then 
//                    x.PrimaryHostQueueIndex <- peeri    
            x.UpdatePrimaryHostQueue()
    /// Return one host queue 
    member x.PrimaryHostQueue with get() = if x.PrimaryHostQueueIndex>=0 then x.IncomingQueues.[x.PrimaryHostQueueIndex] else null
    /// Check for validity of the Primary Host Queue, and make update. 
    member x.UpdatePrimaryHostQueue() = 
        if x.PrimaryHostQueueIndex >= 0 then 
            let activePrimaryHostQueue = x.PrimaryHostQueue
            if Utils.IsNotNull activePrimaryHostQueue && activePrimaryHostQueue.Shutdown then 
                x.PrimaryHostQueueIndex <- -1     
        if x.PrimaryHostQueueIndex < 0 then 
            // Find a new Primary Host queue 
            for peeri=0 to (Math.Min(x.IncomingQueues.Count,x.IncomingQueuesClusterMembership.Count))-1 do
                let queue = x.IncomingQueues.[peeri]
                if Utils.IsNotNull queue && not queue.Shutdown then 
                    let membershipList = x.IncomingQueuesClusterMembership.[peeri]
                    if membershipList.Count<=0 && x.PrimaryHostQueueIndex<0 then 
                        x.PrimaryHostQueueIndex <- peeri    
        ()
    /// Check blob availability 
//    member x.CheckBlobAvailability() = 
//        for blobi=0 to x.NumBlobs - 1 do
//            match blob.TypeOf with 
//            | BlobKind.ClusterMetaData ->
//                let useCluster = ClusterFactory.FindCluster( blob.Name, blob.Version )
//                if Utils.IsNotNull useCluster then 
//                    x.    
//
//            | SrcDSetMetaData = 2
//            | DstDSetMetaData = 3
//            | PassthroughDSetMetaData = 4
//            | AssemblyManagedDLL = 16
//            | AssemblyUnmanaged = 17
//        ()
    member x.StartLightTask() =
        if x.AllAvailable then 
            let executeTypeOf = x.TypeOf &&& JobTaskKind.ExecActionMask
            let executeTicks = (PerfDateTime.UtcNowTicks())
            match executeTypeOf with 
            | JobTaskKind.ApplicationMask 
            | JobTaskKind.ReleaseApplicationMask
            | JobTaskKind.AppDomainMask ->                
                let msg = sprintf "Job %s:%s with execution type %A should not be started as a light task" x.Name x.VersionString x.TypeOf  
                Logger.Log( LogLevel.Error, msg  )
                failwith msg
            | _ ->
                // Thread, without app domain, no loop back. 
                if (x.JobEnvVars.Count <> 0) then
                    failwith "Environment variables not allowed in thread/appdomain - only allowed if ApplicationMask is set"
                x.State <- TaskState.InExecution
//                let threadStart = new Threading.ParameterizedThreadStart( Task.Start )
//                let thread = new Threading.Thread( threadStart )
//                thread.IsBackground <- true
//                x.Thread <- thread
//                thread.Start( x )
                x.Thread <- ThreadTracking.StartThreadForFunction( fun _ -> "Light Task thread @ daemon") ( fun _ -> Task.Start x)
                true
        else
            Logger.Log( LogLevel.Info, ( sprintf "Some metadata is not available, and execution can't start: %A" x.AvailThis.AvailVector )   )
            false
    /// State of the job
    member x.EvaluateThreadState() = 
            if x.State=TaskState.InExecution || x.State=TaskState.PendingTermination then 
                if Utils.IsNotNull x.Thread then 
                    if x.Thread.ThreadState &&& 
                        ( ThreadState.Stopped )
                        // ( ThreadState.AbortRequested ||| ThreadState.Aborted ||| ThreadState.Stopped ||| ThreadState.StopRequested ) 
                            <> enum<Threading.ThreadState>(0) then 
                        // Release port only after thread has stopped
// Release port by delink
//                      JobListeningPortManagement.Current.Release( x.SignatureName, x.SignatureVersion ) 
                        Logger.LogF( LogLevel.MildVerbose, ( fun _ -> sprintf "AppDomain thread of task %s has exited ! ..." 
                                                                                   x.SignatureName ))
                        x.State <- TaskState.Terminated
                        true
                    else
                        false
                else
                    false
            else
                false
    /// Error
    member x.ErrorAsSeparateApp(msg) = 
        Logger.Log( LogLevel.Error, msg )
        if Utils.IsNotNull x.QueueToClient then 
            let msSend = new MemStream( 1024 )
            msSend.WriteString( msg )
            let queue = x.QueueToClient
            queue.ToSend( ControllerCommand( ControllerVerb.Error, ControllerNoun.Message ), msSend ) 
            queue.Close()
    /// Resolve a single dependent DSet Object
    member x.ResolveDependentDSet( dep:DependentDObject ) = 
        if Utils.IsNull dep.Target then
            if Utils.IsNull dep.Hash then 
                dep.Target <- null 
                Logger.LogF( LogLevel.WildVerbose, ( fun _ -> sprintf "Caution, a <null> reference for resolved DSet ... " ))
                null
            else
                let bExist, dset = x.DSetReferences.TryGetValue( dep.Hash ) // DSetPeerFactory.ResolveAnyDSet( dep.ParentName, dep.Version.Ticks )
                if bExist then 
                    dep.Target <- dset
                    dep.Target :?> DSet
                else
                    // May be OK 
                    dep.Target <- null 
                    Logger.LogF( LogLevel.MildVerbose, ( fun _ -> sprintf "Caution, Fail to resolve DSet %A, hash %s" dep.ParamType (BytesToHex(dep.Hash)) ))
                    null
        else
            dep.Target :?> DSet
    /// Resolve a single dependent DSet Object
    member x.ResolveDependentDStream( dep:DependentDObject ) = 
        if Utils.IsNull dep.Target then
            if not (Utils.IsNull dep.Hash) then 
                let bExist, dstream = x.DStreamReferences.TryGetValue( dep.Hash ) // DSetPeerFactory.ResolveAnyDSet( dep.ParentName, dep.Version.Ticks )
                if bExist then 
                    dep.Target <- dstream
                    dep.Target :?> DStream
                else
                    // May be OK (dangling edges). 
                    Logger.LogF( LogLevel.MildVerbose, ( fun _ -> sprintf "Caution, fail to resolve DStream %A, hash %s ... " dep.ParamType (BytesToHex(dep.Hash)) ))
                    null
            else
                Logger.LogF( LogLevel.WildVerbose, ( fun _ -> sprintf "Caution, a <null> DStream reference ... "))
                null
        else
            dep.Target :?> DStream
    /// Action for registering callback. 
    member x.RegisterOne (bRegister:bool) (cur:DistributedObject ) =
        match cur with 
        | :? DSet as dset -> 
            // Callback is not registered for dset
            ()
        | :? DStream as stream -> 
            let mutable bRegisterStream = true
            // Traverse upstream
            // Register every stream
            if bRegisterStream then               
                if ( bRegister ) then 
                    stream.Cluster.RegisterCallback( x.JobID, stream.Name, stream.Version.Ticks, 
                        [| ControllerCommand(ControllerVerb.Unknown, ControllerNoun.DStream) |],
                        { new NetworkCommandCallback with 
                            member this.Callback( cmd, peeri, ms, jobID, name, verNumber, cl ) = 
                                stream.ProcessCallback( cmd, peeri, ms, jobID )
                        } )
                else
                    stream.Cluster.UnRegisterCallback( x.JobID, 
                        [| ControllerCommand(ControllerVerb.Unknown, ControllerNoun.DStream) |] )
        | _ -> 
            let msg = sprintf "RegisterOne failed, don't know how to do with type %A object %A" (cur.GetType()) cur
            Logger.Log( LogLevel.Error, msg  )
            failwith msg 
    /// Action for traverse, resolve object for both up and down dependency
    member x.ResolveOne direction (cur:DistributedObject ) = 
        match cur with 
        | :? DSet as dset -> 
            match dset.Dependency with 
            | StandAlone 
            | Source -> 
                // Nothing to resolve
                ()
            | MixFrom parent 
            | Passthrough parent -> 
                x.ResolveDependentDSet( parent) |> ignore
                if Utils.IsNotNull parent.TargetDSet then 
                    dset.SetUpstreamCanCloseEvent( parent.TargetDSet.CanCloseDownstreamEvent )
            | WildMixFrom ( parent, streamParent) -> 
                x.ResolveDependentDSet( parent) |> ignore
                x.ResolveDependentDStream( streamParent) |> ignore
                // For WildMixFrom, flush of partitions will wait until all peers have sent in their collections. 
                if Utils.IsNotNull streamParent.TargetStream then 
                    streamParent.TargetStream.SetToWaitForAllPeerCloseRcvd()
                    if Utils.IsNotNull parent.TargetDSet then 
                        dset.SetUpstreamCanCloseEvents( [| parent.TargetDSet.CanCloseDownstreamEvent; streamParent.TargetStream.CanCloseDownstreamEvent |] )
            | CorrelatedMixFrom parents 
            | UnionFrom parents ->
                let events = List<_>(parents.Count )
                for parent in parents do 
                    x.ResolveDependentDSet( parent) |> ignore
                    if Utils.IsNotNull parent.TargetDSet then 
                        events.Add( parent.TargetDSet.CanCloseDownstreamEvent )
                if events.Count > 0 then 
                    dset.SetUpstreamCanCloseEvents( events )
            | Bypass ( parent, brothers ) -> 
                // Resolve 
                x.ResolveDependentDSet( parent) |> ignore                 
                for bro in brothers do 
                    x.ResolveDependentDSet( bro ) |> ignore
                if Utils.IsNotNull parent.TargetDSet then 
                    dset.SetUpstreamCanCloseEvent( parent.TargetDSet.CanCloseDownstreamEvent )
            | DecodeFrom streamParent -> 
                let parentS = x.ResolveDependentDStream( streamParent)
                if Utils.IsNotNull parentS then 
                    dset.SetUpstreamCanCloseEvent( parentS.CanCloseDownstreamEvent )
                ()
            | HashJoinFrom  (pa0, pa1)
            | CrossJoinFrom (pa0, pa1) -> 
                x.ResolveDependentDSet( pa0) |> ignore
                x.ResolveDependentDSet( pa1) |> ignore
                if Utils.IsNotNull pa0.TargetDSet
                    && Utils.IsNotNull pa1.TargetDSet then 
                    dset.SetUpstreamCanCloseEvents( [| pa0.TargetDSet.CanCloseDownstreamEvent; pa1.TargetDSet.CanCloseDownstreamEvent |] )
            match dset.DependencyDownstream with 
            | Discard -> 
                // Nothing to further resolve
                ()
            | CorrelatedMixTo child
            | UnionTo child
            | MixTo child
            | Passforward child 
            | HashJoinTo child 
            | CrossJoinTo child -> 
                let childDSet = x.ResolveDependentDSet( child)
                ()
            | WildMixTo ( child, stream ) -> 
                let childDSet = x.ResolveDependentDSet( child)
                let childStream = x.ResolveDependentDStream( stream) 
                ()
            | DistributeForward children -> 
                for child in children do
                    x.ResolveDependentDSet( child) |> ignore
                ()
            | SaveTo stream
            | EncodeTo stream -> 
                let childStream = x.ResolveDependentDStream( stream) 
                ()
        | :? DStream as stream -> 
            // Traverse upstream
            match stream.Dependency with 
            | SaveFrom parentObj
            | EncodeFrom parentObj -> 
                let parentDSet =  x.ResolveDependentDSet( parentObj )
                if Utils.IsNotNull parentDSet then 
                    stream.SetUpstreamCanCloseEvent( parentDSet.CanCloseDownstreamEvent ) 
                ()
            | PassFrom parentStream ->
                let parentS = x.ResolveDependentDStream( parentStream )
                if Utils.IsNotNull parentS then 
                    stream.SetUpstreamCanCloseEvent( parentS.CanCloseDownstreamEvent ) 
                ()
            | MulticastFromNetwork parentStream
            | ReceiveFromNetwork parentStream -> 
                let parentS = x.ResolveDependentDStream( parentStream )
                // Receive from network don't depend upon upstream to close
                ()
            | SourceStream ->
                ()
            match stream.DependencyDownstream with 
            | PassTo childStream -> 
                let childS = x.ResolveDependentDStream( childStream )
//                match direction with 
//                | TraverseDownstream -> 
//                    childS.SetUpstreamCanCloseEvent( stream.CanCloseDownstreamEvent )
//                | _ ->
//                    ()
                ()
            | SendToNetwork childStream 
            | MulticastToNetwork childStream ->
                let childS = x.ResolveDependentDStream( childStream )
                // SendToNetwork do not depend on CanCloseDownstream for upstream events. 
                ()
            | DecodeTo childObj -> 
                let childDSet =  x.ResolveDependentDSet( childObj )
//                match direction with 
//                | TraverseDownstream -> 
//                    childDSet.SetUpstreamCanCloseEvent( stream.CanCloseDownstreamEvent )
//                | _ ->
//                    ()

                ()
            | SinkStream -> 
                ()
            /// Get all dependent DSets
        | _ -> 
            let msg = if Utils.IsNotNull cur then
                          sprintf "ResolveOne failed, don't know how to resolve type %A object %A" (cur.GetType()) cur
                      else
                          "ResolveOne failed, the object is null"
            Logger.Log( LogLevel.Error, msg  )
            failwith msg 
                
    member x.ResolveDSetParent( dset: DSet ) = 
//        x.ResolveObject( dset, TraverseUpstream, true )
        x.TraverseAllObjectsWDirection TraverseUpstream (List<_>(DeploymentSettings.NumObjectsPerJob)) dset x.ResolveOne
/// Register & Unregister Callback
    member x.RegisterInJobCallback( dset: DSet, bRegister:bool ) = 
        x.TraverseAllObjects TraverseUpstream (List<_>(DeploymentSettings.NumObjectsPerJob)) dset (x.RegisterOne bRegister)
        ()
    member x.SyncPreCloseAllStreams jbInfo (cur:DistributedObject ) = 
        cur.SyncPreCloseAllStreams(jbInfo)
    member val private WaitForCloseAllStreamsTasks = null with get, set
    member val private WaitForCloseAllStreamsHandleCollection = null with get, set
    member x.PostCloseAllStreams jbInfo (cur:DistributedObject ) = 
        cur.PostCloseAllStreams(jbInfo) 
        cur.ResetAll( jbInfo ) 
    member x.ResetAll jbInfo (cur:DistributedObject )= 
        cur.ResetAll( jbInfo ) 
    member x.PreBeginAsync jbInfo direction (cur:DistributedObject )= 
        cur.PreBegin( jbInfo, direction ) 
        match direction, cur with 
        | TraverseUpstream, ( :? DSet as dset ) -> 
            match dset.DependencyDownstream with 
            | WildMixTo ( childDSet, _ ) -> 
//                x.DSetInJobReadAll( jbInfo, dset )
                ()
            | _ -> 
                ()
        | _ ->
            // No need for processing at PreBegin for most of the tasks. 
            ()
    member x.PreBeginSync jbInfo direction (cur:DistributedObject )= 
        cur.PreBegin( jbInfo, direction ) 
        match direction, cur with 
        | TraverseDownstream, ( :? DSet as dset ) -> 
            match dset.Dependency with 
            | WildMixFrom ( childDSet, _ ) -> 
                // Start thread 
                let threadPoolName = sprintf "Threadpool for DSet %s:%s (WildMixFrom)" dset.Name dset.VersionString
                dset.ThreadPool <- new ThreadPoolWithWaitHandles<int>( threadPoolName, NumParallelExecution = dset.NumParallelExecution  )
                dset.InitializeCache( true ) 
                Logger.LogF( LogLevel.MediumVerbose, (fun _ -> sprintf "Eqneueing %d partitions for exectution" dset.NumPartitions))
                using ( jbInfo.TryExecuteSingleJobAction()) ( fun jobAction -> 
                    if Utils.IsNull jobAction then 
                        Logger.LogF( LogLevel.MildVerbose, fun _ -> sprintf "PreBeginSync, Job %A has already been cancelled ... " jbInfo.JobID )
                    else
                        for parti=0 to dset.NumPartitions - 1 do 
                            dset.InitializeCachePartition( parti )
                            dset.ThreadPool.EnqueueRepeatableFunction ( dset.NewThreadToExecuteDownstream jbInfo parti ) (jobAction.CTS) parti ( fun pi -> sprintf "ExecuteDownStream Job WildMixFrom DSet %s:%s partition %d" dset.Name dset.VersionString pi )
                        dset.ThreadPool.TryExecute()
                )
            | _ -> 
                ()
        | _ ->
            // No need for processing at PreBegin for most of the tasks. 
            ()
    member val JobInfoCollections = ConcurrentDictionary<string,JobInformation>() with get
    member val AsyncExecutionEngine = ConcurrentDictionary<string,AsyncExecutionEngine>() with get
    member val SyncExecutionEngine  = ConcurrentDictionary<string,ThreadPoolWithWaitHandles<int>>() with get
        
    member x.BeginAllSync jbInfo ( dset: DSet ) = 
        x.TraverseAllObjects TraverseUpstream (List<_>(DeploymentSettings.NumObjectsPerJob)) dset (x.ResetAll jbInfo)
        x.TraverseAllObjectsWDirection TraverseUpstream (List<_>(DeploymentSettings.NumObjectsPerJob)) dset (x.PreBeginSync jbInfo)

    member x.CloseAllSync jbInfo ( dset: DSet ) = 
        let t1 = (PerfDateTime.UtcNow())       
        Logger.LogF( x.JobID, LogLevel.MildVerbose, ( fun _ -> sprintf "start PreClose %A %s:%s ........" dset.ParamType dset.Name dset.VersionString ) )
        if Utils.IsNull x.WaitForCloseAllStreamsHandleCollection then 
            let collectionName = sprintf "WaitHandle for job %s:%s dset %s:%s" x.Name x.VersionString dset.Name dset.VersionString 
            x.WaitForCloseAllStreamsHandleCollection <- new WaitHandleCollection(collectionName, DeploymentSettings.NumObjectsPerJob) 
        x.TraverseAllObjects TraverseUpstream (List<_>(DeploymentSettings.NumObjectsPerJob)) dset (x.SyncPreCloseAllStreams jbInfo)
        Logger.LogF( x.JobID, LogLevel.MildVerbose, ( fun _ -> sprintf "1st stage, PreClose %A %s:%s ........" dset.ParamType dset.Name dset.VersionString ) )
        // Use handle
        x.TraverseAllObjects TraverseUpstream (List<_>(DeploymentSettings.NumObjectsPerJob)) dset ( x.WaitForCloseAllStreamsViaHandle jbInfo t1 )
        let t2 = (PerfDateTime.UtcNow())
        let elapseMS = t2.Subtract(t1).TotalMilliseconds
        let timeoutInMS = Math.Max( DeploymentSettings.TimeOutJobFlushMilliseconds - int elapseMS, 1 )
        let bAllDone = x.WaitForCloseAllStreamsHandleCollection.WaitAll timeoutInMS DeploymentSettings.OneWaitForAllJobsDone DeploymentSettings.MonitorForLiveJobs DeploymentSettings.TraceLevelMonitorForLiveJobs
        Logger.LogF( x.JobID, LogLevel.MildVerbose, ( fun _ -> sprintf "2nd stage, WaitForClose %A %s:%s ........ all done is %A" dset.ParamType dset.Name dset.VersionString bAllDone ) )
        x.TraverseAllObjects TraverseUpstream (List<_>(DeploymentSettings.NumObjectsPerJob)) dset ( x.PostCloseAllStreams jbInfo )  
        Logger.LogF( x.JobID, LogLevel.MildVerbose, ( fun _ -> sprintf "3rd stage, PostClose %A %s:%s ........" dset.ParamType dset.Name dset.VersionString ) )
        x.JobInitializer <- null
        x.JobInfoCollections.Clear() |> ignore
        x.SyncExecutionEngine.Clear() |> ignore
        x.UnloadAll()
        x.WaitForCloseAllStreamsHandleCollection.CloseAll() 
//        ( x.WaitForCloseAllStreamsHandleCollection :> IDisposable ).Dispose()
        x.WaitForCloseAllStreamsHandleCollection <- null


    member x.IsDstDSet( dobj:DistributedObject ) = 
        match dobj with 
        | :? DSet as dset -> 
            match dset.DependencyDownstream with 
            | SaveTo _ -> 
                true
            | _ -> 
                false
        | _ -> 
            false
    // member val private bWarningOnReportClose = false with get, set
    member x.TaskReportClosePartition( jbInfo:JobInformation, dobj, meta:BlobMetadata, pos ) = 
        let dsetReport = x.FindDObject TraverseUpstream dobj x.IsDstDSet
        use msInfo = new MemStream( 128 ) 
        if Utils.IsNotNull dsetReport then 
            if meta.Parti>=0 then 
                msInfo.WriteGuid( jbInfo.JobID )     
                msInfo.WriteString( dsetReport.Name ) 
                msInfo.WriteInt64( dsetReport.Version.Ticks ) 
                msInfo.WriteVInt32( 1 ) 
                msInfo.WriteVInt32( meta.Parti ) 
                msInfo.WriteVInt32( int meta.SerialNumber ) 
                msInfo.WriteInt64( pos )
                jbInfo.ToSendHost( ControllerCommand(ControllerVerb.ReportPartition, ControllerNoun.DSet), msInfo )
                Logger.LogF( LogLevel.WildVerbose, ( fun _ -> sprintf "ReportPartition, DSet for %s:%s %A length %d" dsetReport.Name dsetReport.VersionString (meta.ToString()) pos ))
            else
                msInfo.WriteGuid( jbInfo.JobID )
                msInfo.WriteString( dsetReport.Name ) 
                msInfo.WriteInt64( dsetReport.Version.Ticks ) 
                jbInfo.ToSendHost( ControllerCommand(ControllerVerb.ReportClose, ControllerNoun.DSet), msInfo )
                Logger.LogF( LogLevel.MildVerbose, ( fun _ -> sprintf "ReportClose, DSet for %s:%s" dsetReport.Name dsetReport.VersionString ))
            // No flow control for reporting
            ()
        else
                let msg = sprintf "Attempt to Report, DSet by %A %s:%s, on %A at position %d, however, no upstream SaveTo DSet object can be found..." 
                                dobj.ParamType dobj.Name dobj.VersionString (meta.ToString()) pos
                // We expect the system to pick up the exception and send it to App
                raise( System.Exception( msg ) )
                // Logger.Log( LogLevel.Warning, msg )
                // msInfo.WriteString( msg ) 
                // jbInfo.ToSendHost( ControllerCommand(ControllerVerb.Warning, ControllerNoun.Message), msInfo )


    member x.WaitForCloseAllStreamsViaHandle jbInfo (t1:DateTime ) (cur:DistributedObject )= 
        cur.WaitForCloseAllStreamsViaHandle( x.WaitForCloseAllStreamsHandleCollection, jbInfo, t1 )

    member x.ConstructJobInfo( jobID: Guid, dset:DSet, queue:NetworkCommandQueue, endPoint:Net.IPEndPoint, bIsMainProject ) = 
        let jbInfo = new JobInformation( jobID, bIsMainProject, dset.Name, dset.Version.Ticks, 
                                        ClustersInfo = x.ClustersInfo, 
                                        ReportClosePartition = x.TaskReportClosePartition, 
                                        HostQueue = queue, 
                                        ForwardEndPoint = endPoint, 
                                        JobReady = x.JobReady )
        jbInfo
    member val JobReady = new ManualResetEvent(false) with get
    member val JobInitializer = null with get, set
    member val JobStartTime = DateTime.MinValue with get, set
    member x.SetJobInitializer( dset: DSet ) = 
        if Utils.IsNull x.JobInitializer then 
            x.JobInitializer <- dset
            x.JobStartTime <- (PerfDateTime.UtcNow())
    member x.IsJobInitializer( dset: DSet ) = 
        Object.ReferenceEquals( x.JobInitializer, dset )
    member x.GetJobInfo( dset:DSet, queue, endPoint, bIsMainProject ) = 
        let dsetFullName = dset.Name + dset.VersionString
        let jbInfo = x.JobInfoCollections.GetOrAdd( dsetFullName, fun _ -> x.ConstructJobInfo( x.JobID, dset, queue, endPoint, bIsMainProject) )
        // Allow TryGetDerivedJobInformationFunc to use cached object
        jbInfo.TryGetDerivedJobInformationFunc <- ( fun dobj -> let fullname = dobj.Name + dobj.VersionString 
                                                                x.JobInfoCollections.GetOrAdd( fullname, fun _ -> jbInfo.TryGetDerivedJobInformationImpl( dobj ) )
                                                                )
        jbInfo
        
    static member ClosePartition (jbInfo:JobInformation) (dset:DSet) (meta:BlobMetadata) = 
        using ( jbInfo.TryExecuteSingleJobAction()) ( fun jobAction -> 
            if Utils.IsNull jobAction then 
                Logger.LogF( jbInfo.JobID, LogLevel.MildVerbose, fun _ -> sprintf "[ClosePartition, Job %A cancelled] DSet %s" jbInfo.JobID dset.Name )   
            else
                if not jobAction.IsCancelled then 
                    Logger.LogF( jbInfo.JobID, LogLevel.MediumVerbose, ( fun _ -> sprintf "Reaching end of part %d with %d mistakes" meta.Partition meta.NumElems ))
                if not jbInfo.HostShutDown then 
                        using( new MemStream( 1024 ) ) ( fun msWire -> 
                            msWire.WriteGuid( jbInfo.JobID )
                            msWire.WriteString( dset.Name ) 
                            msWire.WriteInt64( dset.Version.Ticks )
                            msWire.WriteVInt32( meta.Partition )
                            // # of error in this partition. 
                            msWire.WriteVInt32( meta.NumElems )
                            jbInfo.ToSendHost( ControllerCommand( ControllerVerb.Close, ControllerNoun.Partition ), msWire )
                        )
        )

    /// OnJobFinish govern freeing of the resource of the Task object. 
    /// It has been registered when the Task is first established, and will garantee to execute when job is done or cancelled
    member x.OnJobFinish() = 
        for i=0 to x.NumBlobs-1 do
            if (Utils.IsNotNull x.Blobs.[i]) then
                if (Utils.IsNotNull x.Blobs.[i].Hash) then
                    BlobFactory.remove x.Blobs.[i].Hash
                if (Utils.IsNotNull x.Blobs.[i].Stream) then
                    x.Blobs.[i].Stream.DecRef()
        if (Utils.IsNotNull x.MetadataStream) then
            x.MetadataStream.DecRef()
        Logger.LogF(LogLevel.MildVerbose, fun _ -> sprintf "SA Recv Stack size %d %d" Cluster.Connects.BufStackRecv.StackSize Cluster.Connects.BufStackRecv.GetStack.Size)
        Logger.LogF(LogLevel.MildVerbose, fun _ -> sprintf "In blob factory: %d" BlobFactory.Current.Collection.Count)
        BufferListStream<byte>.DumpStreamsInUse()

/// Read, Job (DSet) 
    member x.DSetReadAsSeparateApp( queueHost:NetworkCommandQueue, endPoint:Net.IPEndPoint, dset: DSet, usePartitions ) = 
        let readFunc (jbInfo:JobInformation) ( meta, ms:StreamBase<byte> ) = 
            using ( jbInfo.TryExecuteSingleJobAction()) ( fun jobAction -> 
                if Utils.IsNull jobAction then 
                    Logger.LogF( jbInfo.JobID, LogLevel.MildVerbose, ( fun _ -> sprintf "[DSetReadAsSeparateApp, Job cancelled?] Fails to secure job action when writing DSet %s, %s" 
                                                                                        dset.Name 
                                                                                        (MetaFunction.MetaString(meta)) ))
                else 
                    if Utils.IsNotNull ms then 
                        Logger.LogF( jbInfo.JobID, LogLevel.WildVerbose, ( fun _ -> sprintf "DSetReadAsSeparateApp, to writeout %s" (MetaFunction.MetaString(meta)) ))
                        using( new MemStream( int ms.Length + 1024 ) ) ( fun msWire -> 
                            msWire.WriteGuid( jbInfo.JobID )
                            msWire.WriteString( dset.Name )
                            msWire.WriteInt64( dset.Version.Ticks )
                            msWire.WriteVInt32( meta.Partition )
                            msWire.WriteInt64( meta.Serial )
                            msWire.WriteVInt32( meta.NumElems )
                            //msWire.Write( ms.GetBuffer(), int ms.Position, int ms.Length - int ms.Position )
                            msWire.AppendNoCopy( ms, ms.Position, ms.Length-ms.Position)
                            ms.DecRef()
                            let cmd = ControllerCommand( ControllerVerb.Write, ControllerNoun.DSet )
                            let bSendout = ref false
                            while not jbInfo.HostShutDown && not !bSendout do
                                if jbInfo.bAvailableToSend( dset.SendingQueueLimit ) then 
                                    jbInfo.ToSendHost( cmd, msWire ) 
                                    bSendout := true
                                else
                                    // Flow control kick in
                                    ThreadPoolWaitHandles.safeWaitOne( jobAction.WaitHandle, 5 ) |> ignore                               
                        )                                             
                        if jbInfo.HostShutDown then 
                            // Attempt to cancel jobs 
                            jobAction.ThrowExceptionAtContainer( "___ DSetReadAsSeparateApp, Host has been closed ____")
                    else
                        // Do nothing, we will wait for all jobs to complete in Async.RunSynchronously
                        Task.ClosePartition jbInfo dset meta
            )

        let syncJobs jbInfo parti ()=  
            dset.SyncEncode jbInfo parti ( readFunc jbInfo) 

        x.SyncJobExecutionAsSeparateApp ( queueHost, endPoint, dset, usePartitions) "Read" syncJobs ( fun _ -> () ) (fun _ ->())
            
/// ReadToNetwork, Job (DSet) 
    member x.DSetReadToNetworkAsSeparateAppSync( queueHost:NetworkCommandQueue, endPoint:Net.IPEndPoint, dset: DSet, usePartitions ) = 
        let dsetToSendDown = ref null
        let dStreamToSendSyncClose = ref null
        let bSendNullImmediately = ref false
        let beginJob (jbInfo:JobInformation) =
            using ( jbInfo.TryExecuteSingleJobAction()) ( fun jobAction -> 
                if Utils.IsNull jobAction then 
                    Logger.LogF( jbInfo.JobID, LogLevel.MildVerbose, ( fun _ -> sprintf "[DSetReadToNetworkAsSeparateAppSync, Job %A cancelled?] Fails to secure job action when try to begin job on DSet %s." 
                                                                                            jbInfo.JobID dset.Name 
                                                                                            ))
                else
                    match dset.DependencyDownstream with 
                    | MixTo oneChild -> 
                        dsetToSendDown := oneChild.TargetDSet
                        match (!dsetToSendDown).DependencyDownstream with 
                        | WildMixTo (child, childS) -> 
                            dStreamToSendSyncClose := childS.TargetStream
                        | _ -> 
                            ()
                    | WildMixTo (child, childS) -> 
                        dsetToSendDown := dset
                        dStreamToSendSyncClose := childS.TargetStream
                        bSendNullImmediately := true
                    | _ -> 
                        ()
                    if Utils.IsNull !dsetToSendDown || Utils.IsNull !dStreamToSendSyncClose then 
                        let msg = sprintf "Job %s:%s, DSet %s:%s DSetReadToNetworkAsSeparateApp expects WildMixTo/MixTo downstream dependency, but get %A"
                                            x.Name x.VersionString dset.Name dset.VersionString dset.DependencyDownstream 
                        jobAction.ErrorAtContainer( msg )
                    else
                        jbInfo.FoldState.Clear()
            )
        let readToNetworkFunci (jbInfo:JobInformation) parti ()= 
            let wrappedFunc (jbInfo:JobInformation) parti (param:BlobMetadata*Object) =
                let meta, elemObject = param
                let bNullObject = Utils.IsNull elemObject
                if not bNullObject || (!bSendNullImmediately) then 
                    Logger.LogF( jbInfo.JobID, LogLevel.MildVerbose, ( fun _ -> sprintf "ReadToNetwork Job %s:%s, DSet %s:%s %s" 
                                                                                           x.Name x.VersionString dset.Name dset.VersionString (meta.ToString()) ))
                    (!dsetToSendDown).SyncExecuteDownstream jbInfo (meta.Partition) meta elemObject
                if bNullObject then 
                    jbInfo.FoldState.Item( meta.Partition ) <- meta.Serial
            let t1 = PerfADateTime.UtcNow()
            Logger.LogF( x.JobID, LogLevel.MediumVerbose, (fun _ -> sprintf "Start readToNetworkFunci partition %d" parti))
            let ret = dset.SyncIterateProtected jbInfo parti (wrappedFunc jbInfo parti )
            Logger.LogF( x.JobID, LogLevel.WildVerbose, (fun _ -> 
                       let t2 = PerfADateTime.UtcNow()
                       sprintf "%s End readToNetworkFunci partition %d - start %s elapse %f" (VersionToString(t2)) parti (VersionToString(t1)) (PerfADateTime.UtcNow().Subtract(t1).TotalSeconds) ))
            ret
                
        let finalJob (jbInfo:JobInformation) =
            using ( jbInfo.TryExecuteSingleJobAction()) ( fun jobAction -> 
                if Utils.IsNull jobAction then 
                    Logger.LogF( jbInfo.JobID, LogLevel.MildVerbose, ( fun _ -> sprintf "[DSetReadToNetworkAsSeparateAppSync, Job %A has already been cancelled when try to finalize on DSet %s." 
                                                                                            jbInfo.JobID dset.Name 
                                                                                    ))
                else
                    if Utils.IsNull !dStreamToSendSyncClose then 
                        let msg = sprintf "Job %s:%s, DSet %s:%s DSetReadToNetworkAsSeparateApp expects WildMixTo/MixTo downstream dependency, but get %A"
                                            x.Name x.VersionString dset.Name dset.VersionString dset.DependencyDownstream 
                        jobAction.ErrorAtContainer( msg )
                    else
                        (!dStreamToSendSyncClose).SyncSendCloseDStreamToAll(jbInfo)
                        Logger.LogF( jbInfo.JobID, LogLevel.MildVerbose, ( fun _ -> sprintf "All ReadToNetwork tasks completed for job %s:%s DSet %s:%s, send SyncClose, DStream to all peers !" x.Name x.VersionString dset.Name dset.VersionString))
            )
        x.SyncJobExecutionAsSeparateApp ( queueHost, endPoint, dset, usePartitions) "ReadToNetwork" readToNetworkFunci
            beginJob finalJob           
      

/// Fold, Job (DSet) 
    member x.DSetFoldAsSeparateApp( queueHost:NetworkCommandQueue, endPoint:Net.IPEndPoint, dset: DSet, usePartitions, foldFunc: FoldFunction, aggregateFunc: AggregateFunction, serializeFunc: GVSerialize, stateFunc: unit->Object ) = 
        let syncFoldFunci (jbInfo:JobInformation) parti param = 
            let meta, elemObject = param
            jbInfo.FoldState.Item( parti ) <- foldFunc.FoldFunc (jbInfo.FoldState.GetOrAdd(parti, fun partitioni -> stateFunc() )) param
            if Utils.IsNull elemObject then 
                Task.ClosePartition jbInfo dset meta
        let beginJob (jbInfo:JobInformation)  =
            jbInfo.FoldState.Clear() |> ignore
                
        let finalJob (jbInfo:JobInformation)  =
            let usePartitionsArray = jbInfo.FoldState |> Seq.map ( fun pair -> pair.Key ) |> Seq.toArray
            let foldStates = jbInfo.FoldState |> Seq.map ( fun pair -> pair.Value )
            let finalState = foldStates |> Seq.fold aggregateFunc.AggregateFunc null           
            // GV to send back to the host. 
            use msWire = new MemStream( 1024 )
            msWire.WriteGuid( jbInfo.JobID )
            msWire.WriteString( dset.Name ) 
            msWire.WriteInt64( dset.Version.Ticks ) 
            msWire.WriteVInt32( usePartitionsArray.Length )
            for i = 0 to usePartitionsArray.Length - 1 do
                msWire.WriteVInt32( usePartitionsArray.[i] )
            let msSend = serializeFunc.SerializeFunc msWire finalState
            Logger.LogF( jbInfo.JobID, LogLevel.MildVerbose, ( fun _ -> sprintf "All aggregate fold completed for job %s:%s DSet %s:%s, send WriteGV,DSet to client!" x.Name x.VersionString dset.Name dset.VersionString))
            jbInfo.ToSendHost( ControllerCommand( ControllerVerb.WriteGV, ControllerNoun.DSet ), msSend )
        x.SyncJobExecutionAsSeparateApp ( queueHost, endPoint, dset, usePartitions) "Fold" (fun jbInfo parti () -> dset.SyncIterateProtected jbInfo parti (syncFoldFunci jbInfo parti ) ) beginJob finalJob


    member val JobFinished = new List<WaitHandle>()

    member x.SyncJobExecutionAsSeparateApp ( queueHost:NetworkCommandQueue, endPoint:Net.IPEndPoint, dset: DSet, usePartitions ) 
                taskName syncAction beginJob endJob= 
        let constructThreadPool() = 
            new ThreadPoolWithWaitHandles<int>( sprintf "DSet %s:%s" dset.Name dset.VersionString, 
                NumParallelExecution = if dset.NumParallelExecution<=0 then DeploymentSettings.NumParallelJobs( Environment.ProcessorCount ) else dset.NumParallelExecution )
        let bIsMainProject = 
            if taskName <> "ReadToNetwork" then 
                x.SetJobInitializer( dset )
                true
            else
                false
        let jbInfo = x.GetJobInfo( dset, queueHost, endPoint, bIsMainProject )
        let priorTasks = ref null
        let bExistPriorTasks = ref true
        let jobFinish = new ManualResetEvent(false)
        x.JobFinished.Add(jobFinish :> WaitHandle)
        using ( jbInfo.TryExecuteSingleJobAction()) ( fun jobAction -> 
            if Utils.IsNull jobAction then 
                Logger.LogF( x.JobID, LogLevel.MildVerbose, ( fun _ -> sprintf "[SyncJobExecutionAsSeparateApp, Job %A cancelled?] Fails to secure job action at beginning on DSet, %s." 
                                                                        jbInfo.JobID dset.Name 
                                                                        ))
            else
                try
                    let dsetFullName = dset.Name + dset.VersionString
                    while Utils.IsNull (!priorTasks) do
                        let bFind = x.SyncExecutionEngine.TryGetValue( dsetFullName, priorTasks ) 
                        if not bFind then 
                            bExistPriorTasks := not (x.SyncExecutionEngine.TryAdd( dsetFullName, constructThreadPool() ) )
                    if x.IsJobInitializer(dset) && not (!bExistPriorTasks) then 
                        // Only called once for the entire job
                        (!priorTasks).Reset()
                        x.JobReady.Reset() |> ignore
                        x.ResolveDSetParent( dset ) 
                        x.RegisterInJobCallback( dset, true )
                        Logger.LogF( x.JobID, LogLevel.MildVerbose, ( fun _ -> sprintf "Contruct Job Execution Graph for task %s of DSet %s ............." taskName dset.Name ))
                        Logger.Do( LogLevel.MildVerbose, ( fun _ -> x.ShowAllDObjectsInfo() ))
                        x.BeginAllSync jbInfo dset
                    if not (!bExistPriorTasks) then 
                        if x.IsJobInitializer(dset) then 
                            beginJob jbInfo
                        else
                            x.JobReady.WaitOne() |> ignore
                            beginJob jbInfo
                    if x.IsJobInitializer(dset) && not (!bExistPriorTasks) then 
                        x.JobReady.Set() |> ignore
                    x.JobReady.WaitOne() |> ignore
                    if Utils.IsNotNull queueHost && not (jobAction.IsCancelled) then 
                        Logger.LogF( x.JobID, LogLevel.MildVerbose, ( fun _ -> sprintf "To execute task %s for DSet %s:%s with partitions %A!" taskName dset.Name dset.VersionString usePartitions ))
                        if x.IsJobInitializer(dset) && not (!bExistPriorTasks) then 
                            dset.ResetForRead( queueHost )   
                        let bAllCancelled = ref false
                        let tasks = !priorTasks
                        let wrappedSyncAction jbInfo parti () = 
                            try
                                syncAction jbInfo parti ()
                            with
                            | ex -> 
                                // Try to catch failure for the execution of single partition 
                                jbInfo.PartitionFailure( ex, "@_____ SyncJobExecutionAsSeparateApp _____", parti )
                                null, true

                        for parti in usePartitions do
                            // tasks.AddTask( x.CancellationToken.Token, parti, syncAction jbInfo parti )
                            tasks.EnqueueRepeatableFunction (wrappedSyncAction jbInfo parti) jobAction.CTS parti ( fun pi -> sprintf "Job %A, %s Task %s:%s, DSet %s:%s, part %d" x.JobID taskName x.Name x.VersionString dset.Name dset.VersionString pi )
                        try 
                        // JinL: 05/10/2014, need to find a way to wait for all intermediate task.  
                            if not (!bExistPriorTasks) then 
                                let bDone = tasks.WaitForAll( -1 )
                                endJob jbInfo
                                // Release the resource of the execution engine
                                let tp = ref Unchecked.defaultof<ThreadPoolWithWaitHandles<int>>
                                let ret = x.SyncExecutionEngine.TryRemove( dsetFullName, tp )
                                if (ret) then
                                    (!tp).CloseAllThreadPool()
                                Logger.LogF( x.JobID, LogLevel.MildVerbose, ( fun _ -> sprintf "All individual jobs completed for task %s for DSet %s:%s, completion status %A!" taskName dset.Name dset.VersionString bDone))
                        with 
                        | ex ->
                            jobAction.EncounterExceptionAtContainer( ex, "___ SyncJobExecutionAsSeparateApp (loop on WaitForAll) ___" )
                        // JinL: note some of the write task may not finish at this moment. 
                        if x.IsJobInitializer(dset) && not (!bExistPriorTasks) then 
                            x.CloseAllSync jbInfo dset
                            Logger.LogF( x.JobID, LogLevel.MildVerbose, ( fun _ -> sprintf "%s Task %s:%s, DSet %s:%s is completed in %f ms........." taskName x.Name x.VersionString dset.Name dset.VersionString ((PerfDateTime.UtcNow()).Subtract( x.JobStartTime ).TotalMilliseconds) ))
                            Logger.LogF( x.JobID, LogLevel.MildVerbose, ( fun _ -> "=======================================================================================================================================" ))
                            x.JobReady.Reset() |> ignore
                        use msWire = new MemStream( 1024 )
                        msWire.WriteGuid( x.JobID )
                        msWire.WriteString( dset.Name )
                        msWire.WriteInt64( dset.Version.Ticks )
                        jbInfo.ToSendHost( ControllerCommand( ControllerVerb.Close, ControllerNoun.DSet ), msWire )
                        Logger.LogF( x.JobID, LogLevel.MediumVerbose, ( fun _ -> sprintf "Close, DSet sent for %s:%s" dset.Name dset.VersionString ))
                with 
                | ex -> 
                    jobAction.EncounterExceptionAtContainer( ex, "___ SyncJobExecutionAsSeparateApp (job loop) ___" )
                try
                    if x.IsJobInitializer(dset) && not (!bExistPriorTasks) then 
                        x.RegisterInJobCallback( dset, false )
                    Logger.LogF( x.JobID, LogLevel.MildVerbose, ( fun _ -> sprintf "SyncJobExecutionAsSeparateApp, all done for executing task %s for DSet %s:%s" taskName dset.Name dset.VersionString ))
                with 
                | ex -> 
                    jobAction.EncounterExceptionAtContainer( ex, "___ SyncJobExecutionAsSeparateApp (UnRegisterCallback) ___" )
        )
        jobFinish.Set() |> ignore
        x.JobFinished.Remove( jobFinish :> WaitHandle ) |> ignore 

    /// Unusual error in a container
    /// The error cannot be localized to a certain job, but can be assoicated with a network queue 
    static member ErrorInSeparateApp (queue:NetworkCommandQueue, msg ) = 
        Logger.Log( LogLevel.Error, msg )
        using (new MemStream(1024) ) ( fun msError -> 
            msError.WriteString( msg )
            queue.ToSend( ControllerCommand( ControllerVerb.Error, ControllerNoun.Message ), msError )
        )

    /// Throw exception to application
    static member ExceptionInTask (queue:NetworkCommandQueue, x:Task, msg ) = 
        Logger.Log( LogLevel.Info, ( sprintf "Exception in job %A, name %s:%s with exception %s" (x.JobID) (x.Name) (x.VersionString) msg ) )
        let ms = new MemStream()
        ms.WriteGuid( x.JobID )
        ms.WriteString( x.Name )
        ms.WriteInt64( x.Version.Ticks )
        ms.WriteString( msg )
        queue.ToSend( ControllerCommand(ControllerVerb.Exception, ControllerNoun.Job ), ms ) 

    static member val LogLevelNullJobAction = LogLevel.MildVerbose with get, set
    /// Throw general exception, not bound to a particular application
    /// Note that general exception may or may not be able to propagate back to application as it may miss routing information
    static member ExceptionInGeneral (queue:NetworkCommandQueue, msg ) = 
        Logger.Log( LogLevel.Info, ( sprintf "Exception: %s" msg ) )
        let ms = new MemStream()
        ms.WriteString( msg )
        queue.ToSend( ControllerCommand(ControllerVerb.Exception, ControllerNoun.Message ), ms ) 
    static member ParseQueueCommandAtContainer (task : Task ref)
                                    (queue : NetworkCommandQueue)
                                    (allConnections : ConcurrentDictionary<_,_>) 
                                    (allTasks :  ConcurrentDictionary<_,_>) 
                                    (showConnections : ConcurrentDictionary<int64,_>->unit)
                                    (bConnectedBefore : bool ref)
                                    (bTerminateJob : bool ref)
                                    (command : ControllerCommand)
                                    (ms : StreamBase<byte>) =
        if (Utils.IsNotNull !task) then
            ms.Info <- ms.Info + ":ParseQueueCommand:Task:" + (!task).Name
        match (command.Verb, command.Noun ) with
        | ( ControllerVerb.Open, ControllerNoun.Connection ) ->
            let queueSignature = ms.ReadInt64()
            allConnections.GetOrAdd( queueSignature, 0 ) |> ignore
            bConnectedBefore := true
            showConnections allConnections
            ()
        | ( ControllerVerb.Close, ControllerNoun.Connection ) ->
            let queueSignature = ms.ReadInt64()
            let bRemove, _ = allConnections.TryRemove( queueSignature) 
            showConnections allConnections
            if bRemove then 
                if allConnections.IsEmpty && ServiceCollection.Current.IsEmpty then 
                    bTerminateJob := true
                    Logger.LogF( LogLevel.MildVerbose, ( fun _ -> sprintf "Close, Connection, no active connection remains and all service is terminated, job terminates" ))
            ()
        | ( ControllerVerb.Set, ControllerNoun.Job ) ->
            try 
                let jobID, name, verNumber = Job.PeekJob( ms )
                let jobLifeCyleObj = JobLifeCycleCollectionContainer.BeginJob( jobID, name, verNumber, queue.RemoteEndPointSignature )
                if Utils.IsNull jobLifeCyleObj then 
                    Task.ErrorInSeparateApp( queue, sprintf "Failed to create JobLifeCycle Object for Job %A, most probably because another job of the same job ID is running" jobID ) 
                else
                    using ( SingleJobActionContainer.TryFind( jobID )) ( fun jobAction -> 
                        if Utils.IsNull jobAction then 
                            Task.ErrorInSeparateApp( queue, sprintf "Set, Job: unable to secure a job action object for Job: %A even we have just allocated a jobLifeCyleObj" jobID )
                        else
                            try 
                                // Should be the 1st command to receive when link is established. 
                                let x = new Task()
                                task := x
                                let bRet = x.UnpackToBlob( ms )
                                if bRet then 
                                    x.QueueToClient <- queue 
                                    let y = allTasks.GetOrAdd( jobID, x )
                                    if Object.ReferenceEquals( x, y ) then 
                                        // Task entry inserted. Insert a removal entry 
                                        jobAction.LifeCycleObject.OnDisposeFS( fun _ -> allTasks.TryRemove(jobID) |> ignore )
                                        jobAction.LifeCycleObject.OnDisposeFS( fun _ -> BlobFactory.unregisterAndRemove(jobID) |> ignore )
                                        jobAction.LifeCycleObject.OnDisposeFS( x.OnJobFinish )
                                        x.ClientAvailability( queue.RemoteEndPointSignature, Some x.ReceiveBlobNoFeedback, None ) 
                                        Logger.LogF( jobID, 
                                                     LogLevel.MildVerbose, ( fun _ ->  let t1 = (PerfADateTime.UtcNowTicks())
                                                                                       sprintf "Set, Job %s:%s with %d blobs in %.2fms" 
                                                                                               x.Name x.VersionString
                                                                                               x.NumBlobs 
                                                                                               ( float (t1-x.JobStartTicks) / float TimeSpan.TicksPerMillisecond )
                                                                                               ))
                                    else
                                        let msg = sprintf "Set, Job finds an entry of a duplicate Job in the task list with the same Job ID %A, even it has succeeded in securing a job lifecyle object. Two jobs of the same job ID are started at about the same time?" 
                                                            x.JobID
                                        jobAction.ThrowExceptionAtContainer( msg )
                            with
                            | ex -> 
                                jobAction.EncounterExceptionAtContainer( ex, "____ Set, Job _____ " )
                    )
            with 
            | ex -> 
                Task.ErrorInSeparateApp( queue, sprintf "Failed to peek jobID information from Set, Job with exception %A" ex) 
        | ( ControllerVerb.Set, ControllerNoun.Blob ) ->
            try 
                let buf, pos, count = ms.GetBufferPosLength()
                let hash = buf.ComputeSHA256(int64 pos, int64 count)
                let bSuccess = BlobFactory.receiveWriteBlob( hash, ms, queue.RemoteEndPointSignature )
                if bSuccess then 
                    Logger.LogF( LogLevel.MediumVerbose, ( fun _ -> sprintf "Rcvd Set, Blob from endpoint %s of %dB hash to %s (%d, %dB), successfully parsed"
                                                                           (LocalDNS.GetShowInfo(queue.RemoteEndPoint))
                                                                           buf.Length
                                                                           (BytesToHex(hash))
                                                                           pos count  ))
                else
                    Logger.LogF( LogLevel.Info, fun _ -> sprintf "[may be OK, job cancelled?] Rcvd Set, Blob from endpoint %s of %dB hash to %s (%d, %dB), but failed to find corresponding job"
                                                                           (LocalDNS.GetShowInfo(queue.RemoteEndPoint))
                                                                           buf.Length
                                                                           (BytesToHex(hash))
                                                                           pos count )
                    
            with 
            | ex -> 
                Task.ErrorInSeparateApp( queue, sprintf "Failed to parse Set, Blob with exception %A" ex)                                                
        | ( ControllerVerb.Write, ControllerNoun.Blob ) ->
            let jobID = ms.ReadGuid()
            using ( SingleJobActionContainer.TryFind( jobID )) ( fun jobAction -> 
                if Utils.IsNull jobAction then 
                    Logger.LogF( LogLevel.Info, fun _ -> sprintf "[may be OK, job cancelled?] Job %A, Rcvd Write, Blob from endpoint %s of %dB payload, but failed to find corresponding job"
                                                                           jobID
                                                                           (LocalDNS.GetShowInfo(queue.RemoteEndPoint))
                                                                           ms.Length )
                else
                    try 
                        let name = ms.ReadString()
                        let verNumber = ms.ReadInt64()
                        let bExist, x = allTasks.TryGetValue( jobID )
                        if bExist then
                            if String.Compare(name,x.Name,StringComparison.Ordinal)<>0 || x.Version.Ticks<>verNumber then 
                                let msg = sprintf "Error@AppDomain: Job %A, received Write, Blob with wrong job name & version number: %s:%d (instead of %s:%d)" 
                                                        jobID name verNumber x.Name x.Version.Ticks
                                jobAction.ThrowExceptionAtContainer( msg )
                            else                                
                                let blobi = ms.ReadVInt32()
                                if blobi<0 || blobi >= x.NumBlobs then 
                                    let msg = sprintf "Error@AppDomain: Job %A, %s:%s Write, Blob with idx %d that is outside of valid range (0-%d)" jobID x.Name x.VersionString blobi  x.NumBlobs
                                    jobAction.ThrowExceptionAtContainer( msg )
                                else
                                    let blob = x.Blobs.[blobi]
                                    let pos = ms.Position
                                    let buf = ms.GetBuffer()
                                    Logger.LogF( jobID, LogLevel.MediumVerbose, ( fun _ -> sprintf "Rcvd Write, Blob from job %s:%s, blob %d, pos %d (buf %dB)"
                                                                                            x.Name x.VersionString
                                                                                            blobi pos (ms.Length-ms.Position) ))
            //                        blob.Hash <- HashByteArrayWithLength( buf, int pos, count )
                                    blob.Stream <- ms
                                    blob.Stream.AddRef()
                                    /// Passthrough DSet is to be decoded at LoadAll() function. 
                                    let bSuccessful = x.ClientReceiveBlob( blobi, false )
                                    if not bSuccessful then 
                                        let msg = sprintf "Error@AppDomain: Job %A, Write, Blob, failed to decode the blob %d, type %A" jobID blobi blob.TypeOf
                                        jobAction.ThrowExceptionAtContainer( msg )
                        else 
                            let msg = sprintf "Error@Container: Job %A, Can't find job %s:%s in Write, Blob, eventhough the JobLifecyle object is still there." 
                                                jobID name (VersionToString(DateTime(verNumber)))
                            jobAction.ThrowExceptionAtContainer( msg )
                    with 
                    | ex -> 
                        jobAction.EncounterExceptionAtContainer( ex, "____ Write, Job _____ ")
            )
        | ( ControllerVerb.Start, ControllerNoun.Job ) ->
            // Load all Cluster, DSet, Assemblies. 
            let jobID = ms.ReadGuid()
            using ( SingleJobActionContainer.TryFind( jobID )) ( fun jobAction -> 
                if Utils.IsNull jobAction then 
                    Logger.LogF( jobID, LogLevel.Info, fun _ -> sprintf "[may be OK, job cancelled?] Rcvd Start, Job from endpoint %s of %dB payload, but failed to find corresponding job"
                                                                           (LocalDNS.GetShowInfo(queue.RemoteEndPoint))
                                                                           ms.Length )
                else
                    let name = ms.ReadString()
                    let verNumber = ms.ReadInt64()
                    let bExist, x = allTasks.TryGetValue( jobID )
                    jobAction.LifeCycleObject.OnCancellationFS( fun _ -> allTasks.TryRemove( jobID ) |> ignore )
                    if bExist then 
        //                x.ClientAvailability(queue.RemoteEndPointSignature, None)
        //                if not x.AllAvailable then 
        //                    let msg = ( sprintf "Error@AppDomain: some blob is not available: %A" x.AvailThis.AvailVector )
        //                    failwith msg
        //                else
                            Logger.LogF( jobID, 
                                         LogLevel.MildVerbose, ( fun _ ->  let t1 = (PerfADateTime.UtcNowTicks())
                                                                           sprintf "Start, Job received %s:%s with %d blobs in %.2fms" 
                                                                                   x.Name x.VersionString
                                                                                   x.NumBlobs 
                                                                                   ( float (t1-x.JobStartTicks) / float TimeSpan.TicksPerMillisecond )
                                                                                   ))
                            let bSuccess = x.LoadAll()
                            using( new MemStream( 1024 ) ) ( fun msSend -> 
                                msSend.WriteGuid( jobID )
                                msSend.WriteString( x.Name )
                                msSend.WriteInt64( x.Version.Ticks ) 
                                msSend.WriteBoolean( bSuccess )
                                queue.ToSend( ControllerCommand( ControllerVerb.ConfirmStart, ControllerNoun.Job ), msSend ) 
                            )
                            if not bSuccess then 
                                let msg = ( sprintf "Error@AppDomain: Job %A, some blob of the job cannot be loaded: %A" jobID x.AvailThis.AvailVector )
                                jobAction.ThrowExceptionAtContainer( msg )
                            else
                                Logger.LogF( jobID, 
                                             LogLevel.MildVerbose, ( fun _ ->  let t1 = (PerfADateTime.UtcNowTicks())
                                                                               sprintf "All blobs of job %s:%s loaded in %.2fms" 
                                                                                           x.Name x.VersionString 
                                                                                           ( float (t1-x.JobStartTicks) / float TimeSpan.TicksPerMillisecond )
                                                                                           ))
                                ()
                    else
                        let msg = sprintf "Error@AppDomain: Start, Job (ID:%A) %s:%s can't find the relevant job in allTasks " jobID name (VersionToString(DateTime(verNumber)))
                        jobAction.ThrowExceptionAtContainer( msg )
            )
        | ( ControllerVerb.Cancel, ControllerNoun.Job ) -> 
            let jobID = ms.ReadGuid()
            use jobAction = SingleJobActionContainer.TryFind( jobID )
            if Utils.IsNull jobAction then 
                    Logger.LogF( jobID, 
                                 LogLevel.WildVerbose, fun _ -> sprintf "[may be OK, job cancelled?] Rcvd Cancel, Job from endpoint %s of %dB payload, but failed to find corresponding job"
                                                                           (LocalDNS.GetShowInfo(queue.RemoteEndPoint))
                                                                           ms.Length )
            else
                jobAction.CancelJob()

        | ( ControllerVerb.Echo2, ControllerNoun.Job ) ->
            Logger.LogF( LogLevel.ExtremeVerbose, ( fun _ -> sprintf "Echo2, Job from client"))
        | ( ControllerVerb.UpdateParam, ControllerNoun.Job ) 
        | ( ControllerVerb.Read, ControllerNoun.Job ) 
        | ( ControllerVerb.ReadToNetwork, ControllerNoun.Job ) 
        | ( ControllerVerb.Fold, ControllerNoun.Job ) 
        | ( ControllerVerb.Start, ControllerNoun.Service ) 
        | ( ControllerVerb.Stop, ControllerNoun.Service ) ->
            /// A Job, with end result being reading content from a DSet
            let jobID = ms.ReadGuid()
            using ( SingleJobActionContainer.TryFind( jobID )) ( fun jobAction -> 
                if Utils.IsNull jobAction then 
                    Logger.LogF( jobID, 
                                 LogLevel.Info, fun _ -> sprintf "[may be OK, job cancelled?] Rcvd Network Command %A from endpoint %s of %dB payload, but failed to find corresponding job"
                                                                           command
                                                                           (LocalDNS.GetShowInfo(queue.RemoteEndPoint))
                                                                           ms.Length )
                else
                    let name = ms.ReadString()
                    let verNumber = ms.ReadInt64()
                    let bExist, x = allTasks.TryGetValue( jobID )
                    Logger.LogF( LogLevel.WildVerbose, (fun _ -> sprintf "Receive command %A for %s" command name))
                    if bExist then 
                        try
                            let endPoint = ms.ReadIPEndPoint()
                            let paramType = enum<_>(ms.ReadVInt32())
                            match paramType with
                            | FunctionParamType.DSet ->
                                let JOBID = ms.ReadGuid()
                                let dsetName, dsetVersion = 
                                    match command.Verb with 
                                    | ControllerVerb.UpdateParam -> 
                                        DSet.Peek( ms ) 
                                    | _ -> 
                                        ms.ReadString(), ms.ReadInt64()
                                match (command.Verb, command.Noun ) with
                                | ( ControllerVerb.Start, ControllerNoun.Service ) ->
                                    let serviceName = ms.ReadString() 
                                    let service = ms.Deserialize() :?> WorkerRoleEntryPoint
                                    let param = ms.DeserializeObjectWithTypeName() 
                                    Logger.LogF( LogLevel.MildVerbose, ( fun _ -> sprintf "attempt to start service %s ..." serviceName ))
                                    ServiceCollection.Current.BeginStartService( serviceName, service, param, 
                                                                    fun bInitializeSuccess -> let msInfo = new MemStream( 1024 )
                                                                                              msInfo.WriteGuid( jobID )
                                                                                              msInfo.WriteString( dsetName )
                                                                                              msInfo.WriteInt64( dsetVersion ) 
                                                                                              msInfo.WriteBoolean( bInitializeSuccess )
                                                                                              queue.ToForward( endPoint, ControllerCommand( ControllerVerb.ConfirmStart, ControllerNoun.Service), msInfo )
                                                                                              Logger.LogF( jobID, LogLevel.MildVerbose, ( fun _ -> sprintf "send ConfirmStart, Service with %A to %s ..." bInitializeSuccess (LocalDNS.GetShowInfo(endPoint)) ))
                                                                                              ()
                                                                                       )
                                    ()
                                | ( ControllerVerb.Stop, ControllerNoun.Service ) ->
                                    let serviceName = ms.ReadString() 
                                    Logger.LogF( jobID, LogLevel.MildVerbose, ( fun _ -> sprintf "attempt to stop service %s ..." serviceName ))
                                    let bSuccessToStop = ServiceCollection.Current.StopService( serviceName )
                                    use msInfo =  new MemStream( 1024 )
                                    msInfo.WriteGuid( jobID )
                                    msInfo.WriteString( dsetName )
                                    msInfo.WriteInt64( dsetVersion ) 
                                    msInfo.WriteBoolean( bSuccessToStop )
                                    queue.ToForward( endPoint, ControllerCommand( ControllerVerb.ConfirmStop, ControllerNoun.Service), msInfo )
                                | ( ControllerVerb.UpdateParam, ControllerNoun.Job ) ->
                                    let useDSet = x.ResolveDSetByName( dsetName, dsetVersion ) 
                                    if Utils.IsNull useDSet then
                                        let msg = sprintf "Fail in %A, %A. Can't find DSet %s:%s" (command.Verb) (command.Noun) dsetName (VersionToString(DateTime(dsetVersion)))
                                        jobAction.ThrowExceptionAtContainer( msg )
                                    else
                                        let dsetOption, errMsg, msSend = DSetPeer.Unpack( ms, true, queue, jobID )
                                        match errMsg with 
                                        | ClientBlockingOn.Cluster ->
                                            // Cluster Information can't be parsed, Wait for cluster information. 
                                            let msg = sprintf "Update, DSet for %s:%s failed as the associated cluster cannot be found" useDSet.Name useDSet.VersionString
                                            jobAction.ThrowExceptionAtContainer( msg )
                                        | ClientBlockingOn.None ->
                                            match dsetOption with 
                                            | Some writeDSet -> 
                                                let isDStream (dobj:DistributedObject) = 
                                                    match dobj with 
                                                    | :? DStream -> 
                                                        true
                                                    | _ -> 
                                                        false
                                                // Find storage dstream 
                                                let dstream = x.FindDObject TraverseDownstream useDSet isDStream
                                                if Utils.IsNotNull dstream then 
                                                    writeDSet.StorageType <- dstream.StorageType
                                                    Logger.LogF( jobID, LogLevel.WildVerbose, ( fun _ -> sprintf "Update %A %s:%s, assign storage type from %A %s:%s as %A" 
                                                                                                               writeDSet.ParamType writeDSet.Name writeDSet.VersionString
                                                                                                               dstream.ParamType dstream.Name dstream.VersionString
                                                                                                               dstream.StorageType ))
                                                else
                                                    writeDSet.StorageType <- StorageKind.None
                                                    Logger.LogF( jobID, LogLevel.WildVerbose, ( fun _ -> sprintf "Update %A %s:%s, can't find destination dstream, use storage type of %A" 
                                                                                                               writeDSet.ParamType writeDSet.Name writeDSet.VersionString
                                                                                                               writeDSet.StorageType ))


                                                if writeDSet.ReadyStoreStreamArray() then 
                                                    writeDSet.WriteDSetMetadata()
                                                    writeDSet.CloseStorageProvider()
                                                Logger.LogF( jobID, LogLevel.MildVerbose, (fun _ -> sprintf "Calling dset metadata update for %A receive %A" writeDSet.Name command))
                                                useDSet.CopyMetaData( writeDSet, DSetMetadataCopyFlag.Update )
                                            | None -> 
                                                let msg = sprintf "!!! logic error !!! Update, DSet for %s:%s failed to parse the coded DSet information" useDSet.Name useDSet.VersionString
                                                jobAction.ThrowExceptionAtContainer( msg )
                                        | _ ->
                                            // Error, fail to set DSet
                                            let msg = sprintf "Update, DSet for %s:%s failed to parse the coded DSet information" useDSet.Name useDSet.VersionString
                                            jobAction.ThrowExceptionAtContainer( msg )
                                | _ -> 
                                    let npart = ms.ReadVInt32()
                                    let usePartitions = Array.zeroCreate<int> npart
                                    for i = 0 to npart - 1 do 
                                        usePartitions.[i] <- ms.ReadVInt32()
                                    let useDSet = x.ResolveDSetByName( dsetName, dsetVersion ) 
                                    if Utils.IsNull useDSet then
                                        let msg = sprintf "Fail in %A, %A. Can't find DSet %s:%s" (command.Verb) (command.Noun) dsetName (VersionToString(DateTime(dsetVersion)))
                                        jobAction.ThrowExceptionAtContainer( msg )
                                    else
                                        let ta = ref null
                                        match (command.Verb, command.Noun ) with
                                        | ( ControllerVerb.Read, ControllerNoun.Job ) ->
                                            ta := ThreadTracking.StartThreadForFunction ( fun _ -> sprintf "Job Thread, DSet Read %s" dsetName ) ( fun _ -> x.DSetReadAsSeparateApp( queue, endPoint, useDSet, usePartitions ) )
                                        | ( ControllerVerb.ReadToNetwork, ControllerNoun.Job ) -> 
                                            ta := ThreadTracking.StartThreadForFunction ( fun _ -> sprintf "Job Thread, DSet Read To Network %s" dsetName) ( fun _ -> x.DSetReadToNetworkAsSeparateAppSync( queue, endPoint, useDSet, usePartitions ) )
                                        | ( ControllerVerb.Fold, ControllerNoun.Job ) ->
                                            let bCommonStatePerNode = ms.ReadBoolean()
                                            let foldFunc = ms.Deserialize() :?> FoldFunction // Don't use DeserializeTo, as it may be further derived from FoldFunction
                                            let aggregateFunc = ms.Deserialize() :?> AggregateFunction
                                            let serializeFunc = ms.Deserialize() :?> GVSerialize
                                            let startpos = ms.Position
                                            let stateTypeName = ms.ReadString() 
                                            let refCount = ref -1  
                                            let state = 
                                                // Some function may not have a parameter, and that is OK. 
                                                if ms.Position < ms.Length then 
                                                    ms.CustomizableDeserializeToTypeName( stateTypeName )
                                                else
                                                    null
                                            let endpos = ms.Position
                                            let buf, pos, length = 
                                                if bCommonStatePerNode || Utils.IsNull state then 
                                                    null, 0L, 0L
                                                else
                                                    ms.AddRef()
                                                    ms, startpos, endpos-startpos
                                            let replicateMsStreamFunc()  = 
                                                if bCommonStatePerNode || Utils.IsNull state then 
                                                    null
                                                else 
                                                    // Start pos will not be the end of stream, garanteed by state not null 
                                                    let ms = new MemoryStreamB()
                                                    ms.Info <- "Replicated stream"
                                                    ms.AppendNoCopy(buf, 0L, pos+length) // this is a write operation, position moves forward
                                                    ms.Seek(pos, SeekOrigin.Begin) |> ignore
                                                    ms
                                            let stateFunc() = 
                                                if bCommonStatePerNode || Utils.IsNull state then 
                                                    state
                                                else
                                                    let cnt = Interlocked.Increment( refCount )
                                                    if cnt = 0 then 
                                                        state 
                                                    else
                                                        let msRead = replicateMsStreamFunc()
                                                        // msRead will not be null, as the null condition is checked above
                                                        let stateTypeName = msRead.ReadString() 
                                                        let s = msRead.CustomizableDeserializeToTypeName( stateTypeName )
                                                        msRead.DecRef()
                                                        s
                                        
                                            ta := ThreadTracking.StartThreadForFunction ( fun _ -> sprintf "Job Thread, DSet Fold %s" dsetName) ( fun _ -> x.DSetFoldAsSeparateApp( queue, endPoint, useDSet, usePartitions, foldFunc, aggregateFunc, serializeFunc, stateFunc ) )
                                        | _ ->
                                            ()

                            | _ ->
                                Logger.LogF( jobID, LogLevel.Info, (fun _ -> sprintf "Unexpected type %A" paramType))
                                ()
                        with
                        | ex ->
                            jobAction.EncounterExceptionAtContainer( ex, sprintf "___ ParseQueueCommandAtContainer: Hybrid parse loop, command %A ___" command)
                    else
                        match (command.Verb, command.Noun ) with
                        | ( ControllerVerb.Stop, ControllerNoun.Service ) ->
                                    // Stop service doesn't need attached job holder.
                                    let endPoint = ms.ReadIPEndPoint()
                                    let paramV = ms.ReadVInt32()
                                    let dsetName = ms.ReadString()
                                    let dsetVersion = ms.ReadInt64()
                                    let serviceName = ms.ReadString() 
                                    Logger.LogF( jobID, LogLevel.MildVerbose, ( fun _ -> sprintf "attempt to stop service %s ..." serviceName ))
                                    let bSuccessToStop = ServiceCollection.Current.StopService( serviceName )
                                    let msInfo =  new MemStream( 1024 )
                                    msInfo.WriteString( dsetName )
                                    msInfo.WriteInt64( dsetVersion ) 
                                    msInfo.WriteBoolean( bSuccessToStop )
                                    queue.ToForward( endPoint, ControllerCommand( ControllerVerb.ConfirmStop, ControllerNoun.Service), msInfo )
                        | _ -> 
                            let msg = sprintf "Error@AppDomain: Can't find job %s:%s in %A, %A " name (VersionToString(DateTime(verNumber))) (command.Verb) (command.Noun) 
                            jobAction.ThrowExceptionAtContainer( msg )
            )
        | ( ControllerVerb.Close, ControllerNoun.Job ) ->
            let jobID = ms.ReadGuid()
            using ( SingleJobActionContainer.TryFind( jobID )) ( fun jobAction -> 
                if Utils.IsNull jobAction then 
                    Logger.LogF( jobID, LogLevel.Info, fun _ -> sprintf "[may be OK, job cancelled?] Job %A, Rcvd Network Command %A from endpoint %s of %dB payload, but failed to find corresponding job"
                                                                           jobID
                                                                           command
                                                                           (LocalDNS.GetShowInfo(queue.RemoteEndPoint))
                                                                           ms.Length )
                else
                    try 
                        jobAction.CancelJob() 
                        /// Cancel Job should automatically remove all jobs in tasks. 
                        let remainingJobs = allTasks.Count
                        // The trace below still trigger a Null reference exception, can't figure out why (remainingJobs is a value)..
                        // Logger.LogF( LogLevel.MildVerbose,  fun _ -> sprintf "Close, Job from loopback interface, remaining jobs ... %d " remainingJobs  )
                        // Logger.LogF( LogLevel.MildVerbose,  fun _ -> sprintf "Close, Job from loopback interface received ... "  )
                        if remainingJobs = 0 then 
                            if allConnections.IsEmpty && ServiceCollection.Current.IsEmpty then 
                                bTerminateJob := true
                    with 
                    | ex -> 
                        jobAction.EncounterExceptionAtCallback( ex, "___ ParseQueueCommandAtContainer: Close, Job ___" )    
            )
        | ( ControllerVerb.Delete, ControllerNoun.Program ) ->
            Logger.LogF( LogLevel.Info, ( fun _ -> sprintf "Delete, Program received, all jobs & service will be terminated ..." ))
            for jobLifeCycle in JobLifeCycleCollectionContainer.GetAllJobs() do
                Logger.LogF( LogLevel.Info, ( fun _ -> sprintf "try to cancel job %A ..." jobLifeCycle.JobID ))
                jobLifeCycle.CancelJob()  
                                
            for serviceName in ServiceCollection.Current.AllServiceNames() do 
                Logger.LogF( LogLevel.Info, ( fun _ -> sprintf "try to stop service %s ..." serviceName ))
                ServiceCollection.Current.StopService( serviceName ) |> ignore 
            bTerminateJob := true
        | ( ControllerVerb.Acknowledge, _ ) ->
            Logger.LogF( LogLevel.WildVerbose, ( fun _ -> sprintf "Ack@AppDomain: %A, %A" command.Verb command.Noun ))
            ()
        | ( ControllerVerb.ConfirmStart, ControllerNoun.Program ) -> 
            Logger.LogF( LogLevel.WildVerbose, ( fun _ -> sprintf "Link, Program acked with : %A, %A" command.Verb command.Noun ))
            ()
        | _ ->
            // Unparsed message is fine, it may be picked up by other message parsing pipeline. 
            Logger.LogF( LogLevel.ExtremeVerbose, ( fun _ -> sprintf "Unparsed Message@AppDomain: %A, %A" command.Verb command.Noun ))
            ()


    static member val DefaultJobListener = null with get, set

    /// Check whether the host client is alive 
    static member CheckClientLiveness (clientProcessId, clientModuleName, clientStartTimeTicks : int64) =
        let proc = 
            try 
                Process.GetProcessById(clientProcessId) |> Some
            with
                _ -> None
        match proc with 
        | None -> Logger.LogF( LogLevel.Info,  fun _ -> sprintf "Host client (PID = %i) is no longer alive" clientProcessId )
                  false
        | Some p ->
            // has the same PID, same main module name, same StartTime, and has not yet exited, so the client process is still alive.
            // Note: Mono has a bug on Process.StartTime https://bugzilla.xamarin.com/show_bug.cgi?id=26363, hopefully the fix will reach release soon
            //       Before the fix, the check below is not fully reliable (since PID can be reclycled)
            let alive = p.MainModule.ModuleName = clientModuleName && p.StartTime.Ticks = clientStartTimeTicks && not p.HasExited
            if not alive then
                 Logger.LogF( LogLevel.Info, ( fun _ -> sprintf "Host client (PID = %i) is no longer alive: Main Module Name  = %s (expected %s), Start Time Ticks = %i (expected %i), HasExited = %b" 
                                                                 clientProcessId p.MainModule.ModuleName clientModuleName p.StartTime.Ticks clientStartTimeTicks p.HasExited))
            alive

    static member WaitForCompletition (jobs : WaitHandle[], clientProcessId : int option, clientModuleName : string option, clientStartTimeTicks : int64 option) =
        if jobs.Length > 0 then 
            let asAppDomain = Option.isNone clientProcessId || Process.GetCurrentProcess().Id = clientProcessId.Value

            // Wait for jobs to complete or the host client has terminated.
            if asAppDomain || not DeploymentSettings.RunningOnMono then
                // If the container started as an appdomain within the process of the client, there's no need to check the
                // liveness of the client. When host client terminates, the container terminates with it.
                // If the container started as a seperate process, on Windows, the container was started as a Windows Job 
                // with JOB_OBJECT_LIMIT_KILL_ON_JOB_CLOSE set. When the host client (parent) closes, the containers will be closed automatically by OS
                WaitHandle.WaitAll(jobs, DeploymentSettings.ContainerMaxWaitForJobToFinish) |> ignore
            else
                // If the container started as a sperate process and is running on Mono, check whether the client is alive at a fixed timer interval
//                let mutable clientAlive = true 
//                while (not (WaitHandle.WaitAll(jobs, DeploymentSettings.ContainerCheckClientLivenessInterval))) && clientAlive do
//                     clientAlive <- Task.CheckClientLiveness(clientProcessId.Value, clientModuleName.Value, clientStartTimeTicks.Value)
                WaitHandle.WaitAll(jobs, DeploymentSettings.ContainerMaxWaitForJobToFinish) |> ignore

    /// Entry point for task as a separate appdomain or exe 
    /// sigName: Signature Name of the Executable Module
    /// sigVersion: Version information of the executable module
    /// port: loopback port
    /// lport: listening port
    /// clientProcessId: the host client's process Id
    /// clientModuleName: the host client's module name
    /// clientStartTimeTicks: the ticks of the host client's start time
    static member StartTaskAsSeperateApp( sigName:string, sigVersion:int64, ip : string, port, jobip, jobport, authParams, clientProcessId, clientModuleName, clientStartTimeTicks) = 
        let (bRequireAuth, guid, rsaParam, pwd) = authParams
        // Start a client. 
        // Only in App Domain that we can load assembly, and deserialize function object. 
        DeploymentSettings.LoadCustomAssebly <- true
        Logger.LogF( LogLevel.MildVerbose, ( fun _ -> sprintf "Task %s:%s started" sigName (sigVersion.ToString("X")) ))
        let queue = 
            if (ip.Equals("", StringComparison.Ordinal)) then
                Cluster.Connects.AddLoopbackConnect(port, bRequireAuth, guid, rsaParam, pwd)
            else
                let qAdd = Cluster.Connects.AddConnect(ip, port)
                qAdd.AddLoopbackProps(bRequireAuth, guid, rsaParam, pwd)
                qAdd
        /// Allow exporting to daemon 
        ContractServerQueues.Default.AddQueue( queue )
        let listener = 
            if jobport > 0 then 
                JobListener.InitializeListenningPort( jobip, jobport )
            else 
                null
        if Utils.IsNotNull listener then 
            listener.OnAccepted( Action<_>(listener.OnIncomingQueue), fun _ -> "Accepted queue"  )
        
        if (Utils.IsNull listener) && jobport > 0 then 
            let msSend = new MemStream( 1024 )
            msSend.WriteString( sigName )
            msSend.WriteInt64( sigVersion ) 
            queue.ToSend( ControllerCommand( ControllerVerb.Stop, ControllerNoun.Program ), msSend ) 
            Logger.LogF( LogLevel.Info, ( fun _ -> sprintf "task %s:%s, fail to secure job port %d" sigName (sigVersion.ToString("X")) jobport ))
            // !!! Warning !!!The trace will work under Appdomain log when some sleep is done before unload the appdomain. 
            queue.Close()
            // Cancel all pending jobs. 
            CleanUp.Current.CleanUpAll()
        else
            Task.DefaultJobListener <- listener
            let allTasks = ConcurrentDictionary<Guid,_>()
            let allConnections = ConcurrentDictionary<_,_>()
            let bConnectedBefore = ref false
            let showConnections (connections: ConcurrentDictionary<int64,_>) = 
                Logger.LogF( LogLevel.MildVerbose, ( fun _ -> sprintf "Active connection: %d, %s" connections.Count 
                                                               ( connections.Keys |> Seq.map( fun addr -> LocalDNS.Int64ToIPEndPoint( addr ) ) 
                                                                                    |> Seq.map( fun ep -> LocalDNS.GetShowInfo( ep ) ) 
                                                                                    |> String.concat "," ) ))
            let bTerminateJob = ref false
            let task : Task ref = ref null
            let procParseQueueTask = (
                fun (cmd : NetworkCommand) -> 
                    Task.ParseQueueCommandAtContainer task queue allConnections allTasks showConnections bConnectedBefore bTerminateJob cmd.cmd (cmd.ms)
                    ContractStoreAtProgram.Current.ParseContractCommand queue.RemoteEndPointSignature cmd.cmd (cmd.ms)
                    null
            )
            queue.GetOrAddRecvProc("ParseQueue", procParseQueueTask) |> ignore
            ContractStoreAtProgram.RegisterNetworkParser( queue )
            queue.Initialize()
            // Wait for connection to PrajnaClient to establish
            let maxWait = (PerfDateTime.UtcNow()).AddSeconds( 5. )
            while not queue.CanSend && (PerfDateTime.UtcNow()) < maxWait do
                Threading.Thread.Sleep( 1 )
            if not queue.CanSend then 
                Logger.LogF( LogLevel.Error, ( fun _ -> sprintf "Fail to loopback connect to local PrajnaClient, Job terminates" ))
            else
                try 
                    // The decoding logic isn't as well protected as the main link, this is because the module communicates with PrajnaClient, 
                    // We expect most of the errors to be weeded out by the PrajnaClient.
                    // Moreover, if there is error, the job simply dies, which is considered OK. 
                    let msSend = new MemStream( 1024 )
                    msSend.WriteString( sigName )
                    msSend.WriteInt64( sigVersion )
                    queue.ToSend( ControllerCommand( ControllerVerb.Link, ControllerNoun.Program ), msSend ) 
                    // This becomes the main loop for the job 
                    let mutable bIOActivity = false
                    let mutable lastActive = (PerfDateTime.UtcNow())
                    while not !bTerminateJob do
                        if not queue.Shutdown then 
                            if !bConnectedBefore then 
                                if allConnections.IsEmpty && ServiceCollection.Current.IsEmpty then 
                                    bTerminateJob := true
                        else
                            if not !bTerminateJob then 
                                Logger.LogF( LogLevel.Warning, ( fun _ -> sprintf "!!! Abnormal Close !!! Main loopback thread is shutdown as daemon is terminated (loopback queue shutdown)"))
                            if allConnections.IsEmpty && ServiceCollection.Current.IsEmpty then 
                                bTerminateJob := true
                            else
                                bTerminateJob := true

                        if not !bTerminateJob then 
                            Thread.Sleep(10)
                            ThreadTracking.CheckActiveThreads()
                with 
                | e ->
                    Logger.Log( LogLevel.Error, (sprintf "Uncatched exception, Job failed with exception %A" e ))

            if Utils.IsNotNull listener then 
                listener.TerminateListenningTask()
                Task.DefaultJobListener <- null

            // wait for tasks to finish
            if Utils.IsNotNull task then
                let jobs = (!task).JobFinished.ToArray()
                Task.WaitForCompletition(jobs, clientProcessId, clientModuleName, clientStartTimeTicks)

            // Stop the Program and sever connection. 
            let msSend = new MemStream( 1024 )
            msSend.WriteString( sigName )
            msSend.WriteInt64( sigVersion ) 
            queue.ToSend( ControllerCommand( ControllerVerb.Stop, ControllerNoun.Program ), msSend ) 
            Logger.LogF( LogLevel.MildVerbose, ( fun _ -> sprintf "task %s:%s, stop program send to attached host" sigName (sigVersion.ToString("X")) ))
            // !!! Warning !!!The trace will work under Appdomain log when some sleep is done before unload the appdomain. 
            queue.Close()
            // Cancel all pending jobs. 
            CleanUp.Current.CleanUpAll()
            // The follows are done by Cluster.Connects.Close()
    //        ThreadPoolWait.TerminateAll()
    //        ThreadTracking.CloseAllActiveThreads DeploymentSettings.ThreadJoinTimeOut
            Logger.LogF( LogLevel.MildVerbose, ( fun _ -> sprintf "task %s:%s ended" sigName (sigVersion.ToString("X")) ))
                  
    static member CreateReadOneDSetTask( dsetPeer, queue, parts:seq<int> ) = 
        let task = new Task( DSets = [| dsetPeer |], 
                                Partitions = List<int>(parts), 
                                TypeOf = JobTaskKind.StartReadOne, 
                                State = TaskState.ReadyToExecute, 
                                Name = dsetPeer.Name, 
                                Version = dsetPeer.Version
                                )
        task.GetIncomingQueueNumber( queue ) |> ignore
        task
    static member Start( o ) =
//        let x = o :?> Task
        o.ExecuteOneLightJob()
    /// Error: error in parsing 
    static member Error ( msg ) = 
        Logger.Log( LogLevel.Error, msg )
        let msgError = new MemStream( 1024 )
        msgError.WriteString( msg )
        ( ControllerCommand( ControllerVerb.Error, ControllerNoun.Message ), msgError )
    /// Error: error in parsing 
    static member FError ( fmsg ) = 
        Logger.Log( LogLevel.Error, (fmsg()))
        let msgError = new MemStream( 1024 )
        msgError.WriteString( fmsg() )
        ( ControllerCommand( ControllerVerb.Error, ControllerNoun.Message ), msgError )
    member x.Error ( msg ) = 
        Logger.Log( LogLevel.Error, msg )
        let hostQueue = x.PrimaryHostQueue
        if Utils.IsNotNull hostQueue && hostQueue.CanSend then 
            let msgError = new MemStream( 1024 )
            msgError.WriteString( msg )
            hostQueue.ToSend( ControllerCommand( ControllerVerb.Error, ControllerNoun.Message ), msgError )

    member x.ExecuteOneLightJob() = 
        Logger.LogF( LogLevel.WildVerbose, ( fun _ -> sprintf "Executing task %A" x.TypeOf ))
        try 
            let typeOf = x.TypeOf &&& JobTaskKind.JobActionMask
            match typeOf with
            | JobTaskKind.ReadOne ->
                let curDSet = x.DSets.[0]
                let hostQueue = x.PrimaryHostQueue
                curDSet.ResetForRead( hostQueue :> NetworkCommandQueue )
                let bAllCancelled = ref false
                let tasks = List<_>()
                let cts = new CancellationTokenSource()
                let jbInfo = JobInformation( x.JobID, true, curDSet.Name, curDSet.Version.Ticks )
                for parti in x.Partitions do
                    tasks.Add( curDSet.AsyncReadChunk jbInfo parti
                                ( fun (meta, ms:MemStream ) ->
                                    if Utils.IsNotNull ms then 
                                        Logger.LogF( LogLevel.MediumVerbose, ( fun _ -> sprintf "Sending %s over the wire for read" (MetaFunction.MetaString(meta)) ))
                                        let msWire = new MemStream( int ms.Length + 1024 )
                                        msWire.WriteString( curDSet.Name )
                                        msWire.WriteInt64( curDSet.Version.Ticks )
                                        msWire.WriteVInt32( meta.Partition)
                                        msWire.WriteInt64( meta.Serial )
                                        msWire.WriteVInt32( meta.NumElems )
                                        //msWire.Write( ms.GetBuffer(), int ms.Position, int ms.Length - int ms.Position )
                                        msWire.Append(ms, ms.Position, ms.Length-ms.Position)
                                        let cmd = ControllerCommand( ControllerVerb.Write, ControllerNoun.DSet )
                                        let bSendout = ref false
                                        while Utils.IsNotNull hostQueue && not hostQueue.Shutdown && not !bSendout do
                                            //if hostQueue.CanSend && hostQueue.SendQueueLength<5 && hostQueue.UnProcessedCmdInBytes < int64 curDSet.SendingQueueLimit then 
                                            if hostQueue.CanSend then
                                                hostQueue.ToSend( cmd, msWire )
                                                bSendout := true
                                            else
                                                // Flow control kick in
                                                Threading.Thread.Sleep(5)                                                                           
                                        if Utils.IsNull hostQueue || hostQueue.Shutdown then 
                                            // Attempt to cancel jobs 
                                            if not !bAllCancelled then 
                                                lock ( bAllCancelled ) ( fun _ ->
                                                    if not !bAllCancelled then 
                                                        bAllCancelled := true
                                                        cts.Cancel() 
                                                )
                                    else
                                        // Do nothing, we will wait for all jobs to complete in Async.RunSynchronously
                                        Logger.LogF( LogLevel.MildVerbose, ( fun _ -> sprintf "Reaching end of part %d with %d mistakes" meta.Partition meta.NumElems ))
                                        if Utils.IsNotNull hostQueue && not hostQueue.Shutdown then 
                                            let msWire = new MemStream( 1024 )
                                            msWire.WriteString( curDSet.Name ) 
                                            msWire.WriteInt64( curDSet.Version.Ticks )
                                            msWire.WriteVInt32( meta.Partition )
                                            // # of error in this partition. 
                                            msWire.WriteVInt32( meta.NumElems )
                                            hostQueue.ToSend( ControllerCommand( ControllerVerb.Close, ControllerNoun.Partition ), msWire )
                                )
                            )
                        
                let res = tasks |> Async.Parallel
                try 
                    Async.RunSynchronously( res, cancellationToken = cts.Token ) |> ignore
                with 
                | e ->
                    Logger.LogF( LogLevel.Warning, ( fun _ -> sprintf "Executing JobTaskKind.ReadOne during Async.RunSynchronously encounter exception %A (this may due to cancellation of task)" e ))
                curDSet.CloseAllStreams( true )
                let msWire = new MemStream( 1024 )
                msWire.WriteString( curDSet.Name )
                msWire.WriteInt64( curDSet.Version.Ticks )
                if Utils.IsNotNull hostQueue && not hostQueue.Shutdown then 
                    hostQueue.ToSend( ControllerCommand( ControllerVerb.Close, ControllerNoun.DSet ), msWire )
                    Logger.LogF( LogLevel.MildVerbose, ( fun _ -> sprintf "Close, DSet sent for %s:%s" curDSet.Name curDSet.VersionString ))
                /// Read DSet, and send the result to the Queue.[0]
                // let curPartitions = 
                Logger.LogF( LogLevel.MildVerbose, ( fun _ -> sprintf "Complete executing task %A" x.TypeOf ))
                ()        
            | _ ->
                x.Error (sprintf "Unknown Task Type %A" x.TypeOf )
        with
        | e ->
            x.Error ( sprintf "Executing task %A encounter unexpected exception %A" x.TypeOf e )
        // Read partition i of a certain DSet
    // We put the function here to allow connection related jobs to be scheduled for execution. 
    static member ReadDSet( curDSet:DSetPeer, queue:NetworkCommandQueuePeer, partitions ) = 
        Logger.LogF( LogLevel.MildVerbose, ( fun _ -> sprintf "Read, DSet %s:%s from %s partitions %A" 
                                                               curDSet.Name curDSet.VersionString
                                                               (LocalDNS.GetShowInfo(queue.RemoteEndPoint)) partitions ))
        let bFindArray = curDSet.PartitionExist( partitions )
        let bAllFind = bFindArray |> Array.fold( fun res v -> res && v ) true

        let msInfo = new MemStream( 1024 )
        let cmd, usePartitions = 
            if bAllFind then 
                msInfo.WriteString( curDSet.Name ) 
                msInfo.WriteInt64( curDSet.Version.Ticks )            
                ControllerCommand( ControllerVerb.Acknowledge, ControllerNoun.DSet ), partitions
            else
                msInfo.WriteString( curDSet.Name ) 
                msInfo.WriteInt64( curDSet.Version.Ticks ) 
                msInfo.WriteByte( byte (DSetErrorType.NonExistPartition ) )
                let notFindPartitions = 
                    bFindArray |> Seq.mapi ( fun idx bFind -> idx, bFind ) |> Seq.filter( fun (idx, bFind) -> not bFind ) |> Seq.map( fun (idx, bFind) -> partitions.[idx] ) |> Seq.toArray
                let FindPartitions = 
                    bFindArray |> Seq.mapi ( fun idx bFind -> idx, bFind ) |> Seq.filter( fun (idx, bFind) -> bFind ) |> Seq.map( fun (idx, bFind) -> partitions.[idx] ) |> Seq.toArray
                msInfo.WriteVInt32( notFindPartitions.Length ) 
                for i = 0 to notFindPartitions.Length-1 do
                    msInfo.WriteVInt32( notFindPartitions.[i] ) 
                ControllerCommand( ControllerVerb.Info, ControllerNoun.DSet ), FindPartitions

        if Utils.IsNotNull usePartitions && usePartitions.Length>0 then 
            let newDSet = DSetPeer( curDSet.Cluster )
            newDSet.CopyMetaData( curDSet, DSetMetadataCopyFlag.Copy ) 
            // Use a new DSet, allow multiple read. 
            let task = Task.CreateReadOneDSetTask( newDSet, queue, usePartitions )
            ( cmd, msInfo, task )  
        else
            ( cmd, msInfo, null ) 
    /// Initialize the avaliablity vector
    member x.ClientAvailability(epSignature:int64, registerFuncOpt, availFuncOpt ) = 
        // Initialize current peer availability vector 
        if Utils.IsNull x.AvailThis then 
            x.AvailThis <- BlobAvailability( x.NumBlobs )
        if not x.AvailThis.AllAvailable then 
            // Examine availability 
            let mutable bAllAvailable = true
            for blobi = 0 to x.NumBlobs - 1 do 
                let avStatus = Microsoft.FSharp.Core.LanguagePrimitives.EnumOfValue<_,_>(x.AvailThis.AvailVector.[blobi])
                match  avStatus with 
                | BlobStatus.AllAvailable ->
                    // Decoded 
                    ()
                | BlobStatus.Error ->
                    // Error in blob decoding or retrieval. 
                    bAllAvailable <- false
                    ()
                | BlobStatus.NoInformation ->
                    /// beginning. 
                    let blob = x.Blobs.[blobi]
                    let stream = 
                        match blob.TypeOf with 
                        | BlobKind.ClusterWithInJobInfo -> 
                            // Only Blob not using hash
                            null 
                        | _ -> 
                            match registerFuncOpt with 
                            | Some registerFunc -> 
                                BlobFactory.register( x.JobID, blob.Hash, registerFunc blobi blob, epSignature )
                            | None -> 
                                null
                    let bExist = not (Utils.IsNull stream)
                    match blob.TypeOf with 
                    | BlobKind.ClusterMetaData ->
                        let cluster = ClusterFactory.FindCluster( blob.Name, blob.Version )
                        if Utils.IsNotNull cluster then 
                            // Cluster exist
//                            blob.Object <- cluster
//                            x.Clusters.[ blob.Index ] <- cluster
                            x.AddCluster( cluster, blob )
                            x.AvailThis.AvailVector.[blobi] <- byte BlobStatus.AllAvailable
                        elif bExist then 
                            x.AvailThis.AvailVector.[blobi] <- byte BlobStatus.AllAvailable
                        else
                            // Cluster do not exist
                            x.AvailThis.AvailVector.[blobi] <- byte BlobStatus.NotAvailable
                            bAllAvailable <- false
                    | BlobKind.DstDSetMetaData
                    | BlobKind.PassthroughDSetMetaData ->
                        if blob.IsAllocated then 
                            x.AvailThis.AvailVector.[blobi] <- byte BlobStatus.AllAvailable
                        else
                            if bExist then 
                                let buf, pos, count = stream.GetBufferPosLength()
                                blob.Stream <- stream.GetNew()
                                blob.Stream.Info <- "BlobKind.PassthroughDSetMetaData"
                                blob.Stream.AppendNoCopy(buf, 0L, buf.Length)
                                blob.Stream.Seek( int64 pos, SeekOrigin.Begin ) |> ignore
                                match availFuncOpt with 
                                | Some availFunc -> 
                                    availFunc blobi blob ( blob.Stream, epSignature )
                                | None ->
                                    ()    
                                x.AvailThis.AvailVector.[blobi] <- byte BlobStatus.AllAvailable
                            else
                                x.AvailThis.AvailVector.[blobi] <- byte BlobStatus.NotAvailable                            
                                bAllAvailable <- false
                    | BlobKind.SrcDSetMetaData ->
                        // Source should be available from peer
                        let dset = DSetPeer.GetDSet( x.JobID, blob.Name, blob.Version, 0L )
                        if Utils.IsNotNull dset then 
                            blob.Object <- dset
                            x.AvailThis.AvailVector.[blobi] <- byte BlobStatus.AllAvailable
                            x.SrcDSet.[blob.Index] <- dset :> DSet
                        elif bExist then 
                            x.AvailThis.AvailVector.[blobi] <- byte BlobStatus.AllAvailable
                        else
                            x.AvailThis.AvailVector.[blobi] <- byte BlobStatus.NotAvailable                            
                            bAllAvailable <- false
                    | BlobKind.AssemblyManagedDLL 
                    | BlobKind.AssemblyUnmanagedDir ->
                        let assemTypeOf = enum<_>( int( blob.TypeOf - BlobKind.AssemblyManagedDLL ) + int AssemblyKind.ManagedDLL )
                        let assem = AssemblyEx.GetAssembly( blob.Name, blob.Hash, assemTypeOf, false )
                        if Utils.IsNotNull assem then 
                            blob.Object <- assem
                            x.AvailThis.AvailVector.[blobi] <- byte BlobStatus.AllAvailable
                            x.Assemblies.[blob.Index] <- assem
                        elif bExist then 
                            x.AvailThis.AvailVector.[blobi] <- byte BlobStatus.AllAvailable
                        else
                            x.AvailThis.AvailVector.[blobi] <- byte BlobStatus.NotAvailable
                    | BlobKind.DStream ->
                        if blob.IsAllocated then 
                            x.AvailThis.AvailVector.[blobi] <- byte BlobStatus.AllAvailable
                        else
                            if bExist then 
                                let buf, pos, count = stream.GetBufferPosLength()
                                blob.Stream <- buf.GetNew()
                                blob.Stream.Info <- "BlobKind.DStream"
                                blob.Stream.AppendNoCopy(buf, 0L, buf.Length)
                                //blob.Stream <- new MemStream( buf, 0, buf.Length, false, true )
                                blob.Stream.Seek( int64 pos, SeekOrigin.Begin ) |> ignore

                                x.AvailThis.AvailVector.[blobi] <- byte BlobStatus.AllAvailable
                            else
                                x.AvailThis.AvailVector.[blobi] <- byte BlobStatus.NotAvailable                            
                                bAllAvailable <- false
                    | BlobKind.ClusterWithInJobInfo -> 
                        let clJobInfo = ClusterJobInfoFactory.ResolveClusterJobInfo( x.SignatureName, x.SignatureVersion, blob.Name, blob.Version ) 
                        if Utils.IsNotNull clJobInfo then 
                            blob.Object <- clJobInfo
                            x.ClustersInfo.[ blob.Index ] <- clJobInfo
                    | BlobKind.JobDependencyFile ->
                        let jobDep = JobDependency.GetDependency(blob.Name, blob.Hash, false)
                        if Utils.IsNotNull jobDep then
                            blob.Object <- jobDep
                            x.AvailThis.AvailVector.[blobi] <- byte BlobStatus.AllAvailable
                            x.JobDependencies.[blob.Index] <- jobDep
                        elif bExist then 
                            x.AvailThis.AvailVector.[blobi] <- byte BlobStatus.AllAvailable
                        else
                            x.AvailThis.AvailVector.[blobi] <- byte BlobStatus.NotAvailable
                    | _ ->
                        ()
                | _ ->
                    ()
                // For bAllSrcAvailable=false, CalculateDependantDSet will be called at TrySyncMetaData
            // JinL: 05/12/2014, with this, it is possible to clearup some of the logic up to set availability vector. 
            for blobi = 0 to x.NumBlobs - 1 do 
                let blob = x.Blobs.[blobi]
                if Utils.IsNotNull blob.Object || blob.IsAllocated then 
                    x.AvailThis.AvailVector.[blobi] <- byte BlobStatus.AllAvailable 
                else
                    x.AvailThis.AvailVector.[blobi] <- byte BlobStatus.NotAvailable
                    bAllAvailable <- false
            x.AvailThis.AllAvailable <-  bAllAvailable 
    member x.PeekBlobDSet blobi (blob:Blob) (ms:StreamBase<byte>, epSignature) = 
        let pos = ms.Position
        let name, verNumber = DSet.Peek( ms ) 
        blob.Name <- name
        blob.Version <- verNumber
        ms.Seek( pos, SeekOrigin.Begin ) |> ignore
    member x.ReceiveBlob blobi (blob:Blob) (ms:StreamBase<byte>, epSignature) = 
        if not (blob.IsAllocated) then 
            let buf, pos, count = ms.GetBufferPosLength()
            blob.Stream <- ms.GetNew()
            blob.Stream.Info <- "ReceiveBlob"
            blob.Stream.AppendNoCopy(buf, 0L, buf.Length)
            blob.Stream.Seek( int64 pos, SeekOrigin.Begin ) |> ignore
            x.AvailThis.AvailVector.[blobi] <- byte BlobStatus.AllAvailable
            x.AvailThis.CheckAllAvailable()
            let bSuccess = x.ClientReceiveBlob( blobi, false ) 
            if not bSuccess then 
                Logger.LogF( LogLevel.Info, ( fun _ -> sprintf "Fail to decode Blob %d from peer %s" blobi (LocalDNS.GetShowInfo(LocalDNS.Int64ToIPEndPoint(epSignature)) ) ))
            let queue = Cluster.Connects.LookforConnectBySignature( epSignature )
            if Utils.IsNotNull queue && queue.CanSend then 
                use msFeedback = new MemStream( 1024 )
                msFeedback.WriteGuid( x.JobID ) 
                msFeedback.WriteString( x.Name ) 
                msFeedback.WriteInt64( x.Version.Ticks )
                msFeedback.WriteVInt32( blobi ) 
                msFeedback.WriteBoolean( bSuccess ) 
                Logger.LogF( x.JobID, LogLevel.MildVerbose, ( fun _ -> sprintf "Acknowledge the receipt of Blob %A %d from peer %s, this %A" 
                                                                           blob.TypeOf blobi (LocalDNS.GetShowInfo(LocalDNS.Int64ToIPEndPoint(epSignature)) ) 
                                                                           x.AvailThis
                                                                           ))
                queue.ToSend( ControllerCommand( ControllerVerb.Acknowledge, ControllerNoun.Blob ), msFeedback )
        else
            Logger.LogF( LogLevel.WildVerbose, ( fun _ -> sprintf "Receive Blob %A %d from peer %s, but blob has already been allocated" blob.TypeOf blobi (LocalDNS.GetShowInfo(LocalDNS.Int64ToIPEndPoint(epSignature)) ) ))
        // once allocated, the input stream is no longer useful
        //ms.DecRef()

    member x.ReceiveBlobNoFeedback blobi blob (ms, epSignature) = 
        Logger.LogF( LogLevel.WildVerbose, ( fun _ -> sprintf "Rcvd Write, Blob %d from peer %s" blobi (LocalDNS.GetShowInfo(LocalDNS.Int64ToIPEndPoint(epSignature)) ) ))
        if not (blob.IsAllocated) then 
            let buf, pos, count = ms.GetBufferPosLength()
            blob.Stream <- buf.GetNew()
            blob.Stream.Info <- "ReceiveBlobNoFeedback"
            blob.Stream.AppendNoCopy(buf, 0L, buf.Length)
            //blob.Stream <- new MemStream( buf, 0, buf.Length, false, true )
            blob.Stream.Seek( int64 pos, SeekOrigin.Begin ) |> ignore
            x.AvailThis.AvailVector.[blobi] <- byte BlobStatus.AllAvailable
            x.AvailThis.CheckAllAvailable()
            let bSuccess = x.ClientReceiveBlob( blobi, false ) 
            if not bSuccess then 
                Logger.LogF( LogLevel.Info, ( fun _ -> sprintf "Fail to decode Blob %d from peer %s" blobi (LocalDNS.GetShowInfo(LocalDNS.Int64ToIPEndPoint(epSignature)) ) ))
        // once allocated, the input stream is no longer useful
        //ms.DecRef()

    /// Load all Assemblies
    member x.LoadAllAssemblies() = 
        if x.IsContainer then 
            let mutable bSuccess = true
            for blobi=0 to x.NumBlobs-1 do 
                let blob = x.Blobs.[blobi]
                match blob.TypeOf with 
                | BlobKind.AssemblyManagedDLL 
                | BlobKind.AssemblyUnmanagedDir ->
                    // Load assemblies
                    let assemTypeOf = enum<_>( int( blob.TypeOf - BlobKind.AssemblyManagedDLL ) + int AssemblyKind.ManagedDLL )
                    let assem = AssemblyEx.GetAssembly( blob.Name, blob.Hash, assemTypeOf, false )
                    if Utils.IsNotNull assem then 
                        blob.Object <- assem
                        x.AvailThis.AvailVector.[blobi] <- byte BlobStatus.AllAvailable
                        x.Assemblies.[blob.Index] <- assem
                        assem.Load()
                        Logger.LogF( LogLevel.WildVerbose, ( fun _ -> sprintf "Examine assembly at %s, loaded as %s" assem.Location assem.FullName ) )
                    else
                        bSuccess <- false
                        Logger.LogF( LogLevel.Error, ( fun _ -> sprintf "Failed to load assembly %s:%s" blob.Name (blob.Version.ToString("X")) ))
                | _ -> 
                    ()
            bSuccess
        else
            true
    /// Load all job depencies            
    member x.LoadAllJobDependencies() = 
        if x.IsContainer then 
            let mutable bSuccess = true
            for blobi=0 to x.NumBlobs-1 do 
                let blob = x.Blobs.[blobi]
                match blob.TypeOf with 
                | BlobKind.JobDependencyFile ->
                        // Load dependencies
                        let jobDep = JobDependency.GetDependency(blob.Name, blob.Hash, false)
                        if (Utils.IsNotNull jobDep) then
                            try
                                blob.Object <- jobDep
                                x.AvailThis.AvailVector.[blobi] <- byte BlobStatus.AllAvailable
                                x.JobDependencies.[blob.Index] <- jobDep
                                jobDep.LoadJobDirectory(x.RemoteMappingDirectory)
                            with 
                            | e -> 
                                Logger.LogF( LogLevel.Info, ( fun _ -> sprintf "(May actualbe be OK) Exception when try to handle dependency file %s:%s, %A" blob.Name (blob.Version.ToString("X")) e )                                )
                        else
                            bSuccess <- false
                            Logger.LogF( LogLevel.Error, ( fun _ -> sprintf "Failed to find dependency file %s:%s" blob.Name (blob.Version.ToString("X"))))
                | _ -> 
                    ()
            bSuccess
        else
            true
    /// Link all assemblies
    member x.LinkAllAssemblies( assemblyDirectory:string ) = 
            DirectoryInfoCreateIfNotExists (assemblyDirectory) |> ignore
            for blobi=0 to x.NumBlobs-1 do 
                let blob = x.Blobs.[blobi]
                match blob.TypeOf with 
                | BlobKind.AssemblyManagedDLL 
                | BlobKind.AssemblyUnmanagedDir ->
                    // Load assemblies
                    let linkedFile = AssemblyEx.ConstructLocation( blob.Name, blob.Hash ) 
                    let assemblyFile = Path.Combine( assemblyDirectory, blob.Name + ".dll" ) 
                    let _, msg = LinkFile assemblyFile linkedFile
                    Logger.LogF( LogLevel.MildVerbose, (fun _ -> sprintf "Link %s -> %s: %s" assemblyFile linkedFile msg) )
                | _ -> 
                    ()
            
              
        
    /// Load all Cluster, DSet, GV, Assemblies
    /// For DSet, DStream, ClusterJobInfo, they are only decoded in AppDomain/Exe, and is not available in the main loop.  
    /// This should only be called in AppDomain. 
    member x.LoadAll() = 
        if not bAllLoaded then 
            let dsetLists = Dictionary<_,_>()
            let mutable bSuccess = true
            bSuccess <- bSuccess && x.LoadAllAssemblies()
//            if not bSuccess then 
//                bSuccess <- x.LoadAllAssemblies()
//                if not bSuccess then 
//                    failwith "Fail to load assemblies"    

            bSuccess <- bSuccess && x.LoadAllJobDependencies()
//            if not bSuccess then 
//                bSuccess <- x.LoadAllJobDependencies()
//                if not bSuccess then 
//                    failwith "Fail to load dependency file"    

            // Load Cluster, DSet, GV, etc..            
            for blobi=0 to x.NumBlobs-1 do 
                let blob = x.Blobs.[blobi]
                match blob.TypeOf with
                | BlobKind.ClusterMetaData ->
                    if Utils.IsNull blob.Object then 
                        // Decode cluster
                        let cluster = ClusterFactory.FindCluster( blob.Name, blob.Version )
                        if Utils.IsNotNull cluster then 
                            x.AddCluster( cluster, blob )
                            x.AvailThis.AvailVector.[blobi] <- byte BlobStatus.AllAvailable
                        else
                            let bSuccessDecodeCluster = x.DecodeFromBlob( blobi, -1 ) 
                            if not bSuccessDecodeCluster then 
                                Logger.LogF( LogLevel.Error, ( fun _ -> sprintf "Failed to load cluster %s:%s" blob.Name (StringTools.VersionToString(DateTime(blob.Version))) )    )
                            bSuccess <- bSuccess && bSuccessDecodeCluster
                | BlobKind.SrcDSetMetaData 
                | BlobKind.DstDSetMetaData
                | BlobKind.PassthroughDSetMetaData -> 
                    if Utils.IsNull blob.Object then 
//                        let dset = DSetPeerFactory.ResolveAnyDSet( blob.Name, blob.Version )
//                        let fullname = blob.Name + VersionToString( DateTime( blob.Version) )
//                        let dsetOpt = DSetPeerFactory.Retrieve( fullname ) 
//                        let dset = 
//                            match dsetOpt with 
//                            | Some ( curDSet ) ->
//                                curDSet
//                            | None ->
//                                    null
//                        if Utils.IsNotNull dset then 
//                            blob.Object <- dset
//                            x.AvailThis.AvailVector.[blobi] <- byte BlobStatus.AllAvailable
//                        else
                            let bDecodeSuccess = x.DecodeFromBlob( blobi, -1 )                           
                            if not bDecodeSuccess then 
                                Logger.LogF( LogLevel.Error, ( fun _ -> sprintf "Failed to load DSet %s:%s" blob.Name (StringTools.VersionToString(DateTime(blob.Version))) ) )
                            else
//                                let fullname = blob.Name + VersionToString( DateTime( blob.Version) )
//                                DSetFactory.Store( fullname, blob.Object :?> DSet )
                                // JinL, 03/03/2015, deal with In memory object later. 
                                ()
                            bSuccess <- bSuccess && bDecodeSuccess

                    if Utils.IsNotNull blob.Object then 
                        let dset0 = blob.Object :?> DSet
                        match blob.TypeOf with
                        | BlobKind.SrcDSetMetaData -> 
                            // Source DSet will only bind against name + version. 
                            dset0.HashNameVersion() 
                            Logger.LogF( LogLevel.MildVerbose, ( fun _ -> sprintf "Source DSet %s:%s, Hash = %s" dset0.Name dset0.VersionString (BytesToHex(dset0.Hash)) ))
                        | _ -> 
                            ()
                        let dset1 = 
                            if dset0.IsCached then 
                                /// We always use DSet Hash (only upstream dependency for cachable object. 
                                let dset2 = DSetFactory.CacheUseOld( dset0.Hash, dset0 )
                                if not (Object.ReferenceEquals( dset2, dset0 )) then 
                                    // Using a cached DSet
                                    dset2.Dependency <- dset0.Dependency
                                    dset2.DependencyDownstream <- dset0.DependencyDownstream
                                    Logger.LogF( LogLevel.MildVerbose, ( fun _ -> sprintf "Reset dependency for DSet %s:%s" dset2.Name dset2.VersionString ))
                                dset2
                            else
                                dset0
                        let dset = x.DSetReferences.GetOrAdd( dset1.Hash, dset1 ) 
                        blob.Object <- dset
                        dsetLists.Item( dset.Name ) <- dset
                        
                        match blob.TypeOf with
                        | BlobKind.SrcDSetMetaData ->
                            x.SrcDSet.[blob.Index] <- dset
                        | BlobKind.DstDSetMetaData ->
                            x.DstDSet.[blob.Index] <- dset
                        | BlobKind.PassthroughDSetMetaData ->
                            x.PassthroughDSet.[blob.Index] <- dset
                        | _ ->
                            failwith ( sprintf "Task.LoadAll, logic error, doesn't have a DSet type %A" blob.TypeOf )
                | BlobKind.DStream ->
                    if Utils.IsNull blob.Object then 
                            let bDecodeSuccess = x.DecodeFromBlob( blobi, -1 )
                            if not bDecodeSuccess then 
                                Logger.LogF( LogLevel.Error, ( fun _ -> sprintf "Failed to load DStream %s:%s" blob.Name (StringTools.VersionToString(DateTime(blob.Version))) ) )
                            else
                                let dstream0 = x.DStreams.[blob.Index] 
                                dstream0.Blob <- blob // Set Hash
                                let dstream1 = DStreamFactory.CacheDStream( x.JobID, dstream0 )  
                                let dstream = x.DStreamReferences.GetOrAdd( dstream1.Hash, dstream1 ) 

                                if not (Object.ReferenceEquals( dstream, dstream0 )) then 
                                    blob.Object <- dstream
                                    x.DStreams.[blob.Index] <- dstream
                            bSuccess <- bSuccess && bDecodeSuccess
                | BlobKind.ClusterWithInJobInfo ->
                    if Utils.IsNull blob.Object then 
                        let clJobInfo = ClusterJobInfoFactory.ResolveClusterJobInfo( x.SignatureName, x.SignatureVersion, blob.Name, blob.Version ) 
                        if Utils.IsNotNull clJobInfo then 
                            blob.Object <- clJobInfo
                            x.AvailThis.AvailVector.[blobi] <- byte BlobStatus.AllAvailable
                            x.ClustersInfo.[ blob.Index ] <- clJobInfo
                        else
                            let bDecodeSuccess = x.DecodeFromBlob( blobi, -1 ) 
                            if not bDecodeSuccess then 
                                Logger.LogF( LogLevel.Error, ( fun _ -> sprintf "Failed to parse ClusterWithInJobInfo %s:%s" blob.Name (StringTools.VersionToString(DateTime(blob.Version))) ) )
                            bSuccess <- bSuccess && bDecodeSuccess
                | _ ->
                    ()
            if bSuccess then 
                // Parameter evaluation
                for param in x.ParameterList do 
                    if Utils.IsNull param.Object then 
                        param.Object <- x.Blobs.[ param.BlobIndex ].Object :?> DistributedObject
//                        match param.ParamType with 
//                        | FunctionParamType.DSet ->
//                            let fullname = param.Name + VersionToString( param.Version )
//                            let mutable dsetPeerOpt = DSetPeerFactory.Retrieve( fullname ) 
//                            match dsetPeerOpt with
//                            | Some (dsetPeer ) ->
//                                param.Object <- dsetPeer
//                            | None ->    
//                                let dsetOpt = DSetFactory.Retrieve( fullname ) 
//                                match dsetOpt with 
//                                | Some (dset ) ->
//                                    param.Object <- dset
//                                | None ->
//                                    if dsetLists.ContainsKey( param.Name ) then 
//                                        param.Object <- dsetLists.Item( param.Name )
//                        | _ ->
//                            failwith ( sprintf "Task.LoadAll, unknown parameter type for parameter %s:%s %x" param.Name (VersionToString(param.Version)) (int param.ParamType) )                    
                    if Utils.IsNull param.Object then 
                        Logger.LogF( LogLevel.Error, ( fun _ -> sprintf "Failed to resolve Job %s Parameter" x.Name ))
                        // Failed to decode parameter
                        bSuccess <- false    
            bAllLoaded <- bSuccess
        bAllLoaded
    /// Unload all Cluster, DSet, GV, this is particularly important for static reference in DStreamFactory
    member x.UnloadAll() = 
        DStreamFactory.RemoveDStream( x.JobID )
        x.Blobs <- null
        x.DStreams.Clear()
        x.SrcDSet.Clear()
        x.DstDSet.Clear()
        x.PassthroughDSet.Clear()
        x.DStreamReferences.Clear()
        x.DSetReferences.Clear() 

    /// Sync metadata, in P2P fashion. 
    member x.TrySyncMetadataClient() = 
        ()
    member x.ParseError( msg ) = 
        Logger.Log( LogLevel.Error, msg )
        let msError = new MemStream(1024 )
        msError.WriteString( msg ) 
        Some( ControllerCommand( ControllerVerb.Error, ControllerNoun.Message ), msError )
    member x.StartJob() = 
        let msFeedback = new MemStream(1024)
        msFeedback.WriteGuid( x.JobID )
        msFeedback.WriteString( x.Name )
        msFeedback.WriteInt64( x.Version.Ticks )
        msFeedback.WriteBoolean( true )
        Some( ControllerCommand( ControllerVerb.ConfirmStart, ControllerNoun.Job ), msFeedback )
    /// Client: perform necessary processing of arrival of Blobi, e.g., 
    ///    for assembly, write the blob data to assembly file
    member x.ClientReceiveBlob( blobi, bDecodeAll ) = 
        let blob = x.Blobs.[blobi]
        Logger.LogF( LogLevel.WildVerbose, ( fun _ -> sprintf "Receive blob %s %d, type: %A, %s" (if bDecodeAll then "Decoding" else "NonDecoding") blobi blob.TypeOf blob.Name ))
        match blob.TypeOf with 
        | BlobKind.AssemblyManagedDLL 
        | BlobKind.AssemblyUnmanagedDir 
        | BlobKind.JobDependencyFile
        | BlobKind.ClusterMetaData ->
            let bDecode = x.DecodeFromBlob( blobi, -1 )
            bDecode
        | BlobKind.SrcDSetMetaData
        | BlobKind.DstDSetMetaData
        | BlobKind.PassthroughDSetMetaData
        | BlobKind.ClusterWithInJobInfo 
        | _ ->
            if bDecodeAll then 
                let bDecodeSuccessful = x.DecodeFromBlob( blobi, -1 )
                if bDecodeSuccessful then 
                    x.UpdateBlobInfo(blobi)
                    // Successful decoding means (Utils.IsNotNull blob.Object)
//                    let dset = blob.Object :?> DSet
//                    blob.Name <- dset.Name
//                    blob.Version <- dset.Version.Ticks
                bDecodeSuccessful
            else            // Don't process DSet, they will be passed to the job to process
                // Update the Name and version number information. 
//                let stream = blob.StreamForRead()
//                let name, verNumber = DSet.Peek( stream ) 
//                blob.Name <- name
//                blob.Version <- verNumber
                x.UpdateBlobInfo(blobi)
                true
    /// Process incoming command for the task queue. 
    /// true: Command parsed. 
    /// false: Command Not parsed
    member x.ParseTaskCommandAtDaemon( jobAction: SingleJobActionDaemon, queue:NetworkCommandQueuePeer, cmd:ControllerCommand, ms, taskQueue:TaskQueue ) = 
        match (cmd.Verb, cmd.Noun) with 
        | ControllerVerb.Unknown, _ -> 
            true
        | ControllerVerb.Availability, ControllerNoun.Blob ->
            /// Availability, Blob should be the first command sent by host/peers, as it will initialize proper structure, such as clusters, SrcDSet, etc..
            let peeri = x.GetIncomingQueueNumber( queue )
            // Decode availability information. 
            let availInfo = x.IncomingQueuesAvailability.[peeri]
            availInfo.Unpack( ms )
            let membershipList = x.IncomingQueuesClusterMembership.[peeri]
            if membershipList.Count<=0 then 
                // For host, each peer replies on Peer availability 
                let msInfo = new MemStream(1024)
                msInfo.WriteGuid( x.JobID )
                msInfo.WriteString( x.Name ) 
                msInfo.WriteInt64( x.Version.Ticks )
                x.AvailThis.Pack( msInfo ) 
                Logger.LogF( x.JobID, LogLevel.MildVerbose, ( fun _ -> sprintf "Availability, Blob for job %s:%s host %A this %A" 
                                                                                   x.Name x.VersionString
                                                                                   availInfo x.AvailThis ))
                queue.ToSend( ControllerCommand( ControllerVerb.Availability, ControllerNoun.Blob ), msInfo )
                // Send source DSet, Information. 
                x.TrySendSrcMetadataToHost(queue, availInfo)
            else
                // for peer
                x.TrySyncMetadataClient()
            true 
        /// Write Blob is being processed here. 
        | ControllerVerb.Write, ControllerNoun.Blob ->
            let blobi = ms.ReadVInt32()
            let pos = ms.Position
            //let buf = ms.GetBuffer()
//            let hash = HashByteArrayWithLength( buf, int pos, lenblob )
            Logger.LogF( jobAction.JobID, LogLevel.MediumVerbose, ( fun _ -> sprintf "Write, Blob for job %s:%s blob %d " 
                                                                                       (x.Blobs.[blobi].Name) x.VersionString
                                                                                       blobi ))
            let bCorrectFormatted = blobi>=0 && blobi < x.NumBlobs
            if bCorrectFormatted then 
                let blob = x.Blobs.[blobi]
                x.ReceiveBlob blobi blob (ms, queue.RemoteEndPointSignature )
                true
            else
                let errorMsg = sprintf "Receive a blob for Job %s:%s idx %d, but is out of the range of (0-%d) " 
                                        x.Name x.VersionString blobi x.NumBlobs
                jobAction.ThrowExceptionAtContainer( errorMsg )
                true
        | ControllerVerb.Acknowledge, ControllerNoun.Blob ->
            let blobi = ms.ReadVInt32()
            if blobi<0 || blobi >= x.NumBlobs then 
                Logger.LogF( LogLevel.Warning, fun _ ->  sprintf "Job %A, Error: Acknowledge, Blob with serial %d that is outside of range of valid serial number (0-%d)" jobAction.JobID blobi x.NumBlobs )
                true
            else
                let peeri = x.GetIncomingQueueNumber( queue )
                // Decode availability information. 
                let availInfo = x.IncomingQueuesAvailability.[peeri]
                availInfo.AvailVector.[blobi] <- byte BlobStatus.AllAvailable
                availInfo.CheckAllAvailable()
                true 
        | ControllerVerb.Start, ControllerNoun.Job ->
            if not x.ConfirmStart || x.State<>TaskState.InExecution then 
                Logger.LogF( jobAction.JobID, 
                             LogLevel.MildVerbose, ( fun _ ->  let t1 = (PerfADateTime.UtcNowTicks())
                                                               sprintf "Start, Job: launch  a new job %s:%s with mode %A, in %.2fms" 
                                                                       x.Name x.VersionString x.LaunchMode 
                                                                       ( float (t1-x.JobStartTicks) / float TimeSpan.TicksPerMillisecond )
                                                                       ))
                let bSuccess = 
                    match x.LaunchMode with 
                    | TaskLaunchMode.DonotLaunch -> 
                        taskQueue.ConnectTaskToTaskHolder( x, queue )
                    | _ -> 
                        let taskHolder = taskQueue.GetRelatedTaskHolder( x )
                        if Utils.IsNull taskHolder then 
                            // Execute the task if no related task holder is found
                            if x.IsContainer then 
                                taskQueue.ExecuteTask( x, queue )
                            else
                                false
                        else
                            // Otherwise, just connect the task to task holder, no extra execution needed. 
                            taskQueue.ConnectTaskByTaskHolder( taskHolder, x, queue )

                use msFeedback = new MemStream( 1024 )
                msFeedback.WriteGuid( jobAction.JobID )
                msFeedback.WriteString( x.Name )
                msFeedback.WriteInt64( x.Version.Ticks )
                msFeedback.WriteBoolean( bSuccess )
                queue.ToSend( ControllerCommand( ControllerVerb.Echo, ControllerNoun.Job ), msFeedback )
                true
            else
                Logger.LogF( LogLevel.WildVerbose, ( fun _ -> sprintf "Start, Job, try reuse an old new job %s:%s" x.Name x.VersionString))
                use msFeedback = new MemStream( 1024 )
                msFeedback.WriteGuid( jobAction.JobID )
                msFeedback.WriteString( x.Name )
                msFeedback.WriteInt64( x.Version.Ticks )
                msFeedback.WriteBoolean( true )
                queue.ToSend( ControllerCommand( ControllerVerb.ConfirmStart, ControllerNoun.Job ), msFeedback )
                true
        | ControllerVerb.ConfirmStart, ControllerNoun.Job ->
            // ConfirmStart, Job should only be called from a local callback interface. 
            // It will link the the job back to PrajnaClient
            let bSuccess = ms.ReadBoolean()
            // Job started at the AppDomain/Exe
            let msFeedback = new MemStream( 1024 )
            msFeedback.WriteGuid( x.JobID )
            msFeedback.WriteString( x.Name )
            msFeedback.WriteInt64( x.Version.Ticks )
            msFeedback.WriteBoolean( bSuccess )
            if Utils.IsNotNull x.PrimaryHostQueue && x.PrimaryHostQueue.CanSend then 
                x.PrimaryHostQueue.ToSend( ControllerCommand( ControllerVerb.ConfirmStart, ControllerNoun.Job ), msFeedback )
            // Confirm start of a job
            x.ConfirmStart <- true
            true
        | ControllerVerb.Close, ControllerNoun.Job ->
            x.TerminateTask() 
            taskQueue.RemoveTask( x ) 
            taskQueue.RemoveSeparateTask( x )
            taskQueue.DelinkQueueAndTask( x ) 
            jobAction.CancelJob()
            true
        | _ ->
            false    
    /// Try send missing srouce metadata (srcDSet) to host
    /// The information is light, so the sending command is executed synchronously. 
    member x.TrySendSrcMetadataToHost(queue, hostAvail) = 
        if not hostAvail.AllAvailable then 
            let thisAvailVector = x.AvailThis.AvailVector
            let hostAvailVector = hostAvail.AvailVector
            for blobi = 0 to x.NumBlobs - 1 do
                if thisAvailVector.[blobi]=byte BlobStatus.AllAvailable && 
                    hostAvailVector.[blobi]<>byte BlobStatus.AllAvailable then 
                    let blob = x.Blobs.[blobi] 
                    match blob.TypeOf with
                    | BlobKind.SrcDSetMetaData ->
                        // Src DSet doesn't have any dependency
                        x.SendBlobToHost( queue, blobi )
                        ()
                    | _ ->
                        // This logic is only executed for lightweight source metadata information. 
                        ()                            
            
        ()
    /// Do we need to kill the task?
    member x.ShouldTerminate() = 
        x.UpdatePrimaryHostQueue()            
        if x.TypeOf &&& JobTaskKind.PersistentMask <> JobTaskKind.None then 
            /// Persistent job is never killed
            false
        else
            x.State = TaskState.InExecution && Utils.IsNull x.PrimaryHostQueue
    /// Stop the job 
    member x.TerminateTask() =
        if not bTerminationCalled then 
            bTerminationCalled <- true
            Logger.LogF( LogLevel.WildVerbose, ( fun _ -> sprintf "To terminate task %A, %s:%s" x.TypeOf x.Name x.VersionString ))
            let execTypeOf = x.TypeOf &&& JobTaskKind.ExecActionMask
            match execTypeOf with 
            | JobTaskKind.ApplicationMask 
            | JobTaskKind.ReleaseApplicationMask 
            | JobTaskKind.AppDomainMask ->
                let queue = x.QueueAtClientMonitor
                if ( Utils.IsNotNull queue && queue.CanSend )  then 
                    let msSend = new MemStream( 1024 )
                    msSend.WriteString( x.Name )
                    msSend.WriteInt64( x.Version.Ticks )
                    queue.ToSend( ControllerCommand( ControllerVerb.Close, ControllerNoun.Job ), msSend )
                    // Aggresive in preventing job from block others to execute. 
//                    JobListeningPortManagement.Current.Release( x.SignatureName, x.SignatureVersion ) 
                    x.State <- TaskState.PendingTermination
                    Logger.LogF( LogLevel.MildVerbose, ( fun _ -> sprintf "Release Job Resources by sending Close, Job for job %s:%s" x.Name x.VersionString ))
                else
                    if x.State=TaskState.InExecution then 
                        if Utils.IsNotNull x.Thread then 
                            Logger.LogF( LogLevel.Info, ( fun _ -> sprintf "Close, Job for job %A, %s:%s, but we don't find the loopback queue, so no action is done" x.TypeOf x.Name x.VersionString ))
                            // Radical measure, should not be used. 
                            // JinL: comment out abort, as this is the job of the task holder. 
                            // x.Thread.Abort()
            | _ ->
                if x.State=TaskState.InExecution then 
                    if Utils.IsNotNull x.Thread then 
                        Logger.LogF( LogLevel.Info, ( fun _ -> sprintf "!!! Terminate Thread task %A, %s:%s with abort !!!" x.TypeOf x.Name x.VersionString ))
                        x.Thread.Abort()  
                Logger.LogF( LogLevel.Warning, ( fun _ -> sprintf "Unknown execution type of task type %A, %s:%s, assume terminated... " x.TypeOf x.Name x.VersionString )                                                             )
                x.State <- TaskState.Terminated
        ()
    member val JobStarted = ref 0 with get
    member val EvJobStarted = new ManualResetEvent( false ) with get
    /// Send Start Job Command to the linked program. 
    member x.ToStartJob() = 
        Logger.LogF( x.JobID, LogLevel.MildVerbose, ( fun _ -> sprintf "Send (Set, Job), metadata, (Start, Job) to AppDomain/Exe of task %s:%s" x.Name x.VersionString) )
        /// Send job metadata to the loopback interface. 
        let jobMetadataStream = 
            if Utils.IsNotNull x.MetadataStream then x.MetadataStream
            else 
                let st = new MemStream( 4096 ) 
                x.Pack( st )
                st :> StreamBase<byte>
        let queue = x.QueueAtClient
        if Utils.IsNotNull queue && queue.CanSend then 
            if Interlocked.CompareExchange( x.JobStarted, 1, 0 ) = 0 then 
                // Make sure Set, Job & Start Job is called only once. 
                queue.ToSend( ControllerCommand( ControllerVerb.Set, ControllerNoun.Job ), jobMetadataStream )
                /// Send blob to the loopback interface. 
                for blobi=0 to x.NumBlobs-1 do
                    let blob = x.Blobs.[blobi]
                    match blob.TypeOf with 
                    | BlobKind.DstDSetMetaData
                    | BlobKind.PassthroughDSetMetaData 
                    | BlobKind.DStream 
                    | BlobKind.ClusterWithInJobInfo ->
                        x.SendBlobToJob( queue, blobi ) 
                    | _ ->
                        // SrcDSet, Cluster, Assembly should already be at the client, and doesn't need to be sent
                        ()
                use ms = new MemStream( 1024 )
                ms.WriteGuid( x.JobID )
                ms.WriteString( x.Name )
                ms.WriteInt64( x.Version.Ticks )
                queue.ToSend( ControllerCommand( ControllerVerb.Start, ControllerNoun.Job ), ms )
                x.EvJobStarted.Set() |> ignore
            else
                x.EvJobStarted.WaitOne() |> ignore
        else
            Logger.LogF( LogLevel.Warning, ( fun _ -> sprintf "!!! The queue to the associated job of task %s:%s is not operational" x.Name x.VersionString) )


and internal ContainerAppDomainLauncher() = 
    inherit System.MarshalByRefObject() 
    member x.Start(name, ver, bUseAllDrive, ticks, memory_size, ip, port, jobip, jobport, logdir, verbose_level:int, jobdir:string, jobenvvars:List<string*string>,
                   authParams : bool*Guid*(byte[]*byte[])*string) = 
        // Need to setup monitoring too  
        DeploymentSettings.ClientPort <- port     
        DeploymentSettings.LogFolder <- logdir
        RemoteExecutionEnvironment.ContainerName <- "AppDomain:" + name 
        let logfname = Path.Combine( logdir, name + "_appdomain_" + VersionToString( DateTime(ticks) ) + ".log" )
        let args = [| @"-log"; logfname; "-verbose"; verbose_level.ToString() |]
        if bUseAllDrive then 
            DeploymentSettings.UseAllDrivesForData()
        
        let parse = ArgumentParser(args)
        DeploymentSettings.MaxMemoryLimitInMB <- memory_size
        // Need to first write a line to log, otherwise, MakeFileAccessible will fails. 
//        Logger.Log( LogLevel.Info,  sprintf "Logging in New AppDomain...................... %s, %d MB " DeploymentSettings.PlatformFlag (DeploymentSettings.MaximumWorkingSet>>>20)  )
        Logger.Log( LogLevel.Info, ( sprintf "Logging in New AppDomain, verbose = %A ...................... %s, %d MB " (Logger.DefaultLogLevel) DeploymentSettings.PlatformFlag (DeploymentSettings.MaxMemoryLimitInMB) ))
        if not (Utils.IsNull jobdir) && jobdir.Length > 0 then 
            Directory.SetCurrentDirectory( jobdir ) 
            Logger.LogF( LogLevel.MildVerbose, ( fun _ -> sprintf "Current working directory <-- %s " (Directory.GetCurrentDirectory()) ))
        if not (Utils.IsNull jobenvvars) then 
            for tuple in jobenvvars do 
                let var, value = tuple
                Environment.SetEnvironmentVariable( var, value )
                Logger.LogF( LogLevel.MildVerbose, ( fun _ -> sprintf "Environment variable %s <-- %s " var value ))
        // MakeFileAccessible( logfname )
//        let task = Task( SignatureName=name, SignatureVersion=ver )
        Task.StartTaskAsSeperateApp( name, ver, ip, port, jobip, jobport, authParams, None, None, None)
        Logger.LogF( LogLevel.MildVerbose, (fun _ -> sprintf "ContainerAppDomainLauncher.Start returns"))
and [<AllowNullLiteral>]
    internal ContainerAppDomainInfo() =
    member val Name = "" with get, set
    member val Version = 0L with get, set  
    member val Ticks = DateTime.MinValue.Ticks with get, set          
    member val JobIP = "" with get, set
    member val JobPort = -1 with get, set          
    member val JobDir = "" with get, set  
    member val JobEnvVars = null with get, set
    member val Connects : NetworkConnections = null with get, set
//    member val AppDomain = null with get, set         
    /// Start task with Name and version, 
    /// this is usually called from another appdomain or exe
    static member StartProgram( o: Object ) = 
        try
            let x = o :?> ContainerAppDomainInfo
            // Trigger Tracefile creation, otherwise, MakeFileAccessible( logfname ) will fail. 
            Logger.LogF( LogLevel.Info, ( fun _ -> sprintf "Start AppDomain for task %s:%s...................... " x.Name (x.Version.ToString("X")) ))
            let ad2 =
                if (x.JobDir = "") then
                    // Make sure that we have unique name, even if the same job is launched again and again
                    AppDomain.CreateDomain( x.Name + "_" + x.Version.ToString("X") + VersionToString(DateTime(x.Ticks)) )
                else
                    let ads = new AppDomainSetup()
                    ads.ApplicationBase <- x.JobDir
                    // Make sure that we have unique name, even if the same job is launched again and again
                    AppDomain.CreateDomain( x.Name + "_" + x.Version.ToString("X") + VersionToString(DateTime(x.Ticks)), new Security.Policy.Evidence(), ads)
            let fullTypename = Operators.typeof< ContainerAppDomainLauncher >.FullName
            let exeAssembly = Assembly.GetExecutingAssembly()
            try
                if Utils.IsNotNull exeAssembly then 
                    let proxy = ad2.CreateInstanceFromAndUnwrap( exeAssembly.Location, fullTypename ) 
                    let mbrt = proxy :?> ContainerAppDomainLauncher
                    mbrt.Start( x.Name, x.Version, DeploymentSettings.StatusUseAllDrivesForData, 
                        x.Ticks, DeploymentSettings.MaxMemoryLimitInMB, DeploymentSettings.ClientIP, DeploymentSettings.ClientPort, x.JobIP, x.JobPort, DeploymentSettings.LogFolder, int (Prajna.Tools.Logger.DefaultLogLevel), x.JobDir, x.JobEnvVars, Cluster.Connects.GetAuthParam() ) 
                    Logger.LogF( LogLevel.MildVerbose, fun _ -> sprintf "ContainerAppDomainLauncher.Start has returned, current domain is '%s'" AppDomain.CurrentDomain.FriendlyName)
                else
                    failwith "Can't find ContainerAppDomainLauncher in Assemblies"
            finally
                Logger.LogF( LogLevel.MildVerbose, fun _ -> sprintf "ContainerAppDomainInfo.StartProgram reached finally, current domain is '%s', sleep %d ms" AppDomain.CurrentDomain.FriendlyName DeploymentSettings.SleepMSBeforeUnloadAppDomain)
                try 
                    if DeploymentSettings.SleepMSBeforeUnloadAppDomain > 0 then 
                        Threading.Thread.Sleep( DeploymentSettings.SleepMSBeforeUnloadAppDomain )
                    Logger.LogF( LogLevel.MildVerbose, fun _ -> sprintf "ContainerAppDomainInfo.StartProgram starts to unload AppDomain %s" ad2.FriendlyName)
                    // Currently, during unit test clean up phase, the container hosted by appdomain takes very long time to unload for unknow reasons until this thread
                    // is aborted when the daemon appdomain is unloaded. As a temporary workaround before the root cause was figured out, the code below limits the 
                    // time given to unload the appdomain. 
                    // Notes:
                    //  1. When we reach this point, the execution for the container has already completed. Unload the now un-used appdomain is the only thing left.
                    //  2. If the unload itself hit any exception, the Wait should rethrow it here and it would be caught by the "with" below.
                    if Async.StartAsTask(async { AppDomain.Unload( ad2 ) }).Wait(DeploymentSettings.AppDomainUnloadWaitTime) then
                        Logger.LogF( LogLevel.MildVerbose, ( fun _ -> sprintf "Successfully Unload AppDomain for task %s:%s...................... " x.Name (x.Version.ToString("X")) )  )
                    else 
                        Logger.LogF( LogLevel.MildVerbose, 
                            ( fun _ -> sprintf "Time budget (%f ms) for unload AppDomain for task %s:%s is used up, continue without waiting " 
                                         DeploymentSettings.AppDomainUnloadWaitTime.TotalMilliseconds x.Name (x.Version.ToString("X")) )  )
                with 
                | e -> 
                    Logger.LogF( LogLevel.MildVerbose, ( fun _ -> sprintf "failed to unload AppDomain@StartProgram...... %A" e))
        with 
        | e ->
            Logger.Log( LogLevel.Error, ( sprintf "ContainerAppDomainLauncher.StartProgram exception: %A" e ))
        Logger.LogF( LogLevel.MildVerbose, (fun _ -> sprintf "ContainerAppDomainInfo.StartProgram returns"))

and internal TaskQueue() = 
    // ToDo: 12/23/2014, to change tasks, lookupTable and executionTable to concurrent data structure
//    let tasks = ConcurrentBag<Task>()
    // JinL, 9/21/2015: index Task by Guid
    let lookupTable = ConcurrentDictionary<Guid, Task>()
    //       2/24/2014, executionTable now holds job that are exeucting and being terminated, it is indexed by Job Signature,  
    let executionTable = ConcurrentDictionary<_ , ConcurrentDictionary<_,_>>(StringComparer.Ordinal)
    //      1/6/2016, map remote queue to tasks. 
    let queueToTasks = ConcurrentDictionary<_ , ConcurrentDictionary<_,_>>()
    member x.IsEmptyExecutionTable()=
        executionTable.IsEmpty    
    /// Whether there are any remote container attached to daemon. 
    member val EvEmptyExecutionTable = new ManualResetEvent(true) with get
    member val JobManagement = JobListeningPortManagement.Initialize( DeploymentSettings.JobIP, DeploymentSettings.JobPortMin, DeploymentSettings.JobPortMax ) with get
    /// TODO: JinL
    /// We intentionally set a low job limit for debugging purpose, this limit will be raised considering the capacity of the machines. 
    /// Current # of Light Jobs. 
    member val CurLightJobs = 0 with get, set 
    /// Current # of AppDomain Jobs. 
    member val CurAppDomainJobs = 0 with get, set 
    /// Current # of Exe Jobs. 
    member val CurExeJobs = 0 with get, set 
    member x.Count with get() = lookupTable.Count
    /// List of Tasks
    member x.Tasks with get() = lookupTable.Values
    /// Get a list of current tasks 
    member x.GetTasks() = 
        x.Tasks :> seq<_>
    /// is any of the DSet embedded in Task (therefore not visible globally? )
    member x.FindDSet( name, verNumber ) = 
        let dsetTask = ref null
        let tasks = x.GetTasks() 
        for task in tasks do 
            if Utils.IsNotNull task then 
                let paramLists = task.Blobs 
                if Utils.IsNotNull paramLists then 
                    for blob in paramLists do 
                        match blob.TypeOf with 
                        | BlobKind.SrcDSetMetaData
                        | BlobKind.DstDSetMetaData
                        | BlobKind.PassthroughDSetMetaData ->
                            if blob.Name = name && blob.Version = verNumber then 
                                dsetTask := task
                        | _ -> 
                            ()
                else
                    Logger.LogF( LogLevel.Warning, ( fun _ -> sprintf "task %A %s:%s has null blob" task.TypeOf task.Name task.VersionString ))
        if Utils.IsNotNull !dsetTask then 
            if (!dsetTask).State <> TaskState.InExecution || Utils.IsNull ((!dsetTask).QueueAtClient) || not (!dsetTask).QueueAtClient.CanSend then 
                dsetTask := null
        (!dsetTask)
    /// Monitoring all tasks 
    member x.MonitorTasks() = 
        Logger.Do( LogLevel.MildVerbose, ( fun _ -> 
           let tasks = x.GetTasks() 
           let count = ref 0 
           for task in tasks do 
               if Utils.IsNotNull task then 
                   Logger.LogF( task.JobID, 
                                LogLevel.MildVerbose, ( fun _ ->  count := !count + 1
                                                                  let queue = task.QueueAtClientMonitor
                                                                  sprintf "Active Task %d: %s, state %A queue is %s" 
                                                                      (!count)
                                                                      task.Name 
                                                                      task.State
                                                                      ( if Utils.IsNotNull queue && queue.CanSend then "ready" else "not ready" )
                                                                  ))
           ))

    /// Find a certain task by name & vernumber
    /// If verNumber = 0L, find the latest task in the system. 
    member x.FindTask( jobID ) = 
        let valueRef = ref Unchecked.defaultof<_>
        if lookupTable.TryGetValue( jobID, valueRef ) then 
            Some( !valueRef ) 
        else
            None
    member x.AddTask( ta:Task, queue: NetworkCommandQueue ) = 
        let updateFunc k (priorTask:Task) = 
            if not (Object.ReferenceEquals( priorTask, ta )) then 
                Logger.LogF( LogLevel.Warning, ( fun _ -> sprintf "when Add job %s:%s, we find another job with exact same signature. That job (of task %s:%s) of execution mode %A is being removed. " 
                                                               ta.Name ta.VersionString 
                                                               priorTask.SignatureName (priorTask.SignatureVersion.ToString("X")) priorTask.LaunchMode ))
                x.RemoveTaskWithQueueSignature( priorTask )
            ta
        // If previous version exist, update it to a new version
        let taskAdd = lookupTable.AddOrUpdate( ta.JobID, ta, updateFunc )
        if not(Utils.IsNull queue) then 
            x.LinkQueueAndTask( ta, queue )
        if Object.ReferenceEquals( taskAdd, ta ) then 
            Logger.LogF( LogLevel.WildVerbose, ( fun _ -> sprintf "Add task %s:%A to task queue" ta.Name ta.TypeOf ))
            ta
        else
            // Never executed. 
            taskAdd
    member x.RemoveTaskByJobID( jobID ) = 
        lookupTable.TryRemove( jobID ) |> ignore
    member x.RemoveTask( ta:Task ) = 
        x.RemoveTaskByJobID( ta.JobID )
            
    member x.LinkQueueAndTask( ta:Task, queue: NetworkCommandQueue ) = 
        let remoteSignature = queue.RemoteEndPointSignature
        ta.ClientQueueSignature <- remoteSignature
        let dict = queueToTasks.GetOrAdd( remoteSignature, fun _ -> ConcurrentDictionary<_,_>(StringDateTimeTupleComparer(StringComparer.Ordinal)) ) 
        dict.GetOrAdd( (ta.Name, ta.Version), ta ) |> ignore
    member x.DelinkQueueAndTask( ta:Task ) = 
        let remoteSignature = ta.ClientQueueSignature
        let dict = queueToTasks.GetOrAdd( remoteSignature, fun _ -> ConcurrentDictionary<_,_>(StringDateTimeTupleComparer(StringComparer.Ordinal)) ) 
        dict.TryRemove( (ta.Name, ta.Version) ) |> ignore
    /// Process incoming command for the task queue. 
    /// Return:
    ///     True: if command has been parsed. 
    ///     False: if command has not been parsed. 
    member x.ParseCommandAtDaemon( queue:NetworkCommandQueuePeer, cmd:ControllerCommand, ms:StreamBase<byte> ) = 
        let mutable fullname = null
        let mutable cb = null
        let mutable callbackItem = null
        // The command that will be processed by this callback. 
        match (cmd.Verb,cmd.Noun) with 
        // Set, Job (name is not parsed)
        | ControllerVerb.Set, ControllerNoun.Job ->
            let jobID, name, verNumber = Job.PeekJob( ms )
            JobLifeCycleCollectionDaemon.BeginJob( jobID, name, verNumber, queue.RemoteEndPointSignature ) |> ignore 
            using ( SingleJobActionDaemon.TryFind(jobID)) ( fun jobAction -> 
                if Utils.IsNull jobAction then 
                    Task.ErrorInSeparateApp( queue, sprintf "Failed to create JobLifeCycle Object or find Job Action object for Job %A, most probably because another job of the same job ID is running" jobID ) 
                    true
                else
                    try 
                        jobAction.LifeCycleObject.OnDisposeFS( fun _ -> x.RemoveTaskByJobID(jobID))
                        let task = new Task()
                        let bRet = task.UnpackToBlob( ms )
                        task.ClientAvailability(queue.RemoteEndPointSignature, Some task.ReceiveBlob, Some task.PeekBlobDSet )  
                        Logger.LogF( jobID, LogLevel.MildVerbose, ( fun _ -> sprintf "Set, Job job %s:%s, launchMode %A" task.Name task.VersionString task.LaunchMode ))
                        if bRet then 
                            if task.IsContainer then 
                                let mutable bInExecution = false
                                let mutable bLaunchFailed = false
                                let mutable taskHolder : ExecutedTaskHolder = x.GetRelatedTaskHolder( task ) 
                                let otherTaskHolder : seq<KeyValuePair<int64,ExecutedTaskHolder>> = x.GetTaskHolderOfDifferentVersion( task )
                                match task.LaunchMode with 
                                | TaskLaunchMode.LaunchAndFailWhenDifferentVersionExist -> 
                                    if Seq.length otherTaskHolder > 0 then 
                                        bLaunchFailed <- true
                                | TaskLaunchMode.LaunchAndTerminateDifferentVersion -> 
                                    for pair in otherTaskHolder do 
                                        let diffSignature = pair.Key
                                        let otherTask = pair.Value
                                        Logger.LogF( jobID, LogLevel.MildVerbose, ( fun _ -> sprintf "terminate Task %s:%s that is a different version than the current task of version %s"
                                                                                                        task.SignatureName (diffSignature.ToString("X")) (task.SignatureVersion.ToString("X")) ))
                                        otherTask.ForceTerminate()
                                | TaskLaunchMode.DonotLaunch -> 
                                    ()
                                | _ -> 
                                    ()
                            
                                if not ( Utils.IsNull taskHolder ) && 
                                    not ( Utils.IsNull taskHolder.JobLoopbackQueue) && 
                                    taskHolder.JobLoopbackQueue.CanSend then     
                                        // Any job that are in execution? 
                                        bInExecution <- true
                                if not bInExecution then 
                                    Logger.LogF( jobID, LogLevel.WildVerbose, ( fun _ -> sprintf "Set, Job for %s:%s, find related job still executing" task.Name task.VersionString))
                //                    x.RemoveAllRelatedTask( task )
                                // Reserve job related resource 
                                let nodeInfo = 
                                    match task.LaunchMode with 
                                    | TaskLaunchMode.DonotLaunch -> 
                                        let foundTask = x.AddTask( task, queue ) // Useable for future reference.
                                        if not (Object.ReferenceEquals( foundTask, task )) then 
                                            Logger.LogF( jobID, LogLevel.Warning, ( fun _ -> sprintf "Set, Job job %s:%s, when get node info, we have found another job with launchMode %A" task.Name task.VersionString foundTask.LaunchMode ))
                                        try
                                            x.JobManagement.Use( foundTask.SignatureName )  
                                        with 
                                        | e -> 
                                            null
                                    | _ -> 
                                        x.JobManagement.Reserve( task.SignatureName, task.JobPort )  
                                if not (Utils.IsNull nodeInfo) then 
                                    if DeploymentSettings.bDaemonRelayForJobAllowed || nodeInfo.ListeningPort > 0 then 
                                    // Is the task already in the task queue?
                                        let foundTask = x.AddTask( task, queue )
                                        if not (Object.ReferenceEquals( foundTask, task )) then 
                                            Logger.LogF( jobID, LogLevel.Warning, ( fun _ -> sprintf "Set, Job %s:%s, but we have found another job with launchMode %A" task.Name task.VersionString foundTask.LaunchMode ))
                                        use msSend = new MemStream( 1024 )
                                        msSend.WriteGuid( jobID )
                                        msSend.WriteString( foundTask.Name ) 
                                        msSend.WriteInt64( foundTask.Version.Ticks )
                                        nodeInfo.Pack( msSend )
                                        queue.ToSend( ControllerCommand( ControllerVerb.InfoNode, ControllerNoun.Job ), msSend )   
                                        true
                                    else
                                        use msSend = new MemStream( 1024 )
                                        msSend.WriteGuid( jobID )
                                        msSend.WriteString( task.Name ) 
                                        msSend.WriteInt64( task.Version.Ticks )
                                        if task.LaunchMode <> TaskLaunchMode.DonotLaunch then 
                                            Logger.LogF( jobID, LogLevel.Warning, ( fun _ -> sprintf "Task %s failed to secure a valid port (return port <=0 ) .............." task.SignatureName ))
                                        queue.ToSend( ControllerCommand( ControllerVerb.NonExist, ControllerNoun.Job ), msSend )                              
                                        true
                                else
                                    use msSend = new MemStream( 1024 )
                                    msSend.WriteGuid( jobID )
                                    msSend.WriteString( task.Name ) 
                                    msSend.WriteInt64( task.Version.Ticks )
                                    if task.LaunchMode <> TaskLaunchMode.DonotLaunch then 
                                        Logger.LogF( jobID, LogLevel.Warning, ( fun _ -> sprintf "Task %s failed in port reservation .............." task.SignatureName ))
                                    queue.ToSend( ControllerCommand( ControllerVerb.NonExist, ControllerNoun.Job ), msSend )   
                                    true
                            else
                                let mutable taskHolder = x.GetRelatedTaskHolder( task ) 
                                if Utils.IsNull taskHolder && task.LaunchMode = TaskLaunchMode.DonotLaunch then 
                                    let otherTaskHolder = x.GetTaskHolderOfDifferentVersion( task )
                                    if Utils.IsNotNull otherTaskHolder && Seq.length otherTaskHolder > 0 then 
                                        taskHolder <- otherTaskHolder |> Seq.map ( fun pair -> pair.Value ) |> Seq.exactlyOne
                                        task.TaskHolder <- taskHolder

                                if Utils.IsNull taskHolder || Utils.IsNull taskHolder.CurNodeInfo then 
                                    /// Running job, can't find the associated container. 
                                    use msSend = new MemStream( 1024 )
                                    msSend.WriteGuid( jobID )
                                    msSend.WriteString( task.Name ) 
                                    msSend.WriteInt64( task.Version.Ticks )
                                    queue.ToSend( ControllerCommand( ControllerVerb.NonExist, ControllerNoun.Job ), msSend )  
                                    true
                                else
                                    let nodeInfo = taskHolder.CurNodeInfo
                                    let foundTask = x.AddTask( task, queue )
                                    foundTask.TaskHolder <- taskHolder
                                    use msSend = new MemStream( 1024 )
                                    msSend.WriteGuid( jobID )
                                    msSend.WriteString( task.Name ) 
                                    msSend.WriteInt64( task.Version.Ticks )
                                    nodeInfo.Pack( msSend )
                                    queue.ToSend( ControllerCommand( ControllerVerb.InfoNode, ControllerNoun.Job ), msSend )
                                    true
                        else
<<<<<<< HEAD
                            let msSend = new MemStream( 1024 )
                            msSend.WriteString( task.Name ) 
                            msSend.WriteInt64( task.Version.Ticks )
                            if task.LaunchMode <> TaskLaunchMode.DonotLaunch then 
                                Logger.LogF( LogLevel.Warning, ( fun _ -> sprintf "Task %s failed to secure a valid port (return port <=0 ) .............." task.SignatureName ))
                            Some( ControllerCommand( ControllerVerb.NonExist, ControllerNoun.Job ), msSend )                              
                    else
                        let msSend = new MemStream( 1024 )
                        msSend.WriteString( task.Name ) 
                        msSend.WriteInt64( task.Version.Ticks )
                        if task.LaunchMode <> TaskLaunchMode.DonotLaunch then 
                            Logger.LogF( LogLevel.Warning, ( fun _ -> sprintf "Task %s failed in port reservation .............." task.SignatureName ))
                        Some( ControllerCommand( ControllerVerb.NonExist, ControllerNoun.Job ), msSend )   
                else
                    let mutable taskHolder = x.GetRelatedTaskHolder( task ) 
                    if Utils.IsNull taskHolder && task.LaunchMode = TaskLaunchMode.DonotLaunch then 
                        let otherTaskHolder = x.GetTaskHolderOfDifferentVersion( task )
                        if Utils.IsNotNull otherTaskHolder && Seq.length otherTaskHolder > 0 then 
                            taskHolder <- otherTaskHolder |> Seq.map ( fun pair -> pair.Value ) |> Seq.exactlyOne
                            task.TaskHolder <- taskHolder

                    if Utils.IsNull taskHolder || Utils.IsNull taskHolder.CurNodeInfo then 
                        /// Running job, can't find the associated container. 
                        let msSend = new MemStream( 1024 )
                        msSend.WriteString( task.Name ) 
                        msSend.WriteInt64( task.Version.Ticks )
                        Logger.LogF( LogLevel.MildVerbose, ( fun _ -> sprintf "TaskHolder or TaskHolder.CurNodeInfo is null for Job %s" task.Name))
                        Some( ControllerCommand( ControllerVerb.NonExist, ControllerNoun.Job ), msSend )  
                    else
                        let nodeInfo = taskHolder.CurNodeInfo
                        let foundTask = x.AddTask( task, queue )
                        foundTask.TaskHolder <- taskHolder
                        let msSend = new MemStream( 1024 )
                        msSend.WriteString( task.Name ) 
                        msSend.WriteInt64( task.Version.Ticks )
                        nodeInfo.Pack( msSend )
                        Some( ControllerCommand( ControllerVerb.InfoNode, ControllerNoun.Job ), msSend )   
            else
                let msg = sprintf "Failed to parse Set, Job command %A" (ms.GetBuffer())
                Some( Task.Error( msg ) )
=======
                            let msg = sprintf "Failed to parse Set, Job command with payload of %dB" (ms.Length)
                            jobAction.ThrowExceptionAtContainer( msg )
                            true
                    with
                    | ex -> 
                        jobAction.EncounterExceptionAtContainer( ex, "___ ParseCommandAtDaemon, (Set, Job) ___ ")
                        true
            )
>>>>>>> 15b5bc6c
        | ControllerVerb.Set, ControllerNoun.Blob -> 
            // Blob not attached to job
            let buf, pos, count = ms.GetBufferPosLength()
            let hash = buf.ComputeSHA256(int64 pos, int64 count)
            let bSuccess = BlobFactory.receiveWriteBlob( hash, ms, queue.RemoteEndPointSignature )
            if bSuccess then 
                Logger.LogF( LogLevel.MediumVerbose, ( fun _ -> sprintf "Rcvd Set, Blob from endpoint %s of %dB hash to %s (%d, %dB), successfully parsed"
                                                                       (LocalDNS.GetShowInfo(queue.RemoteEndPoint))
                                                                       buf.Length
                                                                       (BytesToHex(hash))
                                                                       pos count  ))
                true
            else
                let errMsg = sprintf "Rcvd Set, Blob from endpoint %s of %dB hash to %s (%d, %dB), failed to find corresponding job"
                                                                        (LocalDNS.GetShowInfo(queue.RemoteEndPoint))
                                                                        buf.Length
                                                                        (BytesToHex(hash))
                                                                        pos count
                // Set, Blob error can't be localiazed to a job                                                                
                Task.ErrorInSeparateApp( queue, errMsg )
                true
        | ControllerVerb.Start, ControllerNoun.Job ->
            // Figure
            let jobID = ms.ReadGuid() 
            using ( SingleJobActionDaemon.TryFind(jobID)) ( fun jobAction -> 
                if Utils.IsNull jobAction then 
                    Task.ErrorInSeparateApp( queue, sprintf "(Start, Job) Failed to find Job Action object for Job %A, error has happened before? " jobID ) 
                    true
                else
                    try
                        let name = ms.ReadString()
                        let verNumber = ms.ReadInt64()
                        let taskOpt = x.FindTask( jobID )
                        match taskOpt with 
                        | Some( task ) ->
                            if task.Version.Ticks = verNumber && String.Compare( task.Name, name, StringComparison.Ordinal)=0 then 
                                task.ParseTaskCommandAtDaemon( jobAction, queue, cmd, ms, x )
                            else
                                let msg = sprintf "Job %A, Miss matched task name & version number %s:%s vs %s:%s in queue" jobID name (verNumber.ToString("X")) task.Name task.VersionString
                                jobAction.ThrowExceptionAtContainer( msg )
                                true 
                        // Job command 
                        | None -> 
                            use msSend = new MemStream( 1024 )
                            msSend.WriteGuid( jobID )
                            msSend.WriteString( name ) 
                            msSend.WriteInt64( verNumber )
                            Logger.LogF( jobID, LogLevel.MildVerbose, ( fun _ -> sprintf "Job %s:%s failed to start, as we can't find Set, Job entry  .............." name (VersionToString(DateTime(verNumber))) ))
                            queue.ToSend( ControllerCommand( ControllerVerb.NonExist, ControllerNoun.Job ), msSend )   
                            true
                    with 
                    | ex -> 
                        jobAction.EncounterExceptionAtContainer( ex, "___ ParseCommandAtDaemon( Start, Job) ___")
                        true
            )
        // Forward exception message to a proper application
        | ControllerVerb.Exception, ControllerNoun.Job -> 
            // Figure
            let pos = ms.Position
            let jobID = ms.ReadGuid() 
            using ( SingleJobActionDaemon.TryFind(jobID)) ( fun jobAction -> 
                if Utils.IsNull jobAction then 
                    Task.ErrorInSeparateApp( queue, sprintf "(Exception, Job) Failed to find Job Action object for Job %A, unable to forward the exception message." jobID ) 
                    true
                else
                    ms.Seek( pos, SeekOrigin.Begin ) |> ignore 
                    jobAction.ToSend( cmd, ms )
                    true
            )
        // Other than set, all other command are processed by each individual task
        | _, ControllerNoun.Job 
        | _, ControllerNoun.Blob ->
            let jobID  = ms.ReadGuid()
            using ( SingleJobActionDaemon.TryFind(jobID)) ( fun jobAction -> 
                if Utils.IsNull jobAction then 
                    Task.ErrorInSeparateApp( queue, sprintf "(%A) Failed to find Job Action object for Job %A, error has happened before? " cmd jobID ) 
                    true
                else
<<<<<<< HEAD
                    let msg = sprintf "Miss matched task version number %s:%s vs %s in queue" name (verNumber.ToString("X")) task.VersionString
                    Some( Task.Error( msg ) )
            // Job command 
            | None -> 
                let msSend = new MemStream( 1024 )
                msSend.WriteString( name ) 
                msSend.WriteInt64( verNumber )
                Logger.LogF (LogLevel.Warning, fun _ -> sprintf "Task %s:%d does not exist" name verNumber)
                Some( ControllerCommand( ControllerVerb.NonExist, ControllerNoun.Job ), msSend )  
//
=======
                    try
                        let name = ms.ReadString()
                        let verNumber = ms.ReadInt64()
                        let taskOpt = x.FindTask( jobID )
                        match taskOpt with 
                        | Some( task ) ->
                            if task.Version.Ticks = verNumber && String.Compare( task.Name, name, StringComparison.Ordinal)=0 then 
                                task.ParseTaskCommandAtDaemon( jobAction, queue, cmd, ms, x )
                            else
                                let msg = sprintf "Job %A, Miss matched task name & version number %s:%s vs %s:%s in queue" jobID name (verNumber.ToString("X")) task.Name task.VersionString
                                jobAction.ThrowExceptionAtContainer( msg )
                                true 
                        // Job command 
                        | None -> 
                            use msSend = new MemStream( 1024 )
                            msSend.WriteGuid( jobID )
                            msSend.WriteString( name ) 
                            msSend.WriteInt64( verNumber )
                            Logger.LogF( LogLevel.MildVerbose, ( fun _ -> sprintf "Job %A failed to perform action %A, as we can't find Set, Job entry  .............." jobID cmd ))
                            queue.ToSend( ControllerCommand( ControllerVerb.NonExist, ControllerNoun.Job ), msSend )  
                            true 
                    with
                    | ex -> 
                        jobAction.EncounterExceptionAtContainer( ex, sprintf "___ ParseCommandAtDaemon( %A ) ___" cmd )
                        true
            )
>>>>>>> 15b5bc6c
// Don't use error. 
//                let msg = sprintf "Failed to find Task %s:%s in queue" name (VersionToString(DateTime(verNumber)) )
//                Some( Task.Error( msg ) )
        | _ ->
            false


        
    /// Add a task with feedback Queue
    member x.AddSeparateTask( ta:Task, queue: NetworkCommandQueue ) = 
        let taExecTypeOf = ta.TypeOf &&& JobTaskKind.ExecActionMask
        let mutable bLaunchNew = false
        match taExecTypeOf with 
        | JobTaskKind.ApplicationMask
        | JobTaskKind.ReleaseApplicationMask
        | JobTaskKind.AppDomainMask -> 
            let execJobSets = executionTable.GetOrAdd( ta.SignatureName, fun _ -> ConcurrentDictionary<_,ExecutedTaskHolder>() )
            x.EvEmptyExecutionTable.Reset() |> ignore 
            let refInitialHolder = ref Unchecked.defaultof<_>
            let addFunc key = 
                refInitialHolder := ExecutedTaskHolder( SignatureName = ta.SignatureName, SignatureVersion = ta.SignatureVersion, TypeOf = ta.TypeOf, JobDirectory = ta.JobDirectory, JobEnvVars = ta.JobEnvVars)
                let nodeInfo = x.JobManagement.Use( ta.SignatureName )
                (!refInitialHolder).CurNodeInfo <- nodeInfo
                !refInitialHolder
            let taskHolder = execJobSets.GetOrAdd( ta.SignatureVersion, addFunc )
            if not (Utils.IsNull taskHolder) && 
               not (Utils.IsNull taskHolder.CurNodeInfo) then 
                ta.TaskHolder <- taskHolder
                if Object.ReferenceEquals( taskHolder, !refInitialHolder ) then 
                    Logger.LogF( LogLevel.WildVerbose, ( fun _ -> sprintf "AddSeparateTask, to launch a new task %s:%s" ta.Name ta.VersionString ))
                    // this thread gets to launch the task 
                    taskHolder.StartProgram( ta )
                else
                    taskHolder.EvTaskLaunched.WaitOne() |> ignore

                if not taskHolder.TaskLaunchSuccess then 
                    Logger.LogF( LogLevel.MildVerbose, ( fun _ -> sprintf "Mark task %s:%s as terminated due to failure of TaskHolder Launch" ta.Name ta.VersionString ))
                    ta.State <- TaskState.Terminated
                else
                    let mutable bCanExecute = true
                    match taskHolder.ExecutionType with 
                    | Process _
                    | Thread _ -> 
                        ()
                    | NotStarted ->
                        // Logic error, NotStarted should not be added 
                        let msg = sprintf "TaskQueue.AddSeparateTask, link job to a failed start job " 
                        Logger.Log( LogLevel.Error, msg )
                        bCanExecute <- false
                    | Terminated ->
                        // Logic error, NotStarted should not be added 
                        Logger.LogF( LogLevel.MildVerbose, ( fun _ -> sprintf "to start a task %s:%s, but the job holder has just been terminated." 
                                                                       (ta.SignatureName) (ta.SignatureVersion.ToString("X")) ))
                        bCanExecute <- false
                    if bCanExecute then 
                        // Add Queue in Task Holder. 
                        taskHolder.NewConnectedQueue( queue )
                        let jobList = taskHolder.JobList
                        Logger.LogF( LogLevel.WildVerbose, ( fun _ -> 
                           sprintf "For job %s:%s, we have found job with same signature, the job will become a group of %s:%s" 
                               ta.Name ta.VersionString ta.SignatureName (ta.SignatureVersion.ToString("X")) ))

                        jobList.Item( (ta.Name, ta.Version) ) <- ta
                        let connQueue = taskHolder.JobLoopbackQueue
                        if not (Utils.IsNull connQueue) then 
                            Logger.LogF( LogLevel.WildVerbose, ( fun _ -> 
                               sprintf "For job %s:%s, previous job doesn't have a feedback queue, we will need to restart the job for group of %s:%s" 
                                   ta.Name ta.VersionString ta.SignatureName (ta.SignatureVersion.ToString("X")) ))
                            taskHolder.RegisterConnectionsWithTasks()
                            ta.ToStartJob()
                        ta.State <- TaskState.InExecution
                    else
                        // Message is shown above. 
                        ta.State <- TaskState.Terminated
            else
                Logger.LogF( LogLevel.Info, ( fun _ -> 
                   sprintf "AddSeparateTask:failed to launch job %s:%s. Can't find the reserved port for the job group of %s:%s" 
                       ta.Name ta.VersionString ta.SignatureName (ta.SignatureVersion.ToString("X")) ))
                ta.State <- TaskState.Terminated
        | _ ->
            ta.StartLightTask() |> ignore
            bLaunchNew <- true
            ta.State <- TaskState.InExecution
    /// Add a task with feedback Queue
    member x.ConnectTaskToTaskHolder( ta:Task, queue: NetworkCommandQueue ) = 
        let refValue = ref Unchecked.defaultof<_>
        if not (executionTable.TryGetValue( ta.SignatureName, refValue )) then 
            Logger.LogF( LogLevel.MildVerbose, ( fun _ -> sprintf "ConnectTaskToTaskHolder failed as the job %s:%s of taskholder %s cannot be found " 
                                                           (ta.Name) (ta.VersionString)
                                                           (ta.SignatureName) )               )
            ta.State <- TaskState.Terminated
            false
        else
            let execJobSets = !refValue
            let refValue1 = ref Unchecked.defaultof<_>
            let mutable bFindTaskHolder = (execJobSets.TryGetValue( ta.SignatureVersion, refValue1))
            if not bFindTaskHolder then 
                match ta.LaunchMode with 
                | TaskLaunchMode.DonotLaunch -> 
                    let otherTaskHolder = x.GetTaskHolderOfDifferentVersion( ta ) 
                    try
                        if Seq.length otherTaskHolder > 0 then 
                            refValue1 := otherTaskHolder |> Seq.map ( fun pair -> pair.Value ) |> Seq.exactlyOne
                            bFindTaskHolder <- true
                    with 
                    | e -> 
                        ()
                | _ -> 
                    ()
            if not bFindTaskHolder then 
                Logger.LogF( LogLevel.MildVerbose, ( fun _ -> sprintf "ConnectTaskToTaskHolder failed as the job %s:%s of taskholder %s:%s cannot be found " 
                                                               (ta.Name) (ta.VersionString)
                                                               (ta.SignatureName) (ta.SignatureVersion.ToString("X")) )                    )
                if ta.LaunchMode<> TaskLaunchMode.DonotLaunch then 
                    Logger.LogF( LogLevel.Warning, ( fun _ -> sprintf "For task that needs to be launched, should not connect to an non existing task holder" )                    )
                ta.State <- TaskState.Terminated
                false
            else
                let taskHolder = !refValue1
                x.ConnectTaskByTaskHolder( taskHolder, ta, queue )

    member x.ConnectTaskByTaskHolder( taskHolder, ta:Task, queue: NetworkCommandQueue ) = 
        ta.TaskHolder <- taskHolder
        taskHolder.EvTaskLaunched.WaitOne() |> ignore
        if not taskHolder.TaskLaunchSuccess then 
            Logger.LogF( LogLevel.MildVerbose, ( fun _ -> sprintf "ConnectTaskToTaskHolder, job %s:%s of taskholder %s:%s cannot connect as the task holder fail to launch " 
                                                           (ta.Name) (ta.VersionString)
                                                           (ta.SignatureName) (ta.SignatureVersion.ToString("X")) )                    )
            ta.State <- TaskState.Terminated
        else
            let mutable bCanExecute = true
            match taskHolder.ExecutionType with 
            | Process _ 
            | Thread _ ->
                ()
            | NotStarted ->
                // Logic error, NotStarted should not be added 
                let msg = sprintf "TaskQueue.AddSeparateTask, link job to a failed start job " 
                Logger.Log( LogLevel.Error, msg )
                bCanExecute <- false
            | Terminated ->
                // Logic error, NotStarted should not be added 
                Logger.LogF( LogLevel.MildVerbose, ( fun _ -> sprintf "to start a task %s:%s, but the job holder has just been terminated." 
                                                               (ta.SignatureName) (ta.SignatureVersion.ToString("X")) ))
                bCanExecute <- false
            if bCanExecute then 
                // Add Queue in Task Holder. 
                taskHolder.NewConnectedQueue( queue )
                let jobList = taskHolder.JobList
                Logger.LogF( LogLevel.WildVerbose, ( fun _ -> 
                   sprintf "For job %s:%s, we have found job with same signature, the job will become a group of %s:%s" 
                       ta.Name ta.VersionString ta.SignatureName (ta.SignatureVersion.ToString("X")) ))

                jobList.Item( (ta.Name, ta.Version) ) <- ta
                let connQueue = taskHolder.JobLoopbackQueue
                if not (Utils.IsNull connQueue) then 
                    Logger.LogF( LogLevel.WildVerbose, ( fun _ -> 
                       sprintf "For job %s:%s, previous job doesn't have a feedback queue, we will need to restart the job for group of %s:%s" 
                           ta.Name ta.VersionString ta.SignatureName (ta.SignatureVersion.ToString("X")) ))
                    taskHolder.RegisterConnectionsWithTasks()
                    ta.ToStartJob()
                ta.State <- TaskState.InExecution
            else
                // Message above. 
                ta.State <- TaskState.Terminated
        ta.State = TaskState.InExecution



            
            

    member x.MonitorExecutionTableLong() = 
        seq {
            for namePair in executionTable do 
                for verPair in namePair.Value do 
                    let jobList = verPair.Value.JobList
                    for elem in jobList do 
                        let ta = elem.Value
                        yield sprintf "Execution table, signature %s:%s, job %s:%s" namePair.Key (verPair.Key.ToString("X")) ta.Name ta.VersionString 
                    // Avoid using .Keys
                    for elem in verPair.Value.LaunchedServices do 
                        let serviceName = elem.Key
                        yield sprintf "Execution table, signature %s:%s, service %s" namePair.Key (verPair.Key.ToString("X")) serviceName
        } |> String.concat Environment.NewLine
    member x.MonitorExecutionTable() = 
        let countRef = ref 0 
        let allTaskInfo = 
            if executionTable.IsEmpty then 
                x.EvEmptyExecutionTable.Set() |> ignore 
            else 
                x.EvEmptyExecutionTable.Reset() |> ignore 
            seq {
                for namePair in executionTable do 
                    for verPair in namePair.Value do 
                        countRef := !countRef + 1
                        let taskHolder = verPair.Value
                        let jobList = taskHolder.JobList
                        // Avoid using .Keys
                        let servicesInfo = taskHolder.LaunchedServices |> Seq.map ( fun elem -> elem.Key ) |> String.concat ","
                        yield sprintf "Task %s:%s(%d, %s)" namePair.Key (verPair.Key.ToString("X")) jobList.Count servicesInfo
            } |> String.concat ","
        sprintf "Utc %s, %d active tasks -> %s" (UtcNowToString()) (!countRef) allTaskInfo
    /// is any of the DSet embedded in Task by name only
    member x.FindTaskHolderByService( nameService ) = 
        let taskHolderRef = ref null
        for pair0 in executionTable do 
            for pair1 in pair0.Value do 
                let taskHolder = pair1.Value
                let bExist, _ =  taskHolder.LaunchedServices.TryGetValue( nameService )
                if bExist then 
                    taskHolderRef := taskHolder   
        (!taskHolderRef)
    /// Called by PrajnaClient, to link tasks
    member x.LinkSeparateProgram( incomingQueue:NetworkCommandQueue, sigName, sigVersion ) = 
        let mutable bExist = true
        let refValue = ref Unchecked.defaultof<_>
        if executionTable.TryGetValue( sigName, refValue ) then 
            let execJobSets = !refValue
            let refValue1 = ref Unchecked.defaultof<_>
            if execJobSets.TryGetValue( sigVersion, refValue1 ) then 
                let jobHolder = !refValue1
                jobHolder.JobLoopbackQueue <- incomingQueue
                jobHolder.EvLoopbackEstablished.Set() |> ignore
                jobHolder.RegisterConnectionsWithTasks()
                let jobList = jobHolder.JobList
                for elem in jobList do 
                    let ta = elem.Value
                    if ta.AvailThis.AllAvailable then 
                        ta.ToStartJob( )
            else
                bExist <- false
        else
            bExist <- false
        if bExist then 
            ( ControllerCommand( ControllerVerb.ConfirmStart, ControllerNoun.Program ), null )
        else
            let msg1 = sprintf "receive Link, Job but Job with signature %s:%s does not exist........." sigName (sigVersion.ToString("X"))
            let msg = msg1 + Environment.NewLine + x.MonitorExecutionTableLong()
            Logger.Log( LogLevel.Error, msg )
            let msError = new MemStream( )
            msError.WriteString( (UtcNowToString()) + ": " + msg ) 
            ( ControllerCommand( ControllerVerb.Error, ControllerNoun.Message ), msError )
    member x.DelinkSeparateProgram( incomingQueue:NetworkCommandQueue, sigName, sigVersion ) = 
        let mutable bExist = false
        let mutable errorMsg = ""
            
        let refValue = ref Unchecked.defaultof<_>
        if executionTable.TryGetValue( sigName, refValue ) then 
            let execJobSets = !refValue
            let refJobHolder = ref Unchecked.defaultof<_>
            if execJobSets.TryGetValue( sigVersion, refJobHolder) then 
                let jobHolder = !refJobHolder
                if not (Utils.IsNull jobHolder.MonStdOutput) then 
                    jobHolder.MonStdOutput.Close()
                if not (Utils.IsNull jobHolder.MonStdError) then 
                    jobHolder.MonStdError.Close()

                bExist <- Object.ReferenceEquals( jobHolder.JobLoopbackQueue, incomingQueue ) || Utils.IsNull jobHolder.JobLoopbackQueue
                if not bExist then 
                    errorMsg <- sprintf "!!! Error !!! Try delink a task %s:%s, but the loopback queue doesn't match" sigName (sigVersion.ToString("X"))
                else
                    let bRemoved, jobHolder = execJobSets.TryRemove( sigVersion )
                    if bRemoved then 
                        // Block entry 
                        jobHolder.ExecutionType <- Terminated
                        let jobList = jobHolder.JobList
                        for elem in jobList do 
                            let ta = elem.Value
                            x.RemoveTaskWithQueueSignature( ta )
                        jobList.Clear()
                        if execJobSets.IsEmpty then 
                            executionTable.TryRemove( sigName ) |> ignore 
                            if executionTable.IsEmpty then 
                                Logger.LogF( LogLevel.MildVerbose, ( fun _ -> sprintf "All remote container discontinued, last one is %s:%s" sigName (sigVersion.ToString("X")) ))
                                x.EvEmptyExecutionTable.Set() |> ignore 
                        // Release port
                        JobListeningPortManagement.Current.Release( sigName ) 
            else
                errorMsg <- sprintf "!!! Error !!! Try delink a task %s:%s, but the specific version of the task is not in execution table " sigName (sigVersion.ToString("X"))
        else
            errorMsg <- sprintf "!!! Error !!! Try delink a task %s:%s, but the task name doesn't exist not in execution table " sigName (sigVersion.ToString("X"))
        Logger.LogF( LogLevel.MildVerbose, ( fun _ -> sprintf "Delink task %s:%s" sigName (sigVersion.ToString("X")) ))
        Logger.LogF( LogLevel.MildVerbose, x.MonitorExecutionTable)
        if bExist then 
            ( ControllerCommand( ControllerVerb.Unknown, ControllerNoun.Unknown ), null )              
        else
            let msError = new MemStream(1024)
            msError.WriteString( errorMsg )
            Logger.Log( LogLevel.Info, errorMsg )
            ( ControllerCommand( ControllerVerb.Error, ControllerNoun.Message ), msError ) 
    /// Find task tolder 
    member x.FindTaskHolderByloopbackQueue( queue:NetworkCommandQueue ) = 
        let mutable returnTuple = (null, 0L, null)
        for pair in executionTable do 
            for pair1 in pair.Value do 
                let jobHolder = pair1.Value
                if Object.ReferenceEquals( jobHolder.JobLoopbackQueue, queue ) then 
                    returnTuple <- ( pair.Key, pair1.Key, jobHolder )
        returnTuple
    /// <summary>
    /// Shutdown associated connection queue
    /// </summary>
    member x.CloseConnectedQueueForAllTasks( queue: NetworkCommandQueue ) = 
        let sigName, sigVer, jobHolder = x.FindTaskHolderByloopbackQueue( queue ) 
        if Utils.IsNull jobHolder then         
            let remoteQueueSignature = queue.RemoteEndPointSignature
            Logger.LogF( LogLevel.MildVerbose, ( fun _ -> sprintf "client node %s is disconnected, structure clean up" 
                                                           ( LocalDNS.GetShowInfo(queue.RemoteEndPoint) ) ))
            let bTaskList, tasksAssociatedWithQueue = queueToTasks.TryGetValue( remoteQueueSignature )
            for pair in executionTable do 
                let signatureName = pair.Key
                let execJobSets = pair.Value
                for pair1 in execJobSets do
                    let signatureVersion = pair1.Key
                    let taskHolder = pair1.Value
                    taskHolder.CloseConnectedQueue( queue ) |> ignore
                    let jobList = taskHolder.JobList
                    if bTaskList then 
                        // Remove those tasks that are specifically attached to the queue
                        for pair in tasksAssociatedWithQueue do 
                            let bRemove, ta = jobList.TryRemove( pair.Key ) 
                            if bRemove then 
                                Logger.LogF( LogLevel.MildVerbose, ( fun _ -> let name, ver = pair.Key 
                                                                              sprintf "Remove job %s:%s from taskHolder of %s" 
                                                                                    name (VersionToString(ver)) ta.SignatureName ))

            if bTaskList then 
                for pair in tasksAssociatedWithQueue do 
                    // No need to remove queueSignature, as it has been removed. 
                    x.RemoveTask( pair.Value )
                    Logger.LogF( LogLevel.MildVerbose, ( fun _ -> let name, ver = pair.Key 
                                                                  sprintf "Attemp to Remove job %s:%s from lookup queue" 
                                                                           name (VersionToString(ver)) ))
        else
            let errMS = new MemStream( 1024 )
            errMS.WriteString( sigName )
            errMS.WriteInt64( sigVer )
            errMS.WriteString( sprintf "Program %s crashes" sigName ) 
            x.ReportCrash( sigName, sigVer, errMS )
            x.DelinkSeparateProgram( queue, sigName, sigVer ) |> ignore
    /// Report Crash message. 
    member x.ReportCrash( sigName, sigVer, errMS ) =
        let repBack = ConcurrentDictionary<_,_>()
        let refValue = ref Unchecked.defaultof<_>
        if executionTable.TryGetValue( sigName, refValue) then 
            // Terminate all other jobs. 
            let execJobSets = !refValue
            for oneJobSet in execJobSets do 
                let taskHolder = oneJobSet.Value
                for pair in taskHolder.ConnectedQueue do 
                    let signature = pair.Key
                    let queue = Cluster.Connects.LookforConnectBySignature( signature )
                    if not (Utils.IsNull queue) && queue.CanSend then 
                        queue.ToSend( ControllerCommand(ControllerVerb.Error, ControllerNoun.Program), errMS )

    /// Terminate All tasks in the app domain/exe
    member x.TerminateSeparateTask( jobSetNames ) = 
        Logger.LogF( LogLevel.MildVerbose, ( fun _ -> sprintf "terminate all jobs in task %s" jobSetNames ))
        let refValue = ref Unchecked.defaultof<_>
        if executionTable.TryGetValue( jobSetNames, refValue) then 
            // Terminate all other jobs. 
            let execJobSets = !refValue
            for oneJobSet in execJobSets do 
                let taskHolder = oneJobSet.Value
                let ta_lists = taskHolder.JobList 
                for elem in ta_lists do 
                    let ta = elem.Value
                    ta.TerminateTask()
                    ta.State <- TaskState.Terminated   
                                             
    /// Find a task 
    member x.FindSeparateTask( ta:Task ) = 
        let valueRef = ref Unchecked.defaultof<_>
        if executionTable.TryGetValue( ta.SignatureName, valueRef ) then 
            let execJobSets = !valueRef
            let inJobInfo = ref Unchecked.defaultof<_>
            if execJobSets.TryGetValue( ta.SignatureVersion, inJobInfo) then 
                let taskHolder = !inJobInfo
                let connQueue = taskHolder.JobLoopbackQueue
                connQueue
            else
                null
        else
            null
    /// Find a task 
    member x.RemoveSeparateTask( ta:Task ) = 
        let valueRef = ref Unchecked.defaultof<_>
        if executionTable.TryGetValue( ta.SignatureName, valueRef ) then 
            let execJobSets = !valueRef
            let inJobRef = ref Unchecked.defaultof<_>
            if execJobSets.TryGetValue( ta.SignatureVersion, inJobRef ) then 
                let taskHolder = !inJobRef  
                let jobList = taskHolder.JobList 
                let bRemoved = jobList.TryRemove( (ta.Name, ta.Version), ref Unchecked.defaultof<_> ) 
                if bRemoved && jobList.IsEmpty then 
                    Logger.LogF( LogLevel.MildVerbose, ( fun _ -> sprintf "Task %s:%s has no associated jobs" ta.SignatureName (ta.SignatureVersion.ToString("X")) ))
    /// Get All tasks with the same signature
    member x.GetAllRelatedTasksDeprecated( ta:Task ) = 
        let valueRef = ref Unchecked.defaultof<_>
        if executionTable.TryGetValue( ta.SignatureName, valueRef ) then 
            let execJobSets = !valueRef
            let inJobRef = ref Unchecked.defaultof<_>
            if execJobSets.TryGetValue( ta.SignatureVersion, inJobRef) then 
                let taskHolder = !inJobRef  
                let jobList = taskHolder.JobList
                jobList.Values :> seq<_>
            else
                Seq.empty
        else
            Seq.empty
    /// Get related task holder
    member x.GetRelatedTaskHolder( ta: Task ) = 
        let valueRef = ref Unchecked.defaultof<_>
        if executionTable.TryGetValue( ta.SignatureName, valueRef ) then 
            let execJobSets = !valueRef
            let taskHolderRef = ref Unchecked.defaultof<_>
            if execJobSets.TryGetValue( ta.SignatureVersion, taskHolderRef ) then 
                !taskHolderRef
            else
                null
        else 
            null
    /// Get related task holder
    member x.GetTaskHolderOfDifferentVersion( ta: Task ) = 
        let valueRef = ref Unchecked.defaultof<_>
        if executionTable.TryGetValue( ta.SignatureName, valueRef ) then 
            let execJobSets = !valueRef
            execJobSets |> Seq.filter( fun pair -> pair.Key<>ta.SignatureVersion )
        else 
            Seq.empty

                                    
    /// Remote Finished Jobs, and reset # of active jobs. 
    member x.RemoveFinishedJobs( ) = 
        x.CurLightJobs <- 0
        x.CurAppDomainJobs <- 0 
        x.CurExeJobs <- 0 
        // Remove finished job, 
        let taskArr = x.GetTasks()
        for ta in taskArr do
            if ta.ShouldTerminate() then 
                ta.TerminateTask() 
                
            if ta.State=TaskState.InExecution || ta.State=TaskState.PendingTermination then 
                ta.EvaluateThreadState() |> ignore
            match ta.State with 
            | TaskState.InExecution ->
                let taExecTypeOf = ta.TypeOf &&& JobTaskKind.ExecActionMask
                match taExecTypeOf with 
                | JobTaskKind.ApplicationMask 
                | JobTaskKind.ReleaseApplicationMask 
                | JobTaskKind.AppDomainMask ->
                    ()
                | JobTaskKind.LightCPULoad ->
                    x.CurLightJobs <- x.CurLightJobs + 1   
                | _ ->
                    failwith ( sprintf "RemoveFinishedJobs: Unknown JobTaskKind for task %s, %x" ta.Name (int ta.TypeOf) )
            | TaskState.Terminated ->
                Logger.LogF( LogLevel.Info, ( fun _ -> sprintf "Task %s:%s is detected as terminated ................" ta.Name ta.VersionString ))
                x.RemoveTaskWithQueueSignature( ta )
                // x.RemoveAllRelatedTask( ta )
                // Only remove object if the task is the latest reference.                     
                ()
            | _ -> 
                ()
        for pair in executionTable do 
            for pair1 in pair.Value do 
                let taskHolder = pair1.Value
                match taskHolder.ExecutionType with 
                | Thread _ -> 
                    x.CurAppDomainJobs <- x.CurAppDomainJobs + 1
                | Process _ -> 
                    x.CurExeJobs <- x.CurExeJobs + 1
                | _ -> 
                    ()
//                failwith ( sprintf "Wrong logic: Job state transit from InExecution to %A" ta.State )
    /// Execute a task
    /// Return: true, job executed
    ///         false, job failed (no slot)
    member x.ExecuteTask( ta:Task, queue: NetworkCommandQueue ) = 
        match ta.State with 
        | TaskState.InExecution -> 
            Logger.LogF( LogLevel.WildVerbose, ( fun _ -> sprintf "Task %s:%s already in execution" ta.Name ta.VersionString ))
            /// Already executed. 
            true
        | TaskState.Terminated ->
            failwith ( sprintf "ExecuteTask: Exucute job %s that has already been terminated" ta.Name )
        | _ -> 
            let totalJobs = x.CurLightJobs + x.CurAppDomainJobs + x.CurExeJobs
            let mutable bSuccess = totalJobs < DeploymentSettings.TotalJobLimit 
            if bSuccess then 
                let taExecTypeOf = ta.TypeOf &&& JobTaskKind.ExecActionMask
                let limit = ref 0
                match taExecTypeOf with 
                | JobTaskKind.ApplicationMask 
                | JobTaskKind.ReleaseApplicationMask ->
                    if x.CurExeJobs < DeploymentSettings.ExeJobLimit then 
                        x.CurExeJobs <- x.CurExeJobs + 1
                    else
                        limit := DeploymentSettings.ExeJobLimit
                        bSuccess <- false
                | JobTaskKind.AppDomainMask ->
                    if x.CurAppDomainJobs < DeploymentSettings.AppDomainJobLimit then 
                        x.CurAppDomainJobs <- x.CurAppDomainJobs + 1
                    else
                        limit := DeploymentSettings.AppDomainJobLimit
                        bSuccess <- false
                | JobTaskKind.LightCPULoad ->
                    if x.CurLightJobs < DeploymentSettings.LightJobLimit then 
                        x.CurLightJobs <- x.CurLightJobs + 1
                    else
                        limit := DeploymentSettings.LightJobLimit
                        bSuccess <- false
                | _ ->
                    failwith ( sprintf "ExecuteTask: Unknown task type %s: %x" ta.Name (int ta.TypeOf) )
                if bSuccess then 
// As we don't use lock, it is possible for the job to be executed before. 
//                    ta.StartTask()
                    x.AddSeparateTask( ta, queue )
                    ta.State = TaskState.InExecution
                else
                    Logger.LogF( LogLevel.Info, ( fun _ -> sprintf "Failed to start job %s of type %A as the limit of Exe/AppDomain/LightCPU task of %d has reached" ta.Name ta.TypeOf (!limit) ))
                    bSuccess
            else
                Logger.LogF( LogLevel.Info, ( fun _ -> sprintf "Failed to start job %s of type %A as the TotalJobLimit of %d has reached" ta.Name ta.TypeOf DeploymentSettings.TotalJobLimit ))
                bSuccess
    /// Find one task to execute. 
    member x.ExecuteLightJobs() = 
        x.RemoveFinishedJobs()
        let taskArr = x.GetTasks()
        for ta in taskArr do
            let taExecTypeOf = ta.TypeOf &&& JobTaskKind.ExecActionMask
            if taExecTypeOf=JobTaskKind.LightCPULoad && ta.State=TaskState.ReadyToExecute then 
                // LightCPU Load doesn't need a job holder. 
                x.ExecuteTask( ta, null ) |> ignore

    member x.RemoveTaskWithQueueSignature( ta:Task ) = 
        x.RemoveTask( ta ) 
        for pair in queueToTasks do 
            let bRemove, _ = pair.Value.TryRemove( (ta.Name, ta.Version ) )
            if bRemove then 
                if pair.Value.IsEmpty then 
                    queueToTasks.TryRemove( pair.Key ) |> ignore  
        for pair in executionTable do 
            let execJobSets = pair.Value
            for pair1 in execJobSets do 
                let jobHolder = pair1.Value
                let bRemove, _ = jobHolder.JobList.TryRemove( (ta.Name, ta.Version ) )
                ()
            
type internal ContainerLauncher() = 
    static member Main orgargv = 
        let argv = Array.copy orgargv
        let firstParse = ArgumentParser(argv, false)

        let logdir = firstParse.ParseString( "-logdir", (DeploymentSettings.LogFolder) )
        let name = firstParse.ParseString( "-job", "" )
        let ticks = firstParse.ParseInt64( "-ticks", (DateTime.MinValue.Ticks) )
        let logFileName = Path.Combine( logdir, name + "_exe_" + VersionToString( DateTime(ticks) ) + ".log"  )
        
        let argv2 = Array.concat (seq { yield (Array.copy argv); yield [|"-log"; logFileName|] })
        let parse = ArgumentParser(argv2)

        let jobip = parse.ParseString( "-jobip", "" )        
        Prajna.Core.Cluster.Connects.IpAddr <- jobip
        let jobport = parse.ParseInt( "-jobport", -1 )
        let ver = parse.ParseInt64( "-ver", 0L )
        let ip = parse.ParseString( "-loopbackip", "" )
        DeploymentSettings.ClientIP <- ip
        let port = parse.ParseInt( "-loopback", DeploymentSettings.ClientPort )
        DeploymentSettings.ClientPort <- port
        let requireAuth = parse.ParseBoolean( "-auth", false )
        let guidStr = parse.ParseString( "-myguid", "" )
        let rsaKeyStrAuth = parse.ParseString( "-rsakeyauth", "" )
        let rsaKeyStrExch = parse.ParseString( "-rsakeyexch", "" )
        let rsaKeyPwd = parse.ParseString( "-rsapwd", "" )
        let mutable guid = new Guid()
        let mutable rsaKey : byte[]*byte[] = (null, null)
        let clientId = parse.ParseInt( "-clientPid", -1 )
        let clientModuleName = parse.ParseString( "-clientModuleName", "" )
        let clientStartTimeTicks = parse.ParseInt64( "-clientStartTimeTicks", 0L )

        if (requireAuth) then
            guid <- new Guid(guidStr)
            rsaKey <- (Convert.FromBase64String(rsaKeyStrAuth), Convert.FromBase64String(rsaKeyStrExch))

    //    DeploymentSettings.ClientPort <- port
        let memory_size = parse.ParseInt64( "-mem", (DeploymentSettings.MaxMemoryLimitInMB) )
        DeploymentSettings.MaxMemoryLimitInMB <- memory_size
        RemoteExecutionEnvironment.ContainerName <- "Exe:" + name 
    // Need to first write a line to log, otherwise, MakeFileAccessible will fails. 
    // Logger.Log( LogLevel.Info,  sprintf "Logging in New AppDomain...................... %s, %d MB " DeploymentSettings.PlatformFlag (DeploymentSettings.MaximumWorkingSet>>>20)  )
        Logger.Log( LogLevel.Info, ( sprintf "%s executing in new Executable Environment ...................... %s, %d MB " 
                                                   (Process.GetCurrentProcess().MainModule.FileName) DeploymentSettings.PlatformFlag (DeploymentSettings.MaxMemoryLimitInMB) ))
        Logger.LogF( LogLevel.MildVerbose, ( fun _ -> sprintf "Current working directory <-- %s " (Directory.GetCurrentDirectory()) ))

        let argsToLog = Array.copy orgargv
        for i in 0..argsToLog.Length-1 do
            if String.Compare(argsToLog.[i], "-rsapwd", StringComparison.InvariantCultureIgnoreCase) = 0 then
                argsToLog.[i + 1] <- "****"

        Logger.Log( LogLevel.Info, ( sprintf "Verbose level = %A, parameters %A " (Logger.DefaultLogLevel) argsToLog ))
    //    MakeFileAccessible( logfname )
    //        let task = Task( SignatureName=name, SignatureVersion=ver )
        Task.StartTaskAsSeperateApp( name, ver, ip, port, jobip, jobport, (requireAuth, guid, rsaKey, rsaKeyPwd), clientId |> Some, clientModuleName |> Some, clientStartTimeTicks |> Some)
        0 // return an integer exit code
        
/// Access state of RemoteContainer 
type RemoteContainer() = 
    /// Get the Listener used by the current container 
    static member DefaultJobListener with get() = Task.DefaultJobListener<|MERGE_RESOLUTION|>--- conflicted
+++ resolved
@@ -3053,48 +3053,6 @@
                                     queue.ToSend( ControllerCommand( ControllerVerb.InfoNode, ControllerNoun.Job ), msSend )
                                     true
                         else
-<<<<<<< HEAD
-                            let msSend = new MemStream( 1024 )
-                            msSend.WriteString( task.Name ) 
-                            msSend.WriteInt64( task.Version.Ticks )
-                            if task.LaunchMode <> TaskLaunchMode.DonotLaunch then 
-                                Logger.LogF( LogLevel.Warning, ( fun _ -> sprintf "Task %s failed to secure a valid port (return port <=0 ) .............." task.SignatureName ))
-                            Some( ControllerCommand( ControllerVerb.NonExist, ControllerNoun.Job ), msSend )                              
-                    else
-                        let msSend = new MemStream( 1024 )
-                        msSend.WriteString( task.Name ) 
-                        msSend.WriteInt64( task.Version.Ticks )
-                        if task.LaunchMode <> TaskLaunchMode.DonotLaunch then 
-                            Logger.LogF( LogLevel.Warning, ( fun _ -> sprintf "Task %s failed in port reservation .............." task.SignatureName ))
-                        Some( ControllerCommand( ControllerVerb.NonExist, ControllerNoun.Job ), msSend )   
-                else
-                    let mutable taskHolder = x.GetRelatedTaskHolder( task ) 
-                    if Utils.IsNull taskHolder && task.LaunchMode = TaskLaunchMode.DonotLaunch then 
-                        let otherTaskHolder = x.GetTaskHolderOfDifferentVersion( task )
-                        if Utils.IsNotNull otherTaskHolder && Seq.length otherTaskHolder > 0 then 
-                            taskHolder <- otherTaskHolder |> Seq.map ( fun pair -> pair.Value ) |> Seq.exactlyOne
-                            task.TaskHolder <- taskHolder
-
-                    if Utils.IsNull taskHolder || Utils.IsNull taskHolder.CurNodeInfo then 
-                        /// Running job, can't find the associated container. 
-                        let msSend = new MemStream( 1024 )
-                        msSend.WriteString( task.Name ) 
-                        msSend.WriteInt64( task.Version.Ticks )
-                        Logger.LogF( LogLevel.MildVerbose, ( fun _ -> sprintf "TaskHolder or TaskHolder.CurNodeInfo is null for Job %s" task.Name))
-                        Some( ControllerCommand( ControllerVerb.NonExist, ControllerNoun.Job ), msSend )  
-                    else
-                        let nodeInfo = taskHolder.CurNodeInfo
-                        let foundTask = x.AddTask( task, queue )
-                        foundTask.TaskHolder <- taskHolder
-                        let msSend = new MemStream( 1024 )
-                        msSend.WriteString( task.Name ) 
-                        msSend.WriteInt64( task.Version.Ticks )
-                        nodeInfo.Pack( msSend )
-                        Some( ControllerCommand( ControllerVerb.InfoNode, ControllerNoun.Job ), msSend )   
-            else
-                let msg = sprintf "Failed to parse Set, Job command %A" (ms.GetBuffer())
-                Some( Task.Error( msg ) )
-=======
                             let msg = sprintf "Failed to parse Set, Job command with payload of %dB" (ms.Length)
                             jobAction.ThrowExceptionAtContainer( msg )
                             true
@@ -3103,7 +3061,6 @@
                         jobAction.EncounterExceptionAtContainer( ex, "___ ParseCommandAtDaemon, (Set, Job) ___ ")
                         true
             )
->>>>>>> 15b5bc6c
         | ControllerVerb.Set, ControllerNoun.Blob -> 
             // Blob not attached to job
             let buf, pos, count = ms.GetBufferPosLength()
@@ -3182,18 +3139,6 @@
                     Task.ErrorInSeparateApp( queue, sprintf "(%A) Failed to find Job Action object for Job %A, error has happened before? " cmd jobID ) 
                     true
                 else
-<<<<<<< HEAD
-                    let msg = sprintf "Miss matched task version number %s:%s vs %s in queue" name (verNumber.ToString("X")) task.VersionString
-                    Some( Task.Error( msg ) )
-            // Job command 
-            | None -> 
-                let msSend = new MemStream( 1024 )
-                msSend.WriteString( name ) 
-                msSend.WriteInt64( verNumber )
-                Logger.LogF (LogLevel.Warning, fun _ -> sprintf "Task %s:%d does not exist" name verNumber)
-                Some( ControllerCommand( ControllerVerb.NonExist, ControllerNoun.Job ), msSend )  
-//
-=======
                     try
                         let name = ms.ReadString()
                         let verNumber = ms.ReadInt64()
@@ -3220,14 +3165,11 @@
                         jobAction.EncounterExceptionAtContainer( ex, sprintf "___ ParseCommandAtDaemon( %A ) ___" cmd )
                         true
             )
->>>>>>> 15b5bc6c
 // Don't use error. 
 //                let msg = sprintf "Failed to find Task %s:%s in queue" name (VersionToString(DateTime(verNumber)) )
 //                Some( Task.Error( msg ) )
         | _ ->
             false
-
-
         
     /// Add a task with feedback Queue
     member x.AddSeparateTask( ta:Task, queue: NetworkCommandQueue ) = 
