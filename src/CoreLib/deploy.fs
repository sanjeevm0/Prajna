--- conflicted
+++ resolved
@@ -360,15 +360,6 @@
     /// Gap to reconnect to a certain daemon, <0: do not reconnect, 
     static member val internal IntervalToReconnectDaemonInMs = 2000 with get, set
     /// Travel Level for Blob Availability 
-<<<<<<< HEAD
-    static member val internal TraceLevelBlobAvailability = LogLevel.MediumVerbose with get, set
-    /// Trace Level for Blob Send 
-    static member val internal TraceLevelBlobSend = LogLevel.MediumVerbose with get, set
-    /// Trace Level for Starting job
-    static member val internal TraceLevelStartJob = LogLevel.MildVerbose with get, set
-    /// Trace Level for Blob Rcvd
-    static member val internal TraceLevelBlobRcvd = LogLevel.MediumVerbose with get, set
-=======
     static member val internal TraceLevelBlobAvailability = LogLevel.WildVerbose with get, set
     // JinL: use LogLevel.MildVerbose for debugging, turn up level when finished debugging. 
     /// Trace Level for Blob Send
@@ -380,11 +371,8 @@
     /// Trace level for network IO
     static member val internal TraceLevelEveryNetworkIO = LogLevel.WildVerbose with get, set
 
-
-
     /// Trace Level for Starting job
     static member val internal TraceLevelStartJob = LogLevel.MildVerbose with get, set
->>>>>>> f45482fa
     /// Whether we will touch file when dependency/assembly is copied as a SHA256 named file in the remote node. 
     /// set the parameter to LogLevel.Info will touch dependecy/assembly when they are written. 
     static member val ExecutionLevelTouchAssembly = LogLevel.ExtremeVerbose with get, set
