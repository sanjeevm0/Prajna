--- conflicted
+++ resolved
@@ -1951,19 +1951,6 @@
     /// <param name="newChannel">The channel to add to collection</param>
     /// <returns>The channel in collection</returns>
     member x.AddToCollection(newChannel : NetworkCommandQueue) =
-<<<<<<< HEAD
-        if (not newChannel.HasFailed) then
-            let socket = newChannel.Socket
-            let newSignature = LocalDNS.IPEndPointToInt64( socket.RemoteEndPoint :?> IPEndPoint )
-            // We expect most socket added to be unique, so it is ok to use value rather than valueFunc here. 
-            let addedChannel = channelsCollection.GetOrAdd( newSignature, newChannel )
-            if not (Object.ReferenceEquals( addedChannel, newChannel )) then 
-                channelsCollection.Item(newSignature) <- newChannel
-                Logger.LogF( LogLevel.Warning, ( fun _ -> sprintf "add to channel accepted socket from %A with name %A, but channel with same remote endpoint already exist!" socket.RemoteEndPoint (LocalDNS.GetShowInfo( socket.RemoteEndPoint ) ) ))
-            Logger.LogF( LogLevel.WildVerbose, (fun _ -> let ep = socket.RemoteEndPoint 
-                                                         let eip = ep :?> IPEndPoint
-                                                         sprintf "add to channel accepted socket from %A with name %A" ep (LocalDNS.GetHostByAddress( eip.Address.GetAddressBytes(),false)  ) ))
-=======
         lock (newChannel) (fun _ ->
             if (not newChannel.CloseDone) then
                 let socket = newChannel.Socket
@@ -1977,7 +1964,6 @@
                                                              let eip = ep :?> IPEndPoint
                                                              sprintf "add to channel accepted socket from %A with name %A" ep (LocalDNS.GetHostByAddress( eip.Address.GetAddressBytes(),false)  ) ))
         )
->>>>>>> fcb635cc
 
     /// Given a socket, create a NetworkCommandQueue and add it to collection
     /// <param name="socket">The socket from which to create NetworkCommandQueue</param>
