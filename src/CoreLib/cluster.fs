--- conflicted
+++ resolved
@@ -1425,13 +1425,8 @@
                             Logger.LogF( !jobIDRef, LogLevel.ExtremeVerbose, (fun _ -> sprintf "(OK, job may be cancelled) Receive cmd %A from peer %d with payload of %dB, but there is no parsing logic!" 
                                                                                                     cmd i (ms.Length) ))
                         if Utils.IsNotNull cb then 
-<<<<<<< HEAD
                             let peerIndex = x.PeerIndexFromEndpoint.[q.RemoteEndPoint]
-                            bNotBlocked <- cb.Callback( cmd, peerIndex, ms, name, ver, x )
-                            ()
-                    if Utils.IsNull cb then 
-=======
-                            bNotBlocked <- cb.Callback( cmd, i, ms, !jobIDRef, name, ver, x )
+                            bNotBlocked <- cb.Callback( cmd, peerIndex, ms, !jobIDRef, name, ver, x )
                         else 
                             let bExist, staticCommandCallback = staticCallback.TryGetValue( cmd )
                             if bExist then 
@@ -1442,7 +1437,6 @@
                                         if bProccessed then 
                                             bJobIDFound <- false     
                     if Utils.IsNull cb && bJobIDFound then 
->>>>>>> 15b5bc6c
                         match ( cmd.Verb, cmd.Noun ) with
                         | ( ControllerVerb.Unknown, _ ) ->
                             ()
