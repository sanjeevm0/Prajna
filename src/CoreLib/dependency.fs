(*---------------------------------------------------------------------------
    Copyright 2014, Microsoft.	All rights reserved                                                      

    File: 
        dependency.fs
  
    Description: 
        Files upon which a job depends

    Author:																	
        Sanjeev Mehrotra
        Revised by Jin Li
    Date:
        May 2014	
        Nov. 2014 (revision by Jin Li)
 ---------------------------------------------------------------------------*)
namespace Prajna.Core
open System
open System.IO
open System.Collections.Generic
open System.Collections.Concurrent
open Prajna.Tools
open Prajna.Tools.StringTools
open Prajna.Tools.BytesTools
open Prajna.Tools.FileTools
open Prajna.Tools.FSharp

[<AllowNullLiteral>]
type internal JobDependency() = 
    member val Name = "" with get, set
    member val Location = "" with get, set
    member val Hash : byte[] = null with get, set

    override x.ToString() = 
        if Utils.IsNotNull x.Hash then 
            sprintf "%s, %s, %s" x.Name x.Location (BitConverter.ToString( x.Hash ))
        else
            sprintf "%s, %s" x.Name x.Location 

    member x.IsSame(dep : JobDependency) =
        if (x.Name <> dep.Name) then
            false
        else if (x.Hash.Length <> dep.Hash.Length) then
            false
        else
            let mutable bSame = true
            let mutable i = 0
            while (bSame && (i < x.Hash.Length)) do
                if (x.Hash.[i] <> dep.Hash.[i]) then
                    bSame <- false
                i <- i + 1
            bSame

    /// Compute the signature of the file
    /// we use the last 8B of Hash as signature
    member x.ComputeHash( buf: byte[] ) = 
        if (Utils.IsNull x.Hash) then
            x.Hash <- 
                use hasher = new System.Security.Cryptography.SHA256Managed()
                HashLengthPlusByteArray( hasher, buf )
        x.Hash

    /// Compute hash based on current file 
    member x.ComputeHash( ) = 
        x.ComputeHash(ReadBytesFromFile(x.Location))

    /// Pack file to stream 
    member x.Pack( ms:StreamBase<byte> ) =
        let bytearr = ReadBytesFromFile( x.Location )
        ms.WriteBytesWLen( bytearr )

    /// Construct folder name for file 
    static member ConstructLocation(name : string, hash ) =
//        let extensionIndex = name.LastIndexOf('.')
//        let mutable basename = ""
//        let mutable extname = ""
//        if (extensionIndex = -1) then
//            basename <- name
//        else
//            basename <- name.Substring(0, extensionIndex)
//            extname <- name.Substring(extensionIndex+1, name.Length-extensionIndex-1)
        Path.Combine(DeploymentSettings.LocalFolder, DeploymentSettings.HashFolder, BytesToHex(hash) + ".hlnk" )

    /// Is the file available locally?
    static member GetDependency( name, hash, bCreateIfNonExist ) = 
        let location = JobDependency.ConstructLocation(name, hash)
        if File.Exists location || bCreateIfNonExist then 
            JobDependency( Name = name, 
                                 Location = location, 
                                 Hash = hash )
        else
            null

    /// Try to represent Job Dependency as assembly
    member internal x.ToAssembly(jobLocation) =
        AssemblyCollection.Current.ReflectionOnlyLoadFrom( jobLocation, x.Hash, true )

    /// Unpack file from stream 
    member x.Unpack( ms:StreamBase<byte> ) = 
        let bytearr = ms.ReadBytesWLen()
        try
            WriteBytesToFileConcurrentCreate x.Location bytearr
        with
        | :? System.IO.IOException as e -> 
            Logger.LogF( LogLevel.MediumVerbose, ( fun _ -> sprintf "(May be OK) Failure to write assembly %s, other daemon is writing the same file, msg %s" x.Location e.Message ))

//    static member CleanJobDirOld( jobDir:string ) =
//        let baseJobDir = Path.GetDirectoryName(jobDir)
//        let jobVersion = Path.GetFileName(jobDir)
//        let jobLocation = Path.GetFullPath(Path.Combine([|DeploymentSettings.LocalFolder; DeploymentSettings.JobFolder ; baseJobDir|]))
//        let jobFullPath = Path.GetFullPath(Path.Combine([|DeploymentSettings.LocalFolder; DeploymentSettings.JobFolder |]))
//        // jobLocation must be udner jobFullPath
//        if (jobLocation.IndexOf(jobFullPath) <> 0) then
//            failwith "JobLocation cannot contain directoryies outside the job folder"
//        // JinL: create a job directory if not exist
//        StringTools.DirectoryInfoCreateIfNotExists jobLocation |> ignore
//        let dirs = Directory.GetDirectories(jobLocation)
//        // Remove related versions. 
//        for dir in dirs do
//            try 
//                let ver = Path.GetFileName(dir)
//                if (not (ver.ToLower().Equals(jobVersion.ToLower()))) then
//                    Directory.Delete(dir, true)
//            with 
//            | e -> 
//                Logger.LogF( LogLevel.Info,  fun _ -> sprintf "(May be OK) Failted to delete directory %s, with exception %A" dir e  )

    static member CleanJobDir( jobDir:string ) =
        let jobFullPath = Path.GetFullPath(Path.Combine([|DeploymentSettings.LocalFolder; DeploymentSettings.JobFolder + DeploymentSettings.ClientPort.ToString()|]))
        // JinL: create a job directory if not exist
        DirectoryInfoCreateIfNotExists jobFullPath |> ignore
        let dirs = Directory.GetDirectories(jobFullPath)
        // Remove related versions. 
        for dir in dirs do
            try 
                Directory.Delete(dir, true)
            with 
            | e -> 
                Logger.LogF( LogLevel.Info, ( fun _ -> sprintf "(May be OK) Failted to delete directory %s, with exception %A" dir e ))


    /// Load file into job directory
    member x.LoadJobDirectory( remoteMappingDir:string ) = 
        if Utils.IsNotNull x.Location && x.Location.Length>0 then
            try
                let bEntryExist = AssemblyCollection.Current.ContainsKey( x.Location, x.Hash )
                if not bEntryExist then 
                    Logger.Do(DeploymentSettings.ExecutionLevelTouchAssembly, ( fun _ -> TouchFile x.Location ))
            with e->
                Logger.LogF( LogLevel.MildVerbose, ( fun _ -> sprintf "(May be OK) Fail to touch file %s" x.Location ))
            let jobLocation = 
                if IsRelativePath remoteMappingDir then 
                    Path.Combine([|DeploymentSettings.LocalFolder; DeploymentSettings.JobFolder + DeploymentSettings.ClientPort.ToString(); remoteMappingDir; x.Name|])
                else
                    Path.Combine( remoteMappingDir, x.Name )
            if File.Exists jobLocation then
                try 
                    System.IO.File.Delete( jobLocation ) |> ignore 
                with 
                | e -> 
                    Logger.LogF( LogLevel.MildVerbose, ( fun _ -> sprintf "(May be OK) Fail to delete file %s" jobLocation )                    )
            if true then 
                // copy file
                //WriteBytesToFileCreate jobLocation (ReadBytesFromFile x.Location)
                // create hard/soft link instead of copying
                let dirpath = Path.GetDirectoryName(jobLocation)
                if Utils.IsNotNull dirpath then
                    // Create directory if necessary
                    DirectoryInfoCreateIfNotExists (dirpath) |> ignore
                let res, msg = LinkFile jobLocation x.Location
                Logger.LogF( LogLevel.MildVerbose, ( fun _ ->  let fileinfo = System.IO.FileInfo( x.Location ) 
                                                               sprintf "Create hard link %s <-- %s (%A, %dB): %s" 
                                                                           jobLocation x.Location 
                                                                           fileinfo.LastWriteTime fileinfo.Length
                                                                           msg
                                                                           ))
                // symbolic link (aka soft link) requires admin priveleges to create, so does not work well
                //let res = InteropWithKernel32.CreateSymbolicLink(jobLocation, x.Location, 0u)
                if not res then
                    failwith (sprintf "Cannot create hard link %s to %s" x.Location jobLocation)
            // try adding this as assembly resolver if it as an assembly
            let assem = x.ToAssembly(jobLocation)
            if (Utils.IsNotNull assem) then
                AssemblyResolver.AllAssembly.Item(assem.FullName) <- (jobLocation)

/// Enumeration class that controls how a remote container for the job/service is executed. 
type JobTaskKind = 
    /// Default, the remote daemon determines how to launch job/service
    | None = 0                      
    /// Attempt to launch a Read Job within daemon
    | ReadOne = 1                   // a read task,  
    /// Attempt to launch a Light computation job within daemon
    | Computation = 2               // a computation task, 
    /// Remote container may use in RAM data 
    | InRAMDataMask   = 0x04000000  // Has in Ram data
    /// Remote container mask used internally 
    | JobActionMask   = 0x07ffffff  // Portion that describes job type. 
    /// Mask that govern close of remote container 
    | PersistentMask  = 0x08000000  // Mask indicate that the job should not be terminated when the last connection is closed from client. 
    /// Mask that govern how a remote container is launched 
    | ExecActionMask =  0xf0000000  // How to execute
    /// Attempt to launch the remote container as an AppDomain attached to Daemon
    | AppDomainMask =   0x10000000  // Mask indicate that the job should be launched in a different AppDomain 
    /// Attempt to launch the remote container as an Application attached to Daemon
    | ApplicationMask = 0x20000000  // Mask indicate that the job should be launched in another Application (separate exe). 
    /// Attempt to launch the remote container as a Release Application
    | ReleaseMask     = 0x40000000  // Mask indicate that the job should be launched in another Application (separate exe). 
    /// Attempt to launch the remote container as a Release Application
    | ReleaseApplicationMask = 0x60000000  // Mask indicate that the job should be launched in another Application and in release mode. 
    /// Attempt to launch the remote container as a light job
    | LightCPULoad    = 0x00000000  // The job is of light CPU load (so multiple jobs may be started in parallel)
    /// Attempt to launch the remote container as a light read job
    | StartReadOne    = 0x00000001  // A job that read one task 


/// <summary>
/// Remote execution roster, which contains a list of file (dlls, data, environment variables) that is required for the job 
/// </summary>
[<AllowNullLiteral>]
type JobDependencies() =
    // File Dependency Hash
    let mutable depHash = [||]
    let mutable bFinal = false
    /// Current execution roster
    static member val Current = JobDependencies() with get, set
    static member val internal LaunchIDVersion = 0L with get, set
    static member val internal AssemblyHash : byte[] = null with get, set
    /// Assign a name to the remote container, 
    /// All services & data analytical jobs with the same jobName will be put into the same container for execution, and 
    /// calling between services and/or data analytical jobs within the container is a native functional call. 
    static member setCurrentJob jobName =
        let newJob = JobDependencies( JobName = jobName )
        // Default: use the jobName as JobDirectory
        newJob.JobDirectory <- jobName
        JobDependencies.Current <- newJob
        JobDependencies.LaunchIDVersion <- 0L
        newJob
    /// If any new dependency has been added to the file.
    /// if 1: there are dependency changes. 
    /// if 0: there are no dependency change
    /// 1 -> 0 is a lock, which multiple process can compete in launch the remote execution container.  
    member val internal nDependencyChanged= ref 1 with get
    member val internal bJobLauched = false with get, set
    member val internal Hash = null with get, set
    /// Remote container name 
    member val JobName : string = null with get, set
    /// Job Directory of the remote container 
    member val JobDirectory = "" with get, set
    member val internal FileDependencies = new List<JobDependency>() with get
    /// Additional Environmental setting required by the remote container 
    /// It will be used to set ProcessStartInfo.EnvironmentVariables during the launch of the remote container
    member val EnvVars : List<string*string> = new List<string*string>() with get
    
    /// Job File Dependencies Hash
    member internal x.JobDependencySHA256() =
        use ms = new MemStream( ) 
        for dep in x.FileDependencies do 
            ms.WriteBytes( System.Text.Encoding.UTF8.GetBytes(dep.Name) ) |> ignore 
            ms.WriteBytes( dep.Hash ) |> ignore 
        let (buf, pos, cnt) = ms.GetBufferPosLength()
        x.Hash <- ms.ComputeSHA256(int64 pos, int64 cnt)
<<<<<<< HEAD
=======
        ms.DecRef()
>>>>>>> bc5abc50
        x.Hash

    /// Get Hash version string
    member internal x.GetVerStr() =
        let hash = x.JobDependencySHA256()
        BytesToHex( x.Hash ) 

    member internal x.JobDependencyContains(jobDep : JobDependency) =
        let mutable bFound = false
        // check if it exists in JobDependencies
        for a in x.FileDependencies do
            if (not bFound && a.IsSame(jobDep)) then
                bFound <- true
        bFound

    /// Add a mapped file between remote and local. 
    /// The first item of the tuple is the local file, and the second item of the tuple is the remote file name. 
    /// The local file will be sent to remote file during the launch of the remote container. 
    member x.AddLocalRemote(dep : string*string) =
        if (bFinal) then
            failwith "Cannot add any more file dependencies after finalization"
        // remoteLocation is relative to executing directory
        let (local, remote) = dep
        if (not (File.Exists local)) then
            failwith (sprintf "File dependency not found")
        //JobDependencies.FileDependencies.Add(dep)
        let jobDep = JobDependency(Name = remote,
                                         Location = local)
        jobDep.ComputeHash() |> ignore
        if (not (x.JobDependencyContains(jobDep))) then
            x.FileDependencies.Add(jobDep)
            System.Threading.Interlocked.Increment( x.nDependencyChanged ) |> ignore 

    /// Add a list of mapped file between remote and local. 
    /// The first item of each tuple is the local file, and the second item of each tuple is the remote file name. 
    /// The local file will be sent to remote file during the launch of the remote container. 
    member x.AddTo(deps : (string*string)[]) =
        for dep in deps do
            x.AddLocalRemote(dep)
    /// Add a list of mapped file between remote and local. 
    /// The remote file will be under the current JobDirectory, with the same file name and extension of the local file (the path of the local file is ignored). 
    member x.Add(locals : string[]) =
        for local in locals do
            let remote = Path.GetFileName(local)
            x.AddLocalRemote((local, remote))   
    
    /// Add referenced assemblies of the current program into dependency. The remote assembly will be located under current JobDirectory.
    /// If bAddPdb flag is true, PDB file is added to the remote  JobDirectory too. 
    member x.AddRefAssem(bAddPdb : bool) =
        let assems = AssemblyEx.GetAssemAndRefAssem()
        for assem in assems do
            let local = assem.Location
            let remote = Path.GetFileName(local)
            x.AddLocalRemote((local, remote))
            if (bAddPdb) then
                x.AddPdbsTo([|(local, remote)|])

    /// Add corresponding pdbs if they exist
    member internal x.AddPdbsTo(deps : (string*string)[]) =
        for dep in deps do
            let (local, remote) = dep
            let pdb = Path.ChangeExtension(local, "pdb")
            if (File.Exists pdb) then
                let pdbRemote = Path.ChangeExtension(remote, "pdb")
                x.AddLocalRemote((pdb, pdbRemote))
    member internal x.AddPdbs(locals : string[]) =
        for local in locals do
            let remote = Path.GetFileName(local)
            x.AddPdbsTo([|(local, remote)|])

    /// Additional Environmental setting required by the remote container 
    /// It will be used to set ProcessStartInfo.EnvironmentVariables during the launch of the remote container
    member x.AddEnvVars(envvar : string, value : string) =
        if x.bJobLauched then 
            failwith (sprintf "Cannot add environmental variable %s (%s) after job is launched." envvar value)
        else
            x.EnvVars.Add((envvar, value))

    /// Port used by job, if 0us, a port will be assigned by the daemon
    member val internal JobPort = 0us with get, set 

    /// Set Job to use a certain port 
    member x.SetJobPort( port ) =
        x.JobPort <- port 

    /// <summary> 
    /// Add all data files in the directory for remote execution. The program/service that is executed remote should use remote prefix to access the data file. 
    /// </summary>
    /// <param name="prefix"> Defines what is the start of the remote name. </param>
    /// <param name="dirname"> the directory underwhich all data file should be added. </param>
    /// <param name="searchPattern">  The search string to match against the names of files in path. This parameter can contain a combination of valid literal 
    /// path and wildcard (* and ?) characters (see Remarks), but doesn't support regular expressions. </param> 
    /// <param name="searchOption"> One of the enumeration values that specifies whether the search operation should include all subdirectories or only the current directory. </param>
    /// <return>
    /// remoteprefix to be used to access datafile in the directory. 
    /// </return>    
    member x.AddDataDirectoryWithPrefix( prefix: string, dirname:string, altname: string, searchPattern, searchOption ) = 
        let lenAltName = if Utils.IsNull altname then 0 else altname.Length
        let lenPrefix = if Utils.IsNull prefix then 0 else prefix.Length
        let useDirName, remotePrefix = 
            if lenPrefix > 0 then 
                let idx = dirname.IndexOf( prefix, StringComparison.OrdinalIgnoreCase ) 
                if idx >= 0 then 
                    if lenAltName <=0 then 
                        dirname, dirname.Substring( idx + prefix.Length + 1 ).Trim()
                    else
                        dirname, altname
                else 
                    if lenAltName <=0 then 
                        Path.Combine( prefix, dirname ), ""
                    else
                        Path.Combine( prefix, dirname ), altname
            else
                // No prefix
                if lenAltName <=0 then 
                    dirname, ""
                else
                    dirname, altname
        for fname in Directory.GetFiles( useDirName, searchPattern, searchOption ) do
            let idx = fname.IndexOf( useDirName, StringComparison.OrdinalIgnoreCase ) 
            let remoteName = fname.Substring( idx + useDirName.Length + 1 ) 
            let remoteNameWithDir = if remotePrefix.Length > 0 then Path.Combine( remotePrefix, remoteName ) else remoteName
            x.AddLocalRemote((fname, remoteNameWithDir))  
            Logger.LogF(DeploymentSettings.TraceLevelMonitorRemotingMapping, ( fun _ -> sprintf "Remoting %s --> %s" fname remoteNameWithDir ))
        remotePrefix

    /// <summary> 
    /// Add all data files in the directory for remote execution. The program/service that is executed remote should use remote prefix to access the data file. 
    /// </summary>
    /// <param name="dirname"> the directory underwhich all data file should be added. </param>
    /// <param name="searchPattern">  The search string to match against the names of files in path. This parameter can contain a combination of valid literal 
    /// path and wildcard (* and ?) characters (see Remarks), but doesn't support regular expressions. </param> 
    /// <param name="searchOption"> One of the enumeration values that specifies whether the search operation should include all subdirectories or only the current directory. </param>
    /// <return>
    /// remoteprefix to be used to access datafile in the directory. 
    /// </return>    
    member x.AddDataDirectory( dirname:string, searchPattern, searchOption ) = 
        x.AddDataDirectoryWithPrefix( null, dirname, null, searchPattern, searchOption )

    /// <summary> 
    /// Add all data files in the current directory for remote execution. The program/service that is executed remote should use remote prefix to access the data file. 
    /// </summary>
    /// <param name="dirname"> the directory underwhich all data file should be added. </param>
    /// <param name="searchPattern">  The search string to match against the names of files in path. This parameter can contain a combination of valid literal 
    /// path and wildcard (* and ?) characters (see Remarks), but doesn't support regular expressions. Only file in the currently directory is added. 
    /// That is, SearchOption.TopDirectoryOnly is used to traverse the local directory.  </param> 
    /// <return>
    /// remoteprefix to be used to access datafile in the directory. 
    /// </return>    
    member x.AddDataDirectory( dirname:string, searchPattern ) = 
        x.AddDataDirectoryWithPrefix( null, dirname, null, searchPattern, SearchOption.TopDirectoryOnly )

    /// <summary> 
    /// Add all data files in the directory for remote execution. The program/service that is executed remote should use remote prefix to access the data file. 
    /// </summary>
    /// <param name="dirname"> the directory underwhich all data file should be added. The function only adds the file of the current directory, and does not perform recursive 
    /// mapping. </param>
    /// <return>
    /// remoteprefix to be used to access datafile in the directory. 
    /// </return>    
    member x.AddDataDirectory( dirname:string ) = 
        x.AddDataDirectoryWithPrefix( null, dirname, null, "*", SearchOption.TopDirectoryOnly )
    /// Collection of Customized Allocator
    member val internal MemoryManagerCollection = ConcurrentDictionary<Guid,_>() with get
    /// Collection of Customized Serializer 
    member val internal SerializerCollection = ConcurrentDictionary<Guid,_>() with get
    /// Collection of Customized Deserializer by Guid
    member val internal DeserializerCollection = ConcurrentDictionary<Guid,_>() with get
    /// <summary>
    /// Install a customized Memory Manager. 
    /// </summary>
    /// <param name="id"> Guid that uniquely identified the use of the memory manager in the bytestream. </param>
    /// <param name="allocFunc"> Customized function to grab an obect of 'Type.  </param>
    /// <param name="preallocFunc"> PreAlloc N objects. If 0 is given as input, the function will free all objects in the pool.  </param>
    /// <param name="bAllowReplication"> Whether allow memory manager to be installed repeatedly. </param>
    member x.InstallMemoryManager<'Type when 'Type :> System.IDisposable >( id: Guid, allocFunc: unit->'Type, preallocFunc: int -> unit,  bAllowReplicate ) =  
        let wrappedAllocFunc () = 
            allocFunc ( ) :> Object
        x.InstallWrappedMemoryManager( id, typeof<'Type>.FullName, wrappedAllocFunc, preallocFunc, bAllowReplicate)
    member internal x.InstallWrappedMemoryManager(id, fullname, wrappedAllocFunc, preallocFunc, bAllowReplicate) =
        let tuple = fullname, wrappedAllocFunc, preallocFunc
        let oldTuple = x.MemoryManagerCollection.GetOrAdd( id, tuple )
        if not (Object.ReferenceEquals( oldTuple, tuple )) then 
            let oldName, _, _ = oldTuple
            if String.Compare( oldName, fullname, StringComparison.Ordinal )<>0 then 
                if not bAllowReplicate then 
                    failwith (sprintf "Slot %A, a customized memory manager of type %s has already been installed, fail to install another for type %s"
                                    id oldName fullname)
                else
                    x.MemoryManagerCollection.Item( id ) <- tuple 
                    CustomizedMemoryManager.InstallMemoryManager( fullname, wrappedAllocFunc, preallocFunc )
                    System.Threading.Interlocked.Increment ( x.nDependencyChanged ) |> ignore
                    Logger.LogF( LogLevel.MildVerbose, ( fun _ -> sprintf "Slot %A, a customized memory manager of type %s has already been installed, reinstall another for type %s"
                                                                   id oldName fullname ))
            else
                Logger.LogF( LogLevel.MildVerbose, ( fun _ -> sprintf "Slot %A, a duplicated customized memory manager of type %s has already been installed"
                                                               id oldName ))
        else
            CustomizedMemoryManager.InstallMemoryManager( fullname, wrappedAllocFunc, preallocFunc )
            System.Threading.Interlocked.Increment ( x.nDependencyChanged ) |> ignore

    /// <summary>
    /// Install a customized serializer, with a unique GUID that identified the use of the serializer in the bytestream. 
    /// </summary>
    /// <param name="id"> Guid that uniquely identified the use of the serializer in the bytestream. The Guid is used by the deserializer to identify the need to 
    /// run a customized deserializer function to deserialize the object. </param>
    /// <param name="encodeFunc"> Customized Serialization function that encodes the 'Type to a bytestream.  </param>
    member x.InstallSerializer<'Type >( id: Guid, encodeFunc: 'Type*Stream->unit, bAllowReplicate ) =  
        let wrappedEncodeFunc (o:Object, ms ) = 
            encodeFunc ( o :?> 'Type, ms )    
        x.InstallWrappedSerializer( id, typeof<'Type>.FullName, wrappedEncodeFunc, bAllowReplicate)
    member internal x.InstallWrappedSerializer(id, fullname, wrappedEncodeFunc , bAllowReplicate) =
        let tuple = fullname, wrappedEncodeFunc
        let oldTuple = x.SerializerCollection.GetOrAdd( id, tuple )
        if not (Object.ReferenceEquals( oldTuple, tuple )) then 
            let oldName, _ = oldTuple
            if String.Compare( oldName, fullname, StringComparison.Ordinal )<>0 then 
                if not bAllowReplicate then 
                    failwith (sprintf "Slot %A, a customized serializer of type %s has already been installed, fail to install another for type %s"
                                    id oldName fullname)
                else
                    x.SerializerCollection.Item( id ) <- tuple 
                    CustomizedSerialization.InstallSerializer( id, fullname, wrappedEncodeFunc )
                    System.Threading.Interlocked.Increment ( x.nDependencyChanged ) |> ignore
                    Logger.LogF( LogLevel.MildVerbose, ( fun _ -> sprintf "Slot %A, a customized serializer of type %s has already been installed, reinstall another for type %s"
                                                                   id oldName fullname ))

            else
                Logger.LogF( LogLevel.MildVerbose, ( fun _ -> sprintf "Slot %A, a duplicated customized serializer of type %s has already been installed"
                                                               id oldName ))
        else
            CustomizedSerialization.InstallSerializer( id, fullname, wrappedEncodeFunc )
            System.Threading.Interlocked.Increment ( x.nDependencyChanged ) |> ignore
    /// <summary> 
    /// InstallSerializerDelegate allows language other than F# to install its own type serialization implementation. 
    /// </summary> 
    /// <param name="id"> Guid, that uniquely identifies the serializer/deserializer installed. </param>
    /// <param name="fulltypename"> Type.FullName that captures object that will trigger the serializer. 
    ///         please note that the customized serializer/deserializer will not be triggered on the derivative type. You may need to install additional 
    ///         serializer if multiple derivative type share the same customzied serializer/deserializer. </param>
    /// <param name="del"> An action delegate that perform the serialization function. </param>
    member x.InstallSerializerDelegate( id: Guid, fulltypename, del: CustomizedSerializerAction, bAllowReplicate ) = 
        let wrappedEncodeFunc = del.Invoke
        x.InstallWrappedSerializer( id, fulltypename, wrappedEncodeFunc, bAllowReplicate)
    /// <summary>
    /// Install a customized deserializer, with a unique GUID that identified the use of the deserializer in the bytestream. 
    /// </summary>
    /// <param name="id"> Guid that uniquely identified the deserializer in the bytestream. </param>
    /// <param name="decodeFunc"> Customized Deserialization function that decodes bytestream to 'Type.  </param>
    member x.InstallDeserializer<'Type>( id: Guid, decodeFunc: Stream -> 'Type, bAllowReplicate ) = 
        let wrappedDecodeFunc (ms) = 
            decodeFunc ( ms ) :> Object
        x.InstallWrappedDeserializer( id, typeof<'Type>.FullName, wrappedDecodeFunc, bAllowReplicate)
    member internal x.InstallWrappedDeserializer( id, fullname, wrappedDecodeFunc, bAllowReplicate) =
        let tuple = fullname, wrappedDecodeFunc
        let oldTuple = x.DeserializerCollection.GetOrAdd( id, tuple )
        if not (Object.ReferenceEquals( oldTuple, tuple )) then 
            let oldName, _ = oldTuple
            if String.Compare( oldName, fullname, StringComparison.Ordinal )<>0 then 
                if not bAllowReplicate then 
                    failwith (sprintf "Slot %A, a customized deserializer of type %s has already been installed, fail to install another for type %s"
                                        id oldName fullname)
                else
                    x.DeserializerCollection.Item( id ) <- tuple 
                    CustomizedSerialization.InstallDeserializer( id, fullname, wrappedDecodeFunc )
                    System.Threading.Interlocked.Increment ( x.nDependencyChanged ) |> ignore
                    Logger.LogF( LogLevel.MildVerbose, ( fun _ -> sprintf "Slot %A, a customized deserializer of type %s has already been installed, reinstall another for type %s"
                                                                           id oldName fullname))


            else
                Logger.LogF( LogLevel.MildVerbose, ( fun _ -> sprintf "Slot %A, a duplicated customized deserializer of type %s has already been installed"
                                                               id oldName ))
        else
            CustomizedSerialization.InstallDeserializer( id, fullname, wrappedDecodeFunc )
            System.Threading.Interlocked.Increment ( x.nDependencyChanged ) |> ignore
    /// The serializer collection is always coded to a separate bytestream, to be wrapped for delivery 
    /// The bytestream is only deserialized at the remote execution container, not at daemon. 
    member internal x.PackCustomizedFuncCollection( ) = 
        let ms = new MemStream()
        let arrMemoryManager = x.MemoryManagerCollection |> Seq.toArray
        ms.WriteVInt32( arrMemoryManager.Length )
        for pair in arrMemoryManager do 
            let id = pair.Key
            let name, wrappedAllocFunc, preallocFunc = pair.Value
            ms.WriteGuid( id )
            ms.WriteStringV( name )
            ms.Serialize( wrappedAllocFunc )
            ms.Serialize( preallocFunc )
        let arrSerializer = x.SerializerCollection |> Seq.toArray
        ms.WriteVInt32( arrSerializer.Length )
        for pair in arrSerializer do 
            let id = pair.Key
            let name, wrappedEncodeFunc = pair.Value
            ms.WriteGuid( id )
            ms.WriteStringV( name )
            ms.Serialize( wrappedEncodeFunc )
        let arrDeSerializer = x.DeserializerCollection |> Seq.toArray
        ms.WriteVInt32( arrDeSerializer.Length )
        for pair in arrDeSerializer do 
            let id = pair.Key
            let name, wrappedDecodeFunc = pair.Value
            ms.WriteGuid( id )
            ms.WriteStringV( name )
            ms.Serialize( wrappedDecodeFunc )
        ms
    /// The deserializer collection is always coded to a separate bytestream, to be wrapped for delivery 
    /// The bytestream is only deserialized at the remote execution container, not at daemon. 
    member internal x.UnPackCustomizedFuncCollection( ms: MemStream ) = 
        let arrMemoryManager = ms.ReadVInt32( )
        for i=0 to arrMemoryManager - 1 do 
            let mutable bSuccess = false
            let id = ms.ReadGuid()
            let name = ms.ReadStringV()
            let objAllocFunc = ms.Deserialize()
            let objPreallocFunc = ms.Deserialize()
            if Utils.IsNotNull objAllocFunc && Utils.IsNotNull objPreallocFunc then 
                match objAllocFunc with 
                | :? (unit->Object) as wrappedAllocFunc -> 
                    match objPreallocFunc with 
                    | :? ( int -> unit ) as preallocFunc -> 
                        x.InstallWrappedMemoryManager( id, name, wrappedAllocFunc, preallocFunc, true )
                    | _ -> 
                        Logger.LogF( LogLevel.Info, ( fun _ -> sprintf "Unpack MemoryManager %A of type %s, but the prealloc function of memory manager is not a function of int->unit "
                                                                   id name ))
                | _ -> 
                    Logger.LogF( LogLevel.Info, ( fun _ -> sprintf "Unpack MemoryManager %A of type %s, but the alloc function of memory manager is not a function of unit->Object "
                                                                   id name ))

        let lenSerializer = ms.ReadVInt32( )
        for i = 0 to lenSerializer - 1 do 
            let id = ms.ReadGuid()
            let name = ms.ReadStringV()
            let obj = ms.Deserialize()
            if Utils.IsNotNull obj then 
                match obj with 
                | :? (Object * Stream->unit) as wrappedEncodeFunc -> 
                    x.InstallWrappedSerializer( id, name, wrappedEncodeFunc, true )
                | _ -> 
                    Logger.LogF( LogLevel.Info, ( fun _ -> sprintf "Unpack Serializer %A of type %s, but the serializer is not a function of Object*MemStream->unit "
                                                                   id name ))
        let lenDeSerializer = ms.ReadVInt32( )
        for i = 0 to lenDeSerializer - 1 do 
            let id = ms.ReadGuid()
            let name = ms.ReadStringV()
            let obj = ms.Deserialize()
            if Utils.IsNotNull obj then 
                match obj with 
                | :? ( Stream->Object) as wrappedDecodeFunc -> 
                    x.InstallWrappedDeserializer( id, name, wrappedDecodeFunc, true )
                | _ -> 
                    Logger.LogF( LogLevel.Info, ( fun _ -> sprintf "Unpack Deserializer %A of type %s, but the deserializer is not a function of MemStream->Object "
                                                                   id name ))

    /// <summary> 
    /// InstallDeserializerDelegate allows language other than F# to install its own type deserialization implementation. 
    /// </summary> 
    /// <param name = "id"> Guid, that uniquely identifies the serializer/deserializer installed. </param>
    /// <param name = "fulltypename"> Type.FullName that captures object that will trigger the serializer. 
    ///         please note that the customized serializer/deserializer will not be triggered on the derivative type. You may need to install additional 
    ///         serializer if multiple derivative type share the same customzied serializer/deserializer </param>
    /// <param name = "del"> A function delegate that perform the deserialization function. </param>
    member x.InstallDeserializerDelegate( id: Guid, fulltypename, del: CustomizedDeserializerFunction, bAllowReplicate ) = 
        let wrappedDecodeFunc = del.Invoke
        x.InstallWrappedDeserializer( id, fulltypename, wrappedDecodeFunc, bAllowReplicate )
    /// <summary>
    /// Install a customized serializer, with a unique GUID that identified the use of the serializer in the bytestream. 
    /// </summary>
    /// <param name="id"> Guid that uniquely identified the use of the serializer in the bytestream. The Guid is used by the deserializer to identify the need to 
    /// run a customized deserializer function to deserialize the object. </param>
    /// <param name="encodeFunc"> Customized Serialization function that encodes the 'Type to a bytestream.  </param>
    static member InstallSerializer<'Type >( id: Guid, encodeFunc: 'Type*Stream->unit ) =    
        JobDependencies.Current.InstallSerializer<_>(id, encodeFunc, false )   
        
    /// <summary>
    /// Install a customized deserializer, with a unique GUID that identified the use of the deserializer in the bytestream. 
    /// </summary>
    /// <param name="id"> Guid that uniquely identified the deserializer in the bytestream. </param>
    /// <param name="decodeFunc"> Customized Deserialization function that decodes bytestream to 'Type.  </param>
    static member InstallDeserializer<'Type>( id: Guid, decodeFunc: Stream -> 'Type ) = 
        JobDependencies.Current.InstallDeserializer<_>( id, decodeFunc, false )
    /// <summary> 
    /// InstallSerializerDelegate allows language other than F# to install its own type serialization implementation. 
    /// </summary> 
    /// <param name="id"> Guid, that uniquely identifies the serializer/deserializer installed. </param>
    /// <param name="fulltypename"> Type.FullName that captures object that will trigger the serializer. 
    ///         please note that the customized serializer/deserializer will not be triggered on the derivative type. You may need to install additional 
    ///         serializer if multiple derivative type share the same customzied serializer/deserializer. </param>
    /// <param name="del"> An action delegate that perform the serialization function. </param>
    static member InstallSerializerDelegate( id: Guid, fulltypename, del: CustomizedSerializerAction ) = 
        JobDependencies.Current.InstallSerializerDelegate( id, fulltypename, del, false )
    /// <summary> 
    /// InstallDeserializerDelegate allows language other than F# to install its own type deserialization implementation. 
    /// </summary> 
    /// <param name = "id"> Guid, that uniquely identifies the serializer/deserializer installed. </param>
    /// <param name = "fulltypename"> Type.FullName that captures object that will trigger the serializer. 
    ///         please note that the customized serializer/deserializer will not be triggered on the derivative type. You may need to install additional 
    ///         serializer if multiple derivative type share the same customzied serializer/deserializer </param>
    /// <param name = "del"> A function delegate that perform the deserialization function. </param>
    static member InstallDeserializerDelegate( id: Guid, fulltypename, del: CustomizedDeserializerFunction ) = 
        JobDependencies.Current.InstallDeserializerDelegate( id, fulltypename, del, false )

    /// Remote container execute mode control
    static member val DefaultTypeOfJobMask = JobTaskKind.None with get, set<|MERGE_RESOLUTION|>--- conflicted
+++ resolved
@@ -259,10 +259,6 @@
             ms.WriteBytes( dep.Hash ) |> ignore 
         let (buf, pos, cnt) = ms.GetBufferPosLength()
         x.Hash <- ms.ComputeSHA256(int64 pos, int64 cnt)
-<<<<<<< HEAD
-=======
-        ms.DecRef()
->>>>>>> bc5abc50
         x.Hash
 
     /// Get Hash version string
