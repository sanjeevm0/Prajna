--- conflicted
+++ resolved
@@ -304,7 +304,7 @@
         for local in locals do
             let remote = Path.GetFileName(local)
             x.AddLocalRemote((local, remote))   
-
+    
     /// Add referenced assemblies of the current program into dependency. The remote assembly will be located under current JobDirectory.
     /// If bAddPdb flag is true, PDB file is added to the remote  JobDirectory too. 
     member x.AddRefAssem(bAddPdb : bool) =
@@ -466,11 +466,7 @@
     /// <param name="id"> Guid that uniquely identified the use of the serializer in the bytestream. The Guid is used by the deserializer to identify the need to 
     /// run a customized deserializer function to deserialize the object. </param>
     /// <param name="encodeFunc"> Customized Serialization function that encodes the 'Type to a bytestream.  </param>
-<<<<<<< HEAD
-    member x.InstallSerializer<'Type >( id: Guid, encodeFunc: 'Type*MemoryStream->unit, bAllowReplicate ) =  
-=======
     member x.InstallSerializer<'Type >( id: Guid, encodeFunc: 'Type*Stream->unit, bAllowReplicate ) =  
->>>>>>> beed9ed9
         let wrappedEncodeFunc (o:Object, ms ) = 
             encodeFunc ( o :?> 'Type, ms )    
         x.InstallWrappedSerializer( id, typeof<'Type>.FullName, wrappedEncodeFunc, bAllowReplicate)
@@ -512,11 +508,7 @@
     /// </summary>
     /// <param name="id"> Guid that uniquely identified the deserializer in the bytestream. </param>
     /// <param name="decodeFunc"> Customized Deserialization function that decodes bytestream to 'Type.  </param>
-<<<<<<< HEAD
-    member x.InstallDeserializer<'Type>( id: Guid, decodeFunc: MemoryStream -> 'Type, bAllowReplicate ) = 
-=======
     member x.InstallDeserializer<'Type>( id: Guid, decodeFunc: Stream -> 'Type, bAllowReplicate ) = 
->>>>>>> beed9ed9
         let wrappedDecodeFunc (ms) = 
             decodeFunc ( ms ) :> Object
         x.InstallWrappedDeserializer( id, typeof<'Type>.FullName, wrappedDecodeFunc, bAllowReplicate)
@@ -603,11 +595,7 @@
             let obj = ms.Deserialize()
             if Utils.IsNotNull obj then 
                 match obj with 
-<<<<<<< HEAD
-                | :? (Object * MemoryStream ->unit) as wrappedEncodeFunc -> 
-=======
                 | :? (Object * Stream->unit) as wrappedEncodeFunc -> 
->>>>>>> beed9ed9
                     x.InstallWrappedSerializer( id, name, wrappedEncodeFunc, true )
                 | _ -> 
                     Logger.LogF( LogLevel.Info, ( fun _ -> sprintf "Unpack Serializer %A of type %s, but the serializer is not a function of Object*MemStream->unit "
@@ -619,11 +607,7 @@
             let obj = ms.Deserialize()
             if Utils.IsNotNull obj then 
                 match obj with 
-<<<<<<< HEAD
-                | :? ( MemoryStream -> Object) as wrappedDecodeFunc -> 
-=======
                 | :? ( Stream->Object) as wrappedDecodeFunc -> 
->>>>>>> beed9ed9
                     x.InstallWrappedDeserializer( id, name, wrappedDecodeFunc, true )
                 | _ -> 
                     Logger.LogF( LogLevel.Info, ( fun _ -> sprintf "Unpack Deserializer %A of type %s, but the deserializer is not a function of MemStream->Object "
@@ -646,11 +630,7 @@
     /// <param name="id"> Guid that uniquely identified the use of the serializer in the bytestream. The Guid is used by the deserializer to identify the need to 
     /// run a customized deserializer function to deserialize the object. </param>
     /// <param name="encodeFunc"> Customized Serialization function that encodes the 'Type to a bytestream.  </param>
-<<<<<<< HEAD
-    static member InstallSerializer<'Type >( id: Guid, encodeFunc: 'Type*MemoryStream->unit ) =    
-=======
     static member InstallSerializer<'Type >( id: Guid, encodeFunc: 'Type*Stream->unit ) =    
->>>>>>> beed9ed9
         JobDependencies.Current.InstallSerializer<_>(id, encodeFunc, false )   
         
     /// <summary>
@@ -658,11 +638,7 @@
     /// </summary>
     /// <param name="id"> Guid that uniquely identified the deserializer in the bytestream. </param>
     /// <param name="decodeFunc"> Customized Deserialization function that decodes bytestream to 'Type.  </param>
-<<<<<<< HEAD
-    static member InstallDeserializer<'Type>( id: Guid, decodeFunc: MemoryStream -> 'Type ) = 
-=======
     static member InstallDeserializer<'Type>( id: Guid, decodeFunc: Stream -> 'Type ) = 
->>>>>>> beed9ed9
         JobDependencies.Current.InstallDeserializer<_>( id, decodeFunc, false )
     /// <summary> 
     /// InstallSerializerDelegate allows language other than F# to install its own type serialization implementation. 
