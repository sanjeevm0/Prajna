﻿<?xml version="1.0" encoding="utf-8"?>
<Project ToolsVersion="4.0" DefaultTargets="Build" xmlns="http://schemas.microsoft.com/developer/msbuild/2003">
  <Import Project="$(MSBuildExtensionsPath)\$(MSBuildToolsVersion)\Microsoft.Common.props" Condition="Exists('$(MSBuildExtensionsPath)\$(MSBuildToolsVersion)\Microsoft.Common.props')" />
  <PropertyGroup>
    <Configuration Condition=" '$(Configuration)' == '' ">Debug</Configuration>
    <Platform Condition=" '$(Platform)' == '' ">x64</Platform>
    <SchemaVersion>2.0</SchemaVersion>
    <ProjectGuid>159bb552-8346-4313-8e10-43b88beca63b</ProjectGuid>
    <OutputType>Library</OutputType>
    <RootNamespace>Tools</RootNamespace>
    <AssemblyName>Prajna.Tools</AssemblyName>
    <TargetFrameworkVersion>v4.5</TargetFrameworkVersion>
    <Name>Tools</Name>
    <TargetFSharpCoreVersion>4.3.1.0</TargetFSharpCoreVersion>
    <SccProjectName>SAK</SccProjectName>
    <SccProvider>SAK</SccProvider>
    <SccAuxPath>SAK</SccAuxPath>
    <SccLocalPath>SAK</SccLocalPath>
  </PropertyGroup>
  <ItemGroup>
    <Reference Include="FSharp.Core, Version=$(TargetFSharpCoreVersion), Culture=neutral, PublicKeyToken=b03f5f7f11d50a3a">
      <Private>True</Private>
    </Reference>
    <Reference Include="mscorlib" />
    <Reference Include="System" />
    <Reference Include="System.Configuration" />
    <Reference Include="System.Core" />
    <Reference Include="System.Runtime.Serialization" />
    <Reference Include="System.Xml" />
    <Reference Include="System.Xml.Linq" />
  </ItemGroup>
  <ItemGroup>
    <Compile Include="AssemblyProperties.fs" />
    <Compile Include="AssemblyInfo.fs" />
    <Compile Include="utils.fs" />
    <Compile Include="hash.fs" />
    <Compile Include="interops.fs" />
    <Compile Include="Math.fs" />
    <Compile Include="extension.fs" />
    <Compile Include="custommemory.fs" />
    <Compile Include="StringTools.fs" />
    <Compile Include="bytes.fs" />
    <Compile Include="Logger.fs" />
    <Compile Include="LoggerFSharp.fs" />
    <Compile Include="LoggerCSharp.fs" />
    <Compile Include="file.fs" />
    <Compile Include="process.fs" />
<<<<<<< HEAD
    <Compile Include="monitor.fs" />
=======
    <Compile Include="blockingqueue.fs" />
>>>>>>> f45482fa
    <Compile Include="resizequeue.fs" />
    <Compile Include="bufferliststream.fs" />
    <Compile Include="mem.fs" />
    <Compile Include="serialize.fs" />
    <Compile Include="customserialize.fs" />
    <Compile Include="ArgumentParser.fs" />
    <Compile Include="HttpBuilder.fs" />
    <Compile Include="dns.fs" />
    <Compile Include="basenetwork.fs" />
    <Compile Include="genericnetwork.fs" />
    <Compile Include="crypt.fs" />
    <Compile Include="configuration.fs" />
    <Compile Include="disk.fs" />
  </ItemGroup>
  <ItemGroup>
    <ProjectReference Include="..\native\native.vcxproj">
      <Name>native</Name>
      <Project>{815dc1fb-2327-4f69-84ff-cfdc59617de7}</Project>
      <Private>True</Private>
    </ProjectReference>
  </ItemGroup>
  <PropertyGroup>
    <MinimumVisualStudioVersion Condition="'$(MinimumVisualStudioVersion)' == ''">11</MinimumVisualStudioVersion>
  </PropertyGroup>
  <PropertyGroup Condition=" '$(Configuration)|$(Platform)' == 'Debug|x64' ">
    <DebugSymbols>true</DebugSymbols>
    <DebugType>full</DebugType>
    <Optimize>false</Optimize>
    <Tailcalls>true</Tailcalls>
    <OutputPath>bin\Debugx64\</OutputPath>
    <DefineConstants>TRACE;DEBUG</DefineConstants>
    <WarningLevel>3</WarningLevel>
    <DocumentationFile>bin\Debugx64\Prajna.Tools.XML</DocumentationFile>
    <PlatformTarget>x64</PlatformTarget>
    <OtherFlags>
    </OtherFlags>
  </PropertyGroup>
  <PropertyGroup Condition=" '$(Configuration)|$(Platform)' == 'Release|x64' ">
    <DebugType>pdbonly</DebugType>
    <Optimize>true</Optimize>
    <Tailcalls>true</Tailcalls>
    <OutputPath>bin\Releasex64\</OutputPath>
    <DefineConstants>TRACE</DefineConstants>
    <WarningLevel>3</WarningLevel>
    <DocumentationFile>bin\Releasex64\Prajna.Tools.XML</DocumentationFile>
    <PlatformTarget>x64</PlatformTarget>
  </PropertyGroup>
  <Choose>
    <When Condition="'$(VisualStudioVersion)' == '11.0'">
      <PropertyGroup>
        <FSharpTargetsPath>$(MSBuildExtensionsPath32)\..\Microsoft SDKs\F#\3.0\Framework\v4.0\Microsoft.FSharp.Targets</FSharpTargetsPath>
      </PropertyGroup>
    </When>
    <Otherwise>
      <PropertyGroup>
        <FSharpTargetsPath>$(MSBuildExtensionsPath32)\Microsoft\VisualStudio\v$(VisualStudioVersion)\FSharp\Microsoft.FSharp.Targets</FSharpTargetsPath>
      </PropertyGroup>
    </Otherwise>
  </Choose>
  <Import Project="$(FSharpTargetsPath)" Condition="Exists('$(FSharpTargetsPath)')" />
  <!-- To modify your build process, add your task inside one of the targets below and uncomment it. 
       Other similar extension points exist, see Microsoft.Common.targets.
  <Target Name="BeforeBuild">
  </Target>
  <Target Name="AfterBuild">
  </Target>
  -->
</Project><|MERGE_RESOLUTION|>--- conflicted
+++ resolved
@@ -45,11 +45,8 @@
     <Compile Include="LoggerCSharp.fs" />
     <Compile Include="file.fs" />
     <Compile Include="process.fs" />
-<<<<<<< HEAD
     <Compile Include="monitor.fs" />
-=======
     <Compile Include="blockingqueue.fs" />
->>>>>>> f45482fa
     <Compile Include="resizequeue.fs" />
     <Compile Include="bufferliststream.fs" />
     <Compile Include="mem.fs" />
