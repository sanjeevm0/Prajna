﻿(*---------------------------------------------------------------------------
    Copyright 2013 Microsoft

    Licensed under the Apache License, Version 2.0 (the "License");
    you may not use this file except in compliance with the License.
    You may obtain a copy of the License at

    http://www.apache.org/licenses/LICENSE-2.0

    Unless required by applicable law or agreed to in writing, software
    distributed under the License is distributed on an "AS IS" BASIS,
    WITHOUT WARRANTIES OR CONDITIONS OF ANY KIND, either express or implied.
    See the License for the specific language governing permissions and
    limitations under the License.                                                      

    File: 
        bufferliststream.fs
  
    Description: 
        A stream which is a list of buffers

    Author:
        Sanjeev Mehrotra, Principal Software Architect
    Date:
        July 2015	
 ---------------------------------------------------------------------------*)
namespace Prajna.Tools

open System
open System.IO
open System.Collections.Generic
open System.Collections.Concurrent
open System.Runtime.Serialization
open System.Threading

open Prajna.Tools
open Prajna.Tools.Queue
open Prajna.Tools.FSharp

// Helper classes for ref counted objects & shared memory pool
// A basic refcounter interface
type [<AllowNullLiteral>] IRefCounter<'K> =
    interface   
#if DEBUGALLOCS
        abstract Allocs : ConcurrentDictionary<string, string> with get // for debugging allocations
#endif
        abstract DebugInfo : 'K with get, set
        abstract Key : 'K with get
        abstract Release : (IRefCounter<'K>->unit) with get, set
        abstract SetRef : int64->unit
        abstract GetRef : int64 with get
        abstract AddRef : unit->unit
        abstract DecRef : unit->unit
    end

#if DEBUG
type internal BufferListDebugging =
    static member DebugLeak = false
#endif

// A shared pool of RefCounters
//type [<AllowNullLiteral>] internal SharedPool<'K,'T when 'T :> IRefCounter and 'T:(new:unit->'T)> private () =
type [<AllowNullLiteral>] internal SharedPool<'K,'T when 'T :> IRefCounter<'K> and 'T:(new:unit->'T)>() =
    let mutable stack : SharedStack<'T> = null
    let mutable info : 'K = Unchecked.defaultof<'K>

    let usedList = 
#if DEBUG
        if (BufferListDebugging.DebugLeak) then
            new ConcurrentDictionary<'K,'T>()
        else
#endif
            null

    member private x.Stack with get() = stack and set(v) = stack <- v
    member x.GetStack with get() = stack
    member x.StackSize with get() = stack.Count()

    member x.DumpInUse(level : LogLevel) : unit =
#if DEBUG
        if (BufferListDebugging.DebugLeak) then
            Logger.LogF(level, fun _ -> sprintf "SharedPool %A has %d objects in use" info usedList.Count)
            Logger.LogF(level, fun _ ->
                let sb = new System.Text.StringBuilder()
                for o in usedList do
                    sb.AppendLine(sprintf "Used object %A : %A : %A : %A" o.Key o.Value o.Value.Key o.Value.DebugInfo) |> ignore
#if DEBUGALLOCS
                    for a in o.Value.Allocs do
                        sb.AppendLine(sprintf "Ref from %s : %s" a.Key a.Value) |> ignore
#endif
                sb.ToString()
            )
#endif
        ()

    abstract InitStack : int*int*'K -> unit
    default x.InitStack(initSize : int, maxSize : int, _info : 'K) =
        info <- _info
        x.Stack <- new SharedStack<'T>(initSize, x.Alloc info, info.ToString())
        let lstack : SharedStack<'T> = x.Stack
        if (maxSize > 0) then
            x.Stack.MaxStackSize <- maxSize

    member x.BaseAlloc (info : 'K) (elem : 'T) =
        elem.Release <- x.Release

    abstract Alloc : 'K->'T->unit
    default x.Alloc (info : 'K) (elem : 'T) =
        x.BaseAlloc info elem

    abstract Release : IRefCounter<'K>->unit
    default x.Release(elem : IRefCounter<'K>) =
#if DEBUG
        let key = elem.Key // make copy in case it gets overwritten
#endif
        stack.ReleaseElem(elem :?> 'T)
#if DEBUG
        if (BufferListDebugging.DebugLeak) then
            usedList.TryRemove(key) |> ignore
#endif

    abstract GetElem : 'K->ManualResetEvent*'T
    default x.GetElem(info : 'K) =
        let (event, elem) = stack.GetElem()
#if DEBUG
        if (BufferListDebugging.DebugLeak) then
            elem.DebugInfo <- info
            usedList.[elem.Key] <- elem
#endif
        (event, elem)

    abstract GetElem : 'K*'T ref->ManualResetEvent
    default x.GetElem (info : 'K, elem : 'T ref) =
        let event = stack.GetElem(elem)
#if DEBUG
        if (BufferListDebugging.DebugLeak) then
            (!elem).DebugInfo <- info
            usedList.[(!elem).Key] <- !elem
#endif
        event

[<AllowNullLiteral>]
[<AbstractClass>]
type SafeRefCnt<'T when 'T:null and 'T:(new:unit->'T) and 'T :> IRefCounter<string>> (infoStr : string, bAlloc : bool)=
    [<DefaultValue>] val mutable private info : string

    static let g_id = ref -1L
    let mutable id = Interlocked.Increment(g_id) //mutable for GetFromPool
    let bRelease = ref 0
    let mutable elem : 'T = 
        if (bAlloc) then
            new 'T()
        else
            null

<<<<<<< HEAD
=======
//    new(infoStr : string) as x =
//        new SafeRefCnt<'T>(infoStr, true)
//        then
//            let r : IRefCounter<string> = x.RC
//            x.InitElem()
//            x.RC.SetRef(1L)
//            r.DebugInfo <- infoStr + ":" + x.Id.ToString()

    new(infoStr : string, elem : 'T) as x =
        new SafeRefCnt<'T>(infoStr, false)
        then
            x.Element <- elem
            x.RC.AddRef()
            x.info <- infoStr + ":" + x.Id.ToString()

>>>>>>> 15b5bc6c
    new(infoStr : string, e : SafeRefCnt<'T>) as x =
        new SafeRefCnt<'T>(infoStr, false)
        then
            x.Element <- e.Elem // check for released element prior to setting
            x.RC.AddRef()
            let e : 'T = x.Element
            x.info <- infoStr + ":" + x.Id.ToString()
#if DEBUGALLOCS
            x.Element.Allocs.[x.info] <- Environment.StackTrace
            Logger.LogF(LogLevel.MildVerbose, fun _ -> sprintf "Also using %s for id %d - refcount %d" x.Element.Key x.Id x.Element.GetRef)
#endif
    
    static member internal GetFromPool<'TP when 'TP:null and 'TP:(new:unit->'TP) and 'TP :> IRefCounter<string>>
                           (infoStr : string, pool : SharedPool<string,'TP>, createNew : unit->SafeRefCnt<'T>) : ManualResetEvent*SafeRefCnt<'T> =
        let idGet = Interlocked.Increment(g_id)
        let getInfo = infoStr + ":" + idGet.ToString()
        let (event, poolElem) = pool.GetElem(getInfo)
        if (Utils.IsNotNull poolElem) then
            let x = createNew()
            x.SetId(idGet)
            x.Element <- poolElem :> IRefCounter<string> :?> 'T
            x.InitElem()
            x.RC.SetRef(1L)
            x.info <- infoStr + ":" + x.Id.ToString()
#if DEBUGALLOCS
            x.Element.Allocs.[x.info] <- Environment.StackTrace
            Logger.LogF(LogLevel.MildVerbose, fun _ -> sprintf "Using element %s for id %d - refcount %d" x.Element.Key x.Id x.Element.GetRef)
#endif
            (event, x)
        else
            (event, null)

    abstract InitElem : unit->unit
    default x.InitElem() =
        ()

    abstract ReleaseElem : Option<bool>->unit
    default x.ReleaseElem(bFinalize : Option<bool>) =
        if (Interlocked.CompareExchange(bRelease, 1, 0) = 0) then
            if (Utils.IsNotNull elem) then
                let bFinalize = defaultArg bFinalize false
#if DEBUGALLOCS
                x.Element.Allocs.TryRemove(x.info) |> ignore
                Logger.LogF(LogLevel.MildVerbose, fun _ -> sprintf "Releasing %s with id %d elemId %s finalize %b - refcount %d" infoStr id x.RC.Key bFinalize x.Element.GetRef)
#endif
                x.RC.DecRef()

    member x.Release(?bFinalize : bool) =
        x.ReleaseElem(bFinalize)

    override x.Finalize() =
        x.Release(true)

    interface IDisposable with
        member x.Dispose() =
            x.Release(true)
            GC.SuppressFinalize(x)

    member private x.Element with get() = elem and set(v) = elem <- v
    member private x.RC with get() : IRefCounter<string> = (elem :> IRefCounter<string>)

    // use to access the element from outside
    /// Obtain element contained wit
    member x.Elem
        with get() = 
            if (!bRelease = 1) then
                failwith (sprintf "Already Released %s %d" infoStr id)
            else
                elem

    member x.ElemNoCheck
        with get() =
            elem

    member x.Id with get() = id
    member private x.SetId(v) =
        id <- v

type [<AbstractClass>] [<AllowNullLiteral>] RefCountBase() =
    let mutable key = ""

    member val RefCount = ref 0L with get
    member x.RC with get() = (x :> IRefCounter<string>)
    member x.SetKey(k : string) =
        key <- k

    interface IRefCounter<string> with
#if DEBUGALLOCS
        override val Allocs = new ConcurrentDictionary<string, string>() with get
#endif
        override x.Key with get() = key
        override val DebugInfo : string = "" with get, set
        override val Release : IRefCounter<string>->unit = (fun _ -> ()) with get, set
        override x.SetRef(v) =
            x.RefCount := v
        override x.GetRef with get() = !x.RefCount
        override x.AddRef() =
            Interlocked.Increment(x.RefCount) |> ignore
        override x.DecRef() =
            let newCount = Interlocked.Decrement(x.RefCount)
            if (0L = newCount) then
                x.RC.Release(x :> IRefCounter<string>)
            else if (newCount < 0L) then
                failwith (sprintf "RefCount object %s has Illegal ref count of %d" key !x.RefCount)

type IdCounter() =
    static let id = ref -1
    static member GetNext() =
        Interlocked.Increment(id)

// ======================================

// use AddRef/DecRef to acquire / release resource
// should not directly use this class, as there is no backup resource freeing in destructor (no override Finalize)
// this is because otherwise race condition can cause ReleaseElem to be called incorrectly
// for example:
// 1. in finalize bRelease is set to 1 and element is released back to shared stack
// 2. another bufferliststream picks up this element and sets bRelease back to 0
// 3. then finalize on rbufpart is called (or release via finalize in list is called)
// 4. since bRelease is 0, element gets released again even though it is still in use
// could fix this by making refcntbuf single use and just getting and releasing byte[], but byte[] not supported by SharedStack
// and RBufPart already encapsulates RefCntBuf, so there is no need
type [<AllowNullLiteral>] RefCntBuf<'T>() =
    inherit RefCountBase()

    static let g_id = ref -1
    let id = Interlocked.Increment(g_id)

    let mutable buffer : 'T[] = null

    new(size : int) as x =
        new RefCntBuf<'T>()
        then
            x.SetBuffer(Array.zeroCreate<'T>(size))

    new(buf : 'T[]) as x =
        new RefCntBuf<'T>()
        then 
            x.SetBuffer(buf)

    member x.Reset() =
        x.RC.SetRef(0L)

    abstract Alloc : int->unit
    default x.Alloc (size : int) =
        x.SetBuffer(Array.zeroCreate<'T>(size))

    static member internal AllocBuffer (size : int) (releaseFn : IRefCounter<string>->unit) (x : RefCntBuf<'T>) =
        x.SetBuffer(Array.zeroCreate<'T>(size))
        x.RC.Release <- releaseFn

    member internal x.Id with get() = id
    member private x.SetBuffer(v : 'T[]) =
        buffer <- v
    member internal x.Buffer with get() = buffer

    member val UserToken : obj = null with get, set

type [<AllowNullLiteral>] RBufPart<'T> =
    inherit SafeRefCnt<RefCntBuf<'T>>

    [<DefaultValue>] val mutable Offset : int
    [<DefaultValue>] val mutable Count : int
    // the beginning element's position in the stream 
    [<DefaultValue>] val mutable StreamPos : int64

    // following is used when getting element from pool
    new(bAlloc : bool) as x =
        { inherit SafeRefCnt<RefCntBuf<'T>>("RBufPart", bAlloc) }
        then
            x.Init()

    new(e : RBufPart<'T>) as x =
        { inherit SafeRefCnt<RefCntBuf<'T>>("RBufPart", e) }
        then
            x.Init()
            x.Offset <- e.Offset
            x.Count <- e.Count

    new(e : RBufPart<'T>, offset : int, count : int) as x =
        { inherit SafeRefCnt<RefCntBuf<'T>>("RBufPart", e) }
        then
            x.Init()
            x.Offset <- offset
            x.Count <- count

    new (buf : 'T[], offset : int, count : int) as x =
        { inherit SafeRefCnt<RefCntBuf<'T>>("RBufPart", new RefCntBuf<'T>(buf)) }
        then
            x.Init()
            x.Offset <- offset
            x.Count <- count
            x.Elem.RC.SetRef(1L)

    member x.Init() =
        ()

    override x.InitElem() =
        base.InitElem()
        x.Offset <- 0
        x.Count <- 0
        x.StreamPos <- 0L

    override x.ReleaseElem(b) =
        base.ReleaseElem(b)

    override x.Finalize() =
        x.Release(true)

    interface IDisposable with
        member x.Dispose() = 
            x.Release(true)
            GC.SuppressFinalize(x)

type [<AllowNullLiteral>] internal SharedMemoryPool<'T,'TBase when 'T :> RefCntBuf<'TBase> and 'T: (new : unit -> 'T)> =
    inherit SharedPool<string,'T>

    [<DefaultValue>] val mutable InitFunc : 'T->unit
    [<DefaultValue>] val mutable BufSize : int

    new (initSize : int, maxSize : int, bufSize : int, initFn : 'T -> unit, infoStr : string) as x =
        { inherit SharedPool<string, 'T>() }
        then
            x.InitFunc <- initFn
            x.BufSize <- bufSize
            x.InitStack(initSize, maxSize, infoStr)

    override x.Alloc (infoStr : string) (elem : 'T) =
        x.BaseAlloc (infoStr) (elem)
        elem.Alloc(x.BufSize)
        elem.SetKey(infoStr + ":" + elem.Id.ToString())
        x.InitFunc(elem)

    override x.GetElem(infoStr : string) =
        let (event, elem) = base.GetElem(infoStr)
        if (Utils.IsNull event) then
            elem.Reset()
        (event, elem)

    override x.GetElem (infoStr: string, elem : 'T ref) =
        let event = base.GetElem (infoStr, elem)
        if (Utils.IsNull event) then
            (!elem).Reset()
        event

// put counter in separate class as classes without primary constructor do not allow let bindings
// and static val fields cannot be easily initialized, also makes it independent of type 'T
type StreamBaseCounter() =
    inherit IdCounter()
type [<AllowNullLiteral>] [<AbstractClass>] StreamBase<'T> =
    inherit MemoryStream

    // sufficient for upto GUID
    [<DefaultValue>] val mutable ValBuf : byte[]
    [<DefaultValue>] val mutable Writable : bool
    [<DefaultValue>] val mutable Visible : bool
    [<DefaultValue>] val mutable Id : int
    [<DefaultValue>] val mutable private info : string

    new() as x = 
        { inherit MemoryStream() }
        then
            x.Init()

    new(size : int) as x =
        { inherit MemoryStream(size) }
        then
            x.Init()

    new(buf : byte[]) as x =
        { inherit MemoryStream(buf) }
        then
            x.Init()

    new(buf : byte[], writable : bool) as x =
        { inherit MemoryStream(buf, writable) }
        then
            x.Init()
            x.Writable <- writable

    new(buf : byte[], index, count : int) as x =
        { inherit MemoryStream(buf, index, count) }
        then
            x.Init()
 
    new(buffer, index, count, writable ) as x = 
        { inherit MemoryStream(buffer, index, count, writable)  }
        then
            x.Init()
            x.Writable <- writable

    new(buffer, index, count, writable, publiclyVisible ) as x = 
        { inherit MemoryStream(buffer, index, count, writable, publiclyVisible)  }
        then
            x.Init()
            x.Writable <- writable
            x.Visible <- publiclyVisible

    abstract member Info : string with get, set
    default x.Info
        with get() =
            x.info
        and set(v) =
            x.info <- v

    abstract member GetTotalBuffer : unit -> 'T[]
    abstract member GetMoreBuffer : (int byref)*(int64 byref) -> 'T[]*int*int
    abstract member GetMoreBufferPart : (int byref)*(int64 byref) -> RBufPart<'T>

    abstract member Append : StreamBase<'TS>*int64*int64 -> unit
    abstract member AppendNoCopy : StreamBase<'T>*int64*int64 -> unit
    abstract member AppendNoCopy : RBufPart<'T>*int64*int64 -> unit
    abstract member Append : StreamBase<'TS>*int64 -> unit
    default x.Append(sb, count) =
        x.Append(sb, 0L, count)
    abstract member Append : StreamBase<'TS> -> unit
    default x.Append(sb) =
        x.Append(sb, 0L, sb.Length)

    abstract member ReadToStream : Stream*int64*int64 -> unit
    default x.ReadToStream(s : Stream, offset : int64, count : int64) =
        let finalPos = offset + count
        let offset = Math.Max(0L, Math.Min(offset, x.Length))
        let finalPos = Math.Max(0L, Math.Min(finalPos, x.Length))
        let count = finalPos - offset
        if (count > 0L) then
            s.Write(x.GetBuffer(), int offset*sizeof<'T>, int count*sizeof<'T>)

    abstract member WriteFromStream : Stream*int64 -> unit
    default x.WriteFromStream(s : Stream, count : int64) =
        let buf = Array.zeroCreate<byte>(int count)
        let read = s.Read(buf, 0, int count)
        x.Write(buf, 0, read)

    abstract member ComputeHash : Security.Cryptography.HashAlgorithm*int64*int64 -> byte[]
    default x.ComputeHash(hasher : Security.Cryptography.HashAlgorithm, offset : int64, len : int64) =
        hasher.ComputeHash(x.GetBuffer(), int offset, int len)

    abstract member AddRef : unit -> unit
    default x.AddRef() =
        ()
    abstract member DecRef : unit -> unit
    default x.DecRef() =
        ()

    abstract member GetNew : unit -> StreamBase<'T>
    abstract member GetNew : int -> StreamBase<'T>
    abstract member GetNew : 'T[]*int*int*bool*bool -> StreamBase<'T>

    member internal x.GetInfoId() =
        sprintf "%s:%d" x.Info x.Id

    member internal x.GetNewMs() =
        x.GetNew() :> MemoryStream

    member internal x.GetNewMsBuf(buf,pos,len,a,b) =
        x.GetNew(buf,pos,len,a,b) :> MemoryStream

    member internal x.GetNewMsByteBuf(buf : byte[], pos, len, a, b) =
        if (typeof<'T> = typeof<byte[]>) then
            x.GetNew(box(buf) :?> 'T[], pos, len, a, b) :> MemoryStream
        else
            null

    abstract member Replicate : unit->StreamBase<'T>
    // copy and seek to same position
    default x.Replicate() =
        let ms = x.GetNew()
        ms.AppendNoCopy(x, 0L, x.Length)
        ms.Seek(x.Position, SeekOrigin.Begin) |> ignore
        ms

    abstract member Replicate : int64*int64->StreamBase<'T>

    member private x.Init() =
        x.Id <- StreamBaseCounter.GetNext()
        x.ValBuf <- Array.zeroCreate<byte>(32)
        x.Writable <- true
        x.Visible <- true
        x.info <- ""

    member x.ComputeSHA512(offset : int64, len : int64) =
        use sha512 = new Security.Cryptography.SHA512Managed() // has dispose
        x.ComputeHash(sha512, offset, len)

    member x.ComputeSHA256(offset : int64, len : int64) =
        use sha256managed = new Security.Cryptography.SHA256Managed()
        x.ComputeHash(sha256managed, offset, len)

    member internal x.WriteUInt128( data: UInt128 ) = 
        x.WriteUInt64( data.Low )
        x.WriteUInt64( data.High ) 
    member internal x.ReadUInt128() = 
        let low = x.ReadUInt64()
        let high = x.ReadUInt64()
        UInt128( high, low )

    /// Write IPEndPoint to bytestream 
    member x.WriteIPEndPoint( addr: Net.IPEndPoint ) =      
        x.WriteBytesWLen( addr.Address.GetAddressBytes() )
        x.WriteInt32( addr.Port )
    /// Read IPEndPoint from bytestream, if the bytestream is truncated prematurely, the later IPAddress and port information will be 0. 
    member x.ReadIPEndPoint( ) = 
        let buf = x.ReadBytesWLen()
        let port = x.ReadInt32() 
        Net.IPEndPoint( Net.IPAddress( buf ), port )

    /// Insert a second MemStream before the current MemStream, and return the resultant MemStream
    member x.InsertBefore( mem2 : StreamBase<'T> ) = 
        let xpos, xlen = if x.Position = x.Length then 0, int x.Length else int x.Position, int ( x.Length - x.Position )
        if mem2.Position < mem2.Length then mem2.Seek( 0L, SeekOrigin.End ) |> ignore
        //mem2.Append(x, int64 xpos, int64 xlen)
        mem2.AppendNoCopy(x, int64 xpos, int64 xlen)
        mem2

    /// <summary>
    /// Return the buffer, position, count as a tuple that captures the state of the current MemStream. 
    /// buffer: bytearray of the underlying bytestream. 
    /// position: the current position if need to write out the bytestream. 
    /// count: number of bytes if need to write out the bytestream. 
    /// </summary>
    member x.GetBufferPosLength() = 
        let xpos, xlen = if x.Position = x.Length then 0, int x.Length else int x.Position, int ( x.Length - x.Position )
        x, xpos, xlen  

    // Write a MemStream at the end of the current MemStream, return the current MemStream after the write
    member x.WriteMemStream( mem2: StreamBase<'T> ) = 
        let xbuf, xpos, xlen = mem2.GetBufferPosLength()
        x.WriteInt32( xlen )
        x.Append(xbuf, int64 xpos, int64 xlen)
        x

    // Read a MemStream out of the current MemStream
    member x.ReadMemStream() = 
        let xlen = x.ReadInt32()
        let xpos = x.Position
        x.Seek(int64 xlen, SeekOrigin.Current) |> ignore
        let ms = x.GetNew()
        ms.Append(x, xpos, int64 xlen)
        ms

    member internal  x.GetValidBuffer() =
        Array.sub (x.GetBuffer()) 0 (int x.Length)

[<AllowNullLiteral>] 
type internal StreamReader<'T>(_bls : StreamBase<'T>, _bufPos : int64, _maxLen : int64) =
    let bls = _bls
    let bReleased = ref 0
    let mutable elemPos = 0
    let mutable bufPos = _bufPos
    let mutable maxLen = _maxLen
    do
        bls.AddRef()

    new (bls, bufPos) =
        new StreamReader<'T>(bls, bufPos, Int64.MaxValue)

    member x.Release() =
        if (Interlocked.CompareExchange(bReleased, 1, 0)=0) then
            bls.DecRef()
    override x.Finalize() =
        x.Release()
    interface IDisposable with
        member x.Dispose() = 
            x.Release()
            GC.SuppressFinalize(x)

    member x.Reset(_bufPos : int64, _maxLen : int64) =
        elemPos <- 0
        bufPos <- _bufPos
        maxLen <- _maxLen

    member x.Reset(_bufPos : int64) =
        x.Reset(_bufPos, Int64.MaxValue)

    member x.GetMoreBufferPart() : RBufPart<'T> =
        if (maxLen > 0L) then
            use rbuf = bls.GetMoreBufferPart(&elemPos, &bufPos)
            let retCnt = Math.Min(int64 rbuf.Count, maxLen)
            maxLen <- maxLen - retCnt
            let ret = new RBufPart<'T>(rbuf, rbuf.Offset, int retCnt)
            rbuf.Release()
            ret
        else
            null

    member x.GetMoreBuffer() : 'T[]*int*int =
        if (maxLen > 0L) then
            let (buf, pos, cnt) = bls.GetMoreBuffer(&elemPos, &bufPos)
            let retCnt = Math.Min(int64 cnt, maxLen)
            maxLen <- maxLen - retCnt
            (buf, pos, int retCnt)
        else
            (null, 0, 0)

    member x.ApplyFnToBuffers (fn : 'T[]*int*int -> unit) =
        let mutable bDone = false
        while (not bDone) do
            let (buf, pos, cnt) = x.GetMoreBuffer()
            if (Utils.IsNotNull buf) then
                fn(buf, pos, cnt)
            else
                bDone <- true

    member x.ApplyFnToParts (fn : RBufPart<'T> -> unit) =
        let mutable bDone = false
        while (not bDone) do
            let part = x.GetMoreBufferPart()
            if (Utils.IsNotNull part) then
                fn(part)
            else
                bDone <- true

[<AllowNullLiteral>] 
type StreamBaseByte =
    inherit StreamBase<byte>

    new() = 
        { inherit StreamBase<byte>() }

    new(size : int) =
        { inherit StreamBase<byte>(size) }

    new(buf : byte[]) =
        { inherit StreamBase<byte>(buf) }

    new(buf : byte[], writable : bool) =
        { inherit StreamBase<byte>(buf, writable) }

    new(buf : byte[], index : int, count : int) =
        { inherit StreamBase<byte>(buf, index, count) }
 
    new(buffer, index, count, writable ) = 
        { inherit StreamBase<byte>(buffer, index, count, writable)  }

    new(buffer, index, count, writable, publiclyVisible ) = 
        { inherit StreamBase<byte>(buffer, index, count, writable, publiclyVisible)  }

    new(sb : StreamBaseByte, pos : int64, count : int64) =
        new StreamBaseByte(sb.GetBuffer(), int pos, int count, false, true)

    new(sb : StreamBaseByte) =
        let buf = sb.GetBuffer()
        new StreamBaseByte(buf, int sb.Position, buf.Length - (int sb.Position), false, true)

    new(sb : StreamBaseByte, pos : int64) as x =
        let buf = sb.GetBuffer()
        new StreamBaseByte(buf, 0, buf.Length, false, true)
        then
            x.Seek(pos, SeekOrigin.Begin) |> ignore

    override x.GetNew() =
        new StreamBaseByte() :> StreamBase<byte>

    override x.GetNew(size : int) =
        new StreamBaseByte(size) :> StreamBase<byte>

    override x.GetNew(buffer, index, count, writable, publiclyVisible) =
        new StreamBaseByte(buffer, index, count, writable, publiclyVisible) :> StreamBase<byte>

    override x.GetMoreBuffer(elemPos : int byref, pos : int64 byref) =
        if (pos >= x.Length || pos < 0L) then
            (null, 0, 0)
        else
            let origPos = pos
            pos <- x.Length
            (x.GetBuffer(), int origPos, int(x.Length-origPos))

    override x.GetMoreBufferPart(elemPos : int byref, pos : int64 byref) : RBufPart<byte> =
        let (buf, pos, cnt) = x.GetMoreBuffer(&elemPos, &pos)
        new RBufPart<byte>(buf, pos, cnt)

    override x.GetTotalBuffer() =
        x.GetBuffer()

    override x.Append(sb : StreamBase<'TS>, offset : int64, count : int64) =
        x.Write(sb.GetBuffer(), int offset, int count)

    override x.AppendNoCopy(sb : StreamBase<byte>, offset : int64, count : int64) =
        x.Append(sb, offset, count)

    override x.AppendNoCopy(b : RBufPart<byte>, offset : int64, count : int64) =
        x.Write(b.Elem.Buffer, int offset, int count)

    override x.Replicate() =
        let ms = new StreamBaseByte(x.GetBuffer(), 0, int x.Length, false, true)
        ms.Seek(x.Position, SeekOrigin.Begin) |> ignore
        ms :> StreamBase<byte>

    override x.Replicate(pos : int64, cnt : int64) =
        new StreamBaseByte(x.GetBuffer(), int pos, int cnt, false, true) :> StreamBase<byte>

    override x.AddRef() = ()
    override x.DecRef() = ()

// essentially a generic list of buffers of type 'T
// use AddRef/Release to acquire / release resource
[<AllowNullLiteral>] 
type BufferListStream<'T>(defaultBufSize : int, doNotUseDefault : bool) =
    inherit StreamBase<'T>()

    static let streamsInUse = new ConcurrentDictionary<string, BufferListStream<'T>>()

    static let mutable memStack : SharedMemoryPool<RefCntBuf<'T>,'T> = null
    static let memStackInit = ref 0

    let refCount = ref 1 // constructor automatically increments ref count
    let bReleased = ref 0

    let mutable stackTrace = ""

    let mutable defaultBufferSize =
        if (defaultBufSize > 0) then
            defaultBufSize
        else
            64000
    let mutable getNewWriteBuffer : unit->RBufPart<'T> = (fun _ ->
        let buf = Array.zeroCreate<'T>(defaultBufferSize)
        new RBufPart<'T>(buf, 0, 0)
    )
    let bufList = new List<RBufPart<'T>>(8)
    let mutable rbufPart : RBufPart<'T> = null
    let mutable rbuf : RefCntBuf<'T> = null
    let mutable bufBeginPos = 0 // beginning position in current buffer
    let mutable bufPos = 0 // position into current buffer
    let mutable bufRem = 0 // remaining number of elements in current buffer
    let mutable bufRemWrite = 0 // remaining elements that can be written
    let mutable elemPos = 0 // position in list
    let mutable elemLen = 0 // total length of list
    let mutable finalWriteElem = 0 // last element into which we have written
    let mutable length = 0L // total length of stream
    let mutable position = 0L // current position in stream
    let mutable bSimpleBuffer = false // simple buffer read (one input buffer)
    let mutable capacity = 0L

    new(size : int) as x =
        new BufferListStream<'T>(size, false)
        then
            x.SetDefaults()

    new() =
        new BufferListStream<'T>(64000)

    // use an existing buffer to initialize
    new(buf : 'T[], index : int, count : int) as x =
        new BufferListStream<'T>()
        then
            x.SimpleBuffer <- true
            x.AddExistingBuffer(new RBufPart<'T>(buf, index, count))

    new(bls : BufferListStream<'T>, offset : int64, count : int64) as x =
        new BufferListStream<'T>()
        then
            x.AppendNoCopy(bls, offset, count)

    new(bls : BufferListStream<'T>) =
        new BufferListStream<'T>(bls, bls.Position, bls.Length-bls.Position)

    new(bls : BufferListStream<'T>, offset : int64) as x =
        new BufferListStream<'T>(bls, 0L, bls.Length)
        then
            x.Seek(offset, SeekOrigin.Begin) |> ignore

    member private x.SetDefaults() =
        getNewWriteBuffer <- x.GetStackElem
        ()

    override x.Replicate() =
        let e = new BufferListStream<'T>()
        for b in x.BufList do
            e.WriteRBufNoCopy(b)
        e.Seek(x.Position, SeekOrigin.Begin) |> ignore
        e :> StreamBase<'T>
        
    override x.Replicate(pos : int64, cnt : int64) =
        let e = new BufferListStream<'T>()
        e.AppendNoCopy(x, pos, cnt)
        e :> StreamBase<'T>

    override x.GetNew() =
        new BufferListStream<'T>() :> StreamBase<'T>

    override x.GetNew(size) =
        new BufferListStream<'T>(size) :> StreamBase<'T>

    override x.GetNew(buf : 'T[], offset : int, count : int, a : bool, b : bool) =
        new BufferListStream<'T>(buf, offset, count) :> StreamBase<'T>

    override x.Info
        with get() =
            base.Info
        and set(v) =
#if DEBUG
            if (BufferListDebugging.DebugLeak) then
                if not (base.Info.Equals("")) then
                    streamsInUse.TryRemove(base.Info) |> ignore
#endif
            base.Info <- v
#if DEBUG
            if (BufferListDebugging.DebugLeak) then
                let mutable infoStr = base.Info + ":" + x.Id.ToString()
                // for extra debugging info, can include stack trace of memstream info
                //infoStr <- infoStr + Environment.StackTrace
                streamsInUse.[base.Info] <- x
#endif

    static member DumpStreamsInUse() =
#if DEBUG
        if (BufferListDebugging.DebugLeak) then
            Logger.LogF (LogLevel.MildVerbose, fun _ ->
                let sb = new System.Text.StringBuilder()
                sb.AppendLine(sprintf "Num streams in use: %d" streamsInUse.Count) |> ignore
                for s in streamsInUse do
                    let (key, value) = (s.Key, s.Value)
                    let v : List<RBufPart<'T>> = s.Value.BufList
                    sb.AppendLine(sprintf "%s : %s : NumBuffers:%d" s.Key s.Value.Info s.Value.BufList.Count) |> ignore
                sb.ToString()
            )
#endif
        ()

    // static memory pool
    static member InitFunc (e : RefCntBuf<'T>) =
        // override the release function
        e.RC.Release <- BufferListStream<'T>.ReleaseStackElem

    static member internal MemStack with get() = memStack
    static member internal InitMemStack(numBufs : int, bufSize : int) =
        if (Interlocked.CompareExchange(memStackInit, 1, 0)=0) then
            memStack <- new SharedMemoryPool<RefCntBuf<'T>,'T>(numBufs, -1, bufSize, BufferListStream<'T>.InitFunc, "Memory Stream")
#if DEBUG
            if (BufferListDebugging.DebugLeak) then
                // start monitor timer
                PoolTimer.AddTimer(BufferListStream<'T>.DumpStreamsInUse, 10000L, 10000L)
#endif

    static member InitSharedPool() =
        BufferListStream<'T>.InitMemStack(128, 64000)

    member internal x.GetStackElem() =
        let (event, buf) = RBufPart<'T>.GetFromPool(x.GetInfoId()+":RBufPart", BufferListStream<'T>.MemStack,
                                                    fun () -> new RBufPart<'T>(false) :> SafeRefCnt<RefCntBuf<'T>>)
        //Logger.LogF(LogLevel.MildVerbose, fun _ -> sprintf "Use Element %d for stream %d" buf.Id x.Id)
        buf.Elem.UserToken <- box(x)
        buf :?> RBufPart<'T>

    static member internal ReleaseStackElem : IRefCounter<string>->unit = (fun e ->
        let e = e :?> RefCntBuf<'T>
        let x = e.UserToken :?> BufferListStream<'T>
        //Logger.LogF(LogLevel.MildVerbose, fun _ -> sprintf "Release Element %d for stream %d" e.Id x.Id)
        //Console.WriteLine("Release Elemement {0}", e.Id)
        BufferListStream<'T>.MemStack.Release(e)
    )

    // return is in units of bytes
    static member internal SrcDstBlkCopy<'T1,'T2,'T1Elem,'T2Elem when 'T1 :> Array and 'T2 :>Array>
        (src : 'T1, srcOffset : int byref, srcLen : int byref,
         dst : 'T2, dstOffset : int byref, dstLen : int byref) =
        let toCopy = Math.Min(srcLen*sizeof<'T1Elem>, dstLen*sizeof<'T2Elem>) // in units of bytes
        let numSrc = toCopy / sizeof<'T1Elem>
        let numDst = toCopy / sizeof<'T2Elem>
        if (toCopy > 0) then
            Buffer.BlockCopy(src, srcOffset*sizeof<'T1Elem>, dst, dstOffset*sizeof<'T2Elem>, toCopy)
            srcOffset <- srcOffset + numSrc
            srcLen <- srcLen - numSrc
            dstOffset <- dstOffset + numDst
            dstLen <- dstLen - numDst
        (numSrc, numDst)

    member private x.Release(bFromFinalize : bool) =
        if (Interlocked.CompareExchange(bReleased, 1, 0)=0) then
            if (bFromFinalize) then
                Logger.LogF(LogLevel.WildVerbose, fun _ -> sprintf "List release for %s with id %d %A finalize: %b remain: %d" x.Info x.Id (Array.init bufList.Count (fun index -> bufList.[index].ElemNoCheck.Id)) bFromFinalize streamsInUse.Count)
            else
                Logger.LogF(LogLevel.WildVerbose, fun _ -> sprintf "List release for %s with id %d %A finalize: %b remain: %d" x.Info x.Id (Array.init bufList.Count (fun index -> bufList.[index].Elem.Id)) bFromFinalize streamsInUse.Count)                
            for l in bufList do
                l.Release()
            if not (base.Info.Equals("")) then
                streamsInUse.TryRemove(base.Info) |> ignore

    override x.AddRef() =
        Interlocked.Increment(refCount) |> ignore

    override x.DecRef() =
        Interlocked.Decrement(refCount) |> ignore
        if (!refCount <= 0) then
            if (!refCount < 0) then
                Logger.LogF(LogLevel.ExtremeVerbose, fun _ -> sprintf "Memory stream is decrefed after refCount is zero")    
            x.Release(false)

   // backup release in destructor
    override x.Finalize() =
        x.Release(true)

    member x.GetNewWriteBuffer with set(v) = getNewWriteBuffer <- v

    member internal x.SimpleBuffer with set(v) = bSimpleBuffer <- v

    member x.DefaultBufferSize with get() = defaultBufferSize and set(v) = defaultBufferSize <- v

    member x.NumBuf with get() = elemLen

    member private x.BufList with get() = bufList

    override x.GetTotalBuffer() =
        if (bSimpleBuffer && elemLen = 1) then
            bufList.[0].Elem.Buffer
        else
            // bad to do this
            let arr = Array.zeroCreate<'T>(int length)
            let mutable offset = 0 // in units of 'T
            for l in bufList do
                let off1 = l.Offset*sizeof<'T>
                let off2 =  offset*sizeof<'T>
                let len = Math.Min(l.Count*sizeof<'T>, (int32) length - off2)
                Buffer.BlockCopy(l.Elem.Buffer, off1, arr,off2, len)
                offset <- offset + l.Count
            arr

    member x.GetBuffer(arr : byte[], offset : int64, count : int64) =
        use sr = new StreamReader<'T>(x, offset, count)
        let count = Math.Min(count, length-offset)
        let offset = ref 0
        let rem = ref arr.Length
        let copyBuffer (buf : 'T[], soffset : int, scount : int) =
            let mutable scount = scount
            let mutable soffset = soffset
            BufferListStream<'T>.SrcDstBlkCopy<'T[],byte[],'T,byte>(buf, &soffset, &scount, arr, offset, rem) |> ignore
        sr.ApplyFnToBuffers copyBuffer
        arr

    override x.GetBuffer() =
        x.GetBuffer(Array.zeroCreate<byte>(int(length)*sizeof<'T>), 0L, length)

    // get more buffer
    override x.GetMoreBufferPart(elemPos : int byref, pos : int64 byref) : RBufPart<'T> =
        if (pos >= length) then
            null
        else
            if (pos < bufList.[elemPos].StreamPos) then
                elemPos <- 0
            while (bufList.[elemPos].StreamPos + int64 bufList.[elemPos].Count <= pos) do
                elemPos <- elemPos + 1
            let offset = int(pos - bufList.[elemPos].StreamPos)
            let cnt = bufList.[elemPos].Count - offset
            pos <- pos + int64 cnt
            let totalOffset = bufList.[elemPos].Offset + offset
            new RBufPart<'T>(bufList.[elemPos], totalOffset, cnt)

    override x.GetMoreBuffer(elemPos : int byref, pos : int64 byref) : 'T[]*int*int =
        if (pos >= length) then
            (null, 0, 0)
        else
            let part = x.GetMoreBufferPart(&elemPos, &pos)
            let ret = (part.Elem.Buffer, part.Offset, part.Count)
            part.Release()
            ret

    override val CanRead = true with get
    override val CanSeek = true with get
    override x.CanWrite with get() = x.Writable

    override x.Flush() =
        ()

    override x.Length with get() = length
    override x.Position 
        with get() =
            position 
        and set(v) =
            x.Seek(v, SeekOrigin.Begin) |> ignore
    override x.SetLength(l) =
        assert(false)

    member x.Capacity64
        with get() =
            capacity
        and set(v) =
            while (capacity < v) do
                x.AddNewBuffer()

    override x.Capacity with get() = int x.Capacity64 and set(v) = x.Capacity64 <- int64 v

    // add new buffer to pool
    member internal x.AddNewBuffer() =
        let rbufPartNew = getNewWriteBuffer()
        rbufPartNew.StreamPos <- position
        bufList.Add(rbufPartNew)
        capacity <- capacity + int64 rbufPartNew.Elem.Buffer.Length
        elemLen <- elemLen + 1

    // add existing buffer to pool
    member internal x.AddExistingBuffer(rbuf : RBufPart<'T>) =
        // if use linked list instead of list, then theoretically could insert if bufRemWrite = 0 also
        // then condition would be if (position <> length && bufRemWrite <> 0) then
        if (position <> length) then
            failwith "Splicing RBuf in middle is not supported"
        else
            let rbufPartNew = new RBufPart<'T>(rbuf) // make a copy
            rbufPartNew.StreamPos <- position
            bufList.Add(rbufPartNew)
            length <- length + int64 rbuf.Count
            capacity <- capacity + int64 rbuf.Count
            elemLen <- elemLen + 1
            for i = finalWriteElem to elemLen-1 do
                if (i <> 0) then
                    bufList.[i].StreamPos <- bufList.[i-1].StreamPos + int64 bufList.[i-1].Count
            finalWriteElem <- elemLen

    // move to beginning of buffer i
    member private x.MoveToBufferI(bAllowExtend : bool, i : int) =
        if (bAllowExtend && i >= elemLen) then
            let mutable j = elemLen
            while (j <= i) do
                // extend by grabbing another buffer and appending to list
                x.AddNewBuffer()
                j <- j + 1
        if (i < elemLen) then
            rbufPart <- bufList.[i]
            elemPos <- i + 1
            finalWriteElem <- Math.Max(finalWriteElem, elemPos)
            rbuf <- rbufPart.Elem
            bufBeginPos <- rbufPart.Offset
            bufPos <- rbufPart.Offset
            bufRem <- rbufPart.Count
            if (i=0) then
                rbufPart.StreamPos <- 0L
            else
                rbufPart.StreamPos <- bufList.[i-1].StreamPos + int64 bufList.[i-1].Count
            // allow writing at end of last buffer
            if (rbufPart.StreamPos + int64 rbufPart.Count >= length) then
                bufRemWrite <- rbufPart.Elem.Buffer.Length - rbufPart.Offset
            else
                // if already written buffer, then don't extend count
                bufRemWrite <- rbufPart.Count
            true
        else
            false

    member private x.MoveToNextBuffer(bAllowExtend : bool, rem : int) =
        if (0 = rem) then
            x.MoveToBufferI(bAllowExtend, elemPos)
        else
            true

    // move to end of previous buffer
    member private x.MoveToPreviousBuffer() =
        if (bufBeginPos = bufPos) then
            // elemPos is next buffer, current is elemPos-1
            let ret = x.MoveToBufferI(false, elemPos-2)
            if (ret) then
                // go back by count
                bufPos <- rbufPart.Offset + rbufPart.Count
                bufRem <- 0
                bufRemWrite <- bufRemWrite - rbufPart.Count
            ret
        else
            true

    member internal x.MoveForwardAfterWrite(amt : int) =
        bufPos <- bufPos + amt
        bufRemWrite <- bufRemWrite - amt
        bufRem <- Math.Max(0, bufRem - amt)
        rbufPart.Count <- Math.Max(rbufPart.Count, bufPos - bufBeginPos)
        position <- position + int64 amt
        length <- Math.Max(length, position)

    member internal x.MoveForwardAfterRead(amt : int) =
        bufPos <- bufPos + amt
        bufRem <- bufRem - amt
        bufRemWrite <- bufRemWrite - amt
        position <- position + int64 amt

    override x.Seek(offset : int64, origin : SeekOrigin) =
        let mutable offset = offset
        let mutable finalPos =
            match origin with
                | SeekOrigin.Begin -> offset
                | SeekOrigin.Current -> position + offset
                | SeekOrigin.End -> length + offset
                | _ -> Int64.MaxValue
        if (finalPos > length) then
            //failwith "Invalid seek position"
            finalPos <- length
        else if (finalPos < 0L) then
            //failwith "Invalid seek position"
            finalPos <- 0L
        if (elemLen > 0) then
            // at least one buffer
            match origin with
                | SeekOrigin.Begin ->
                    // seek to beginning
                    x.MoveToBufferI(false, 0) |> ignore
                    position <- 0L
                | SeekOrigin.End ->
                    // seek to end
                    x.MoveToBufferI(false, finalWriteElem-1) |> ignore
                    bufPos <- bufPos + rbufPart.Count
                    bufRem <- bufRem - rbufPart.Count
                    bufRemWrite <- bufRemWrite - rbufPart.Count
                    position <- length
                | _ -> ()
        if (finalPos > position) then
            let mutable diff = finalPos - position
            while (diff > 0L) do
                if (x.MoveToNextBuffer(false, bufRem)) then
                    let amtSeek = int32(Math.Min(diff, int64 bufRem))
                    x.MoveForwardAfterRead(amtSeek)
                    diff <- diff - int64 amtSeek
                else
                    diff <- 0L
        else if (finalPos < position) then
            let mutable diff = position - finalPos
            while (diff > 0L) do
                if (x.MoveToPreviousBuffer()) then
                    let amtSeek = int32(Math.Min(diff, int64 (bufPos - bufBeginPos)))
                    x.MoveForwardAfterRead(-amtSeek)
                    diff <- diff - int64 amtSeek
                else
                    diff <- 0L
        position

    // write functions
    member private x.WriteRBufNoCopy(rbuf : RBufPart<'T>) =
        x.AddExistingBuffer(rbuf)
        position <- position + int64 rbuf.Count
        elemPos <- Math.Max(elemLen, elemPos)
        length <- Math.Max(length, position)
        finalWriteElem <- Math.Max(finalWriteElem, elemPos)

    member internal x.GetWriteBuffer() =
        x.MoveToNextBuffer(true, bufRemWrite) |> ignore
        (rbuf, bufPos, bufRemWrite)

    member x.WriteOne(b : 'T) =
        x.MoveToNextBuffer(true, bufRemWrite) |> ignore
        rbuf.Buffer.[bufPos] <- b
        x.MoveForwardAfterWrite(1)

    member x.WriteArr<'TS>(buf : 'TS[], offset : int, count : int) =
        let mutable bOffset = offset
        let mutable bCount = count
        while (bCount > 0) do
            x.MoveToNextBuffer(true, bufRemWrite) |> ignore
            let (srcCopy, dstCopy) = BufferListStream<'T>.SrcDstBlkCopy<'TS[],'T[],'TS,'T>(buf, &bOffset, &bCount, rbuf.Buffer, &bufPos, &bufRemWrite)
            bufRem <- Math.Max(0, bufRem - dstCopy)
            rbufPart.Count <- Math.Max(rbufPart.Count, bufPos - bufBeginPos)
            position <- position + int64 dstCopy
            length <- Math.Max(length, position)

    member x.WriteArr<'TS>(buf : 'TS[]) =
        x.WriteArr<'TS>(buf, 0, buf.Length)

    override x.Write(buf, offset, count) =
        x.WriteArr<byte>(buf, offset, count)

    // add elements from another type of array - perhaps not needed with previous one being generic
    member x.WriteArrT(buf : System.Array, offset : int, count : int) =
        let elemSize = Runtime.InteropServices.Marshal.SizeOf(buf.GetType().GetElementType())
        let mutable bOffset = offset*elemSize
        let mutable bCount = count*elemSize
        while (bCount > 0) do
            x.MoveToNextBuffer(true, bufRemWrite) |> ignore
            let (srcCopy, dstCopy) = BufferListStream<'T>.SrcDstBlkCopy<Array,'T[],byte,'T>(buf, &bOffset, &bCount, rbuf.Buffer, &bufPos, &bufRemWrite)
            bufRem <- Math.Max(0, bufRem - dstCopy)
            rbufPart.Count <- Math.Max(rbufPart.Count, bufPos - bufBeginPos)
            position <- position + int64 dstCopy
            length <- Math.Max(length, position)

    // Read functions
    member internal x.GetReadBuffer() =
        if (x.MoveToNextBuffer(false, bufRem)) then
            (rbuf, bufPos, bufRem)
        else
            (null, 0, 0)

    member x.ReadOne() =
        if (x.MoveToNextBuffer(false, bufRem)) then
            let b = rbuf.Buffer.[bufPos]
            x.MoveForwardAfterRead(1)
            (true, b)
        else
            (false, Unchecked.defaultof<'T>)

    member x.ReadArr<'TD>(buf : 'TD[], offset : int, count : int) =
        let mutable bOffset = offset
        let mutable bCount = count
        let mutable readAmt = 0
        while (bCount > 0) do
            if (x.MoveToNextBuffer(false, bufRem)) then
                let (srcCopy, dstCopy) = BufferListStream<'T>.SrcDstBlkCopy<'T[],'TD[],'T,'TD>(rbuf.Buffer, &bufPos, &bufRem, buf, &bOffset, &bCount)
                readAmt <- readAmt + dstCopy
                bufRemWrite <- bufRemWrite - srcCopy
                position <- position + int64 srcCopy
            else
                bCount <- 0 // quit, no more data
        readAmt

    member x.ReadArr<'TD>(buf : 'TD[]) =
        x.ReadArr<'TD>(buf, 0, buf.Length)

    override x.Read(buf, offset, count) =
        x.ReadArr<byte>(buf, offset, count)

    // add elements from another type of array - perhaps not needed with previous one being generic
    member x.ReadArrT(buf : System.Array, offset : int, count : int) =
        let elemSize = Runtime.InteropServices.Marshal.SizeOf(buf.GetType().GetElementType())
        let mutable bOffset = offset*elemSize
        let mutable bCount = count*elemSize
        let mutable readAmt = 0
        while (bCount > 0) do
            if (x.MoveToNextBuffer(false, bufRem)) then
                let (srcCopy, dstCopy) = BufferListStream<'T>.SrcDstBlkCopy<'T[],Array,'T,byte>(rbuf.Buffer, &bufPos, &bufRem, buf, &bOffset, &bCount)
                readAmt <- readAmt + dstCopy
                bufRemWrite <- bufRemWrite - srcCopy
                position <- position + int64 srcCopy
            else
                bCount <- 0
        readAmt

    // append another memstream onto this one
    override x.Append(strmList : StreamBase<'TS>, offset : int64, count : int64) =
        use sr = new StreamReader<'TS>(strmList, offset, count)
        let mutable bDone = false
        while (not bDone) do
            let (buf, pos, cnt) = sr.GetMoreBuffer()
            if (Utils.IsNotNull buf) then
                x.WriteArr<'TS>(buf, pos, cnt)
            else
                bDone <- true

    override x.AppendNoCopy(strmList : StreamBase<'T>, offset : int64, count : int64) =
        use sr = new StreamReader<'T>(strmList, offset, count)
        let mutable bDone = false
        while (not bDone) do
            use rbuf = sr.GetMoreBufferPart()
            if (Utils.IsNotNull rbuf) then
                x.WriteRBufNoCopy(rbuf)
                rbuf.Release()
            else
                bDone <- true

    override x.AppendNoCopy(rbuf : RBufPart<'T>, offset : int64, count : int64) =
        use rbufAdd = new RBufPart<'T>(rbuf, int offset, int count)
        x.WriteRBufNoCopy(rbufAdd)
        rbufAdd.Release()

// MemoryStream which is essentially a collection of RefCntBuf
// Not GetBuffer is not supported by this as it is not useful
[<AllowNullLiteral>]
type MemoryStreamB(defaultBufSize : int, toAvoidConfusion : byte) =
    inherit BufferListStream<byte>(defaultBufSize)

    let emptyBlk = [||]

    new(size : int) as x =
        new MemoryStreamB(size, 0uy)
        then
            while (x.Capacity64 < int64 size) do
                x.AddNewBuffer() // add until size reached

    new() =
        new MemoryStreamB(64000, 0uy)

    new(buf : byte[], index : int, count : int) as x =
        new MemoryStreamB()
        then
            x.SimpleBuffer <- true
            x.AddExistingBuffer(new RBufPart<byte>(buf, index, count))

    new(buf : byte[]) =
        new MemoryStreamB(buf, 0, buf.Length)

    new(buf : byte[], b : bool) as x =
        new MemoryStreamB(buf)
        then
            x.Writable <- b

    new(buf : byte[], index : int, count : int, b : bool) =
        new MemoryStreamB(buf, index, count)

    new(buf : byte[], index : int, count : int, b1, b2) as x =
        new MemoryStreamB(buf, index, count)
        then
            x.Writable <- b1
            x.Visible <- b2

    new(ms : MemoryStreamB, position : int64, count : int64) as x =
        new MemoryStreamB()
        then
            x.AppendNoCopy(ms, position, count)

    new(ms : MemoryStreamB) =
        new MemoryStreamB(ms, ms.Position, ms.Length-ms.Position)

    new(ms : MemoryStreamB, offset : int64) as x =
        new MemoryStreamB(ms, 0L, ms.Length)
        then
            x.Seek(offset, SeekOrigin.Begin) |> ignore

    override x.GetNew() =
        new MemoryStreamB() :> StreamBase<byte>

    override x.GetNew(size) =
        new MemoryStreamB(size) :> StreamBase<byte>

    override x.GetNew(buf, index, count, b1, b2) =
        new MemoryStreamB(buf, index, count, b1, b2) :> StreamBase<byte>

    override x.ComputeHash(hasher : Security.Cryptography.HashAlgorithm, offset : int64, len : int64) =
        let mutable bDone = false
        use sr = new StreamReader<byte>(x, offset, len)
        sr.ApplyFnToBuffers (fun (buf, pos, cnt) -> hasher.TransformBlock(buf, pos, cnt, null, 0) |> ignore)
        hasher.TransformFinalBlock(emptyBlk, 0, 0) |> ignore
        hasher.Hash

    // Write functions
    // add elements from file - cannot be in generic as file read only supports byte
    override x.WriteFromStream(fh : Stream, count : int64) =
        let mutable bCount = count
        while (bCount > 0L) do
            let (buf, pos, amt) = x.GetWriteBuffer()
            let toRead = int (Math.Min(bCount, int64 amt))
            let writeAmt = fh.Read(buf.Buffer, pos, toRead)
            bCount <- bCount - int64 writeAmt
            x.MoveForwardAfterWrite(writeAmt)
            if (writeAmt <> toRead) then
                failwith "Write to memstream from file fails as file is out data"

    override x.WriteByte(b : byte) =
        x.WriteOne(b)

    override x.Write(buf : byte[], offset : int, count : int) =
        x.WriteArr(buf, offset, count)

    // From something to MemStreamB
    member x.WriteSByte(v : SByte) =
        x.WriteByte(byte(int(v)+128))
    member x.WriteInt16(v : int16) =
        x.WriteArr(BitConverter.GetBytes(v))
    member x.WriteInt32(v : int32) =
        x.WriteArr(BitConverter.GetBytes(v))
    member x.WriteInt64(v : int64) =
        x.WriteArr(BitConverter.GetBytes(v))
    member x.WriteUByte(v : byte) =
        x.WriteByte(v)
    member x.WriteUInt16(v : uint16) =
        x.WriteArr(BitConverter.GetBytes(v))
    member x.WriteUInt32(v : uint32) =
        x.WriteArr(BitConverter.GetBytes(v))
    member x.WriteUInt64(v : uint64) =
        x.WriteArr(BitConverter.GetBytes(v))
    member x.WriteSingle(v : System.Single) =
        x.WriteArr(BitConverter.GetBytes(v))
    member x.WriteDouble(v : System.Double) =
        x.WriteArr(BitConverter.GetBytes(v))
    member x.WriteArrWLen<'T>(v : 'T[]) =
        x.WriteArr(BitConverter.GetBytes(v.Length))
        x.WriteArr(v, 0, v.Length)
//    member x.GenericWrite<'T>(v : 'T) =
//        let t = typeof<'T>
//        if (t.IsArray) then
//            let arr = unbox<System.Array>(v)
//            x.WriteInt32(arr.Length)
//            x.WriteArrT(arr, 0, arr.Length)
//        else 
//            Serialize.Serialize<'T> x v

    // Read functions
    override x.ReadByte() =
        let (success, b) = x.ReadOne()
        if (success) then
            int b
        else
            -1

    override x.Read(buf : byte[], offset : int, count : int) =
        x.ReadArr(buf, offset, count)

    // read count from current position & move position forward
    member x.ReadToStream(fh : Stream, count : int64) =
        let mutable bCount = count
        while (bCount > 0L) do
            let (buf, pos, amt) = x.GetReadBuffer()
            let readAmt = Math.Min(bCount, int64 amt)
            fh.Write(buf.Buffer, pos, int readAmt)
            x.MoveForwardAfterRead(int readAmt)

    // read count starting from offset, and don't move position forward
    override x.ReadToStream(s : Stream, offset : int64, count : int64) =
        use sr = new StreamReader<byte>(x, offset, count)
        sr.ApplyFnToBuffers(fun (buf, pos, cnt) -> s.Write(buf, pos, cnt))

    // From MemStreamB to something
    member x.ReadSByte() =
        sbyte (x.ReadByte()-128)
    member x.ReadInt16() =
        x.Read(x.ValBuf, 0, 2) |> ignore
        BitConverter.ToInt16(x.ValBuf, 0)
    member x.ReadInt32() =
        x.Read(x.ValBuf, 0, 4) |> ignore
        BitConverter.ToInt32(x.ValBuf, 0)
    member x.ReadInt64() =
        x.Read(x.ValBuf, 0, 8) |> ignore
        BitConverter.ToInt64(x.ValBuf, 0)
    member x.ReadUByte() =
        byte(x.ReadByte())
    member x.ReadUInt16() =
        x.Read(x.ValBuf, 0, 2) |> ignore
        BitConverter.ToUInt16(x.ValBuf, 0)
    member x.ReadUInt32() =
        x.Read(x.ValBuf, 0, 4) |> ignore
        BitConverter.ToUInt32(x.ValBuf, 0)
    member x.ReadUInt64() =
        x.Read(x.ValBuf, 0, 8) |> ignore
        BitConverter.ToUInt64(x.ValBuf, 0)
    member x.ReadSingle() =
        x.Read(x.ValBuf, 0, sizeof<System.Single>) |> ignore
        BitConverter.ToSingle(x.ValBuf, 0)
    member x.ReadDouble() =
        x.Read(x.ValBuf, 0, sizeof<System.Double>) |> ignore
        BitConverter.ToDouble(x.ValBuf, 0)
    member x.ReadArrWLen<'T>() =
        let len = x.ReadInt32()
        let arr = Array.zeroCreate<'T>(len)
        x.ReadArr<'T>(arr, 0, len) |> ignore
        arr
    member x.ReadArr<'T>(len : int) =
        let arr = Array.zeroCreate<'T>(len)
        x.ReadArr<'T>(arr, 0, len) |> ignore
        arr
//    member x.GenericRead<'T>() =
//        let t = typeof<'T>
//        if (t.IsArray) then
//            let len = x.ReadInt32()
//            let tArr = typeof<'T>
//            let arr = Array.CreateInstance(tArr.GetElementType(), [|len|])
//            x.ReadArrT(arr, 0, len) |> ignore
//            box(arr) :?> 'T
//        else
//            Serialize.Deserialize<'T> x
<|MERGE_RESOLUTION|>--- conflicted
+++ resolved
@@ -153,16 +153,6 @@
         else
             null
 
-<<<<<<< HEAD
-=======
-//    new(infoStr : string) as x =
-//        new SafeRefCnt<'T>(infoStr, true)
-//        then
-//            let r : IRefCounter<string> = x.RC
-//            x.InitElem()
-//            x.RC.SetRef(1L)
-//            r.DebugInfo <- infoStr + ":" + x.Id.ToString()
-
     new(infoStr : string, elem : 'T) as x =
         new SafeRefCnt<'T>(infoStr, false)
         then
@@ -170,7 +160,6 @@
             x.RC.AddRef()
             x.info <- infoStr + ":" + x.Id.ToString()
 
->>>>>>> 15b5bc6c
     new(infoStr : string, e : SafeRefCnt<'T>) as x =
         new SafeRefCnt<'T>(infoStr, false)
         then
