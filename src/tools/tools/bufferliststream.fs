(*---------------------------------------------------------------------------
    Copyright 2013 Microsoft

    Licensed under the Apache License, Version 2.0 (the "License");
    you may not use this file except in compliance with the License.
    You may obtain a copy of the License at

    http://www.apache.org/licenses/LICENSE-2.0

    Unless required by applicable law or agreed to in writing, software
    distributed under the License is distributed on an "AS IS" BASIS,
    WITHOUT WARRANTIES OR CONDITIONS OF ANY KIND, either express or implied.
    See the License for the specific language governing permissions and
    limitations under the License.                                                      

    File: 
        bufferliststream.fs
  
    Description: 
        A stream which is a list of buffers

    Author:
        Sanjeev Mehrotra, Principal Software Architect
    Date:
        July 2015	
 ---------------------------------------------------------------------------*)
namespace Prajna.Tools

open System
open System.IO
open System.Collections.Generic
open System.Collections.Concurrent
open System.Runtime.Serialization
open System.Threading
open System.Runtime.InteropServices

open Prajna.Tools
open Prajna.Tools.Queue
open Prajna.Tools.FSharp

// =====================================================================

/// An array which maintains alignment in memory (for use by native code)
/// <param name="size">The number of elements of type 'T</param>
/// <param name="align">The alignment required as number of bytes</param>
type [<AllowNullLiteral>] ArrAlign<'T>(size : int, alignBytes : int) =
    do
        if (alignBytes/sizeof<'T>*sizeof<'T> <> alignBytes) then
            raise (Exception("Invalid alignment size - must be multiple of element size"))
    let align = alignBytes / sizeof<'T>
    let alignSize = (size + align - 1)/align*align
    let mutable arr = Array.zeroCreate<'T>(alignSize + align - 1)
    let handle = GCHandle.Alloc(arr, GCHandleType.Pinned)
    let offsetBytes = handle.AddrOfPinnedObject().ToInt64() % (int64 alignBytes)
    let offset = offsetBytes / int64(sizeof<'T>)
    let mutable dispose = false

    interface IDisposable with
        override x.Dispose() =
            if (not dispose) then
                lock (x) (fun _ ->
                    if (not dispose) then
                        arr <- null
                        handle.Free()
                        GC.SuppressFinalize(x)
                        dispose <- true
                )

    static member AlignSize(size : int, alignBytes : int) =
        let align = (alignBytes + sizeof<'T> - 1) / sizeof<'T>
        let alignBytes = align * sizeof<'T>
        (size + align - 1)/align*align

    member x.Arr with get() = arr
    member x.Offset with get() = int offset
    member x.GCHandle with get() = handle
    member x.Ptr with get() = IntPtr.Add(handle.AddrOfPinnedObject(), int offsetBytes)
    member x.Size with get() = alignSize

// ==============================================

// Helper classes for ref counted objects & shared memory pool
// A basic refcounter interface
type [<AllowNullLiteral>] IRefCounter<'K> =
    interface   
#if DEBUGALLOCS
        abstract Allocs : ConcurrentDictionary<string, string> with get // for debugging allocations
#endif
        abstract DebugInfo : 'K with get, set
        abstract Key : 'K with get
        abstract Release : (IRefCounter<'K>->unit) with get, set
        abstract SetRef : int64->unit
        abstract GetRef : int64 with get
        abstract AddRef : unit->int64
        abstract DecRef : unit->int64
    end

type internal BufferListDebugging =
    static member DebugLeak = false
    static member DumpStreamLogLevel = LogLevel.WildVerbose
    static member DumpPoolLogLevel = LogLevel.WildVerbose
    static member PoolAllocLogLevel = LogLevel.WildVerbose

// A shared pool of RefCounters
//type [<AllowNullLiteral>] internal SharedPool<'K,'T when 'T :> IRefCounter and 'T:(new:unit->'T)> private () =
type [<AllowNullLiteral>] internal SharedPool<'K,'T when 'T :> IRefCounter<'K> and 'T:(new:unit->'T)>() =
    let mutable stack : SharedStack<'T> = null
    let mutable info : 'K = Unchecked.defaultof<'K>

    let usedList = 
#if DEBUG
        if (BufferListDebugging.DebugLeak) then
            new ConcurrentDictionary<'K,'T>()
        else
#endif
            null

    member private x.Stack with get() = stack and set(v) = stack <- v
    member x.GetStack with get() = stack
    member x.StackSize with get() = stack.Count()

    member x.DumpInUse(?level : LogLevel) : unit =
#if DEBUG
        let level = defaultArg level BufferListDebugging.DumpPoolLogLevel
        if (BufferListDebugging.DebugLeak) then
            Logger.LogF(level, fun _ -> sprintf "SharedPool %A has %d objects in use" info usedList.Count)
            Logger.LogF(level, fun _ ->
                let sb = System.Text.StringBuilder()
                for o in usedList do
                    sb.AppendLine(sprintf "Used object %A : %A : %A : %A" o.Key o.Value o.Value.Key o.Value.DebugInfo) |> ignore
#if DEBUGALLOCS
                    for a in o.Value.Allocs do
                        sb.AppendLine(sprintf "Ref from %s : %s" a.Key a.Value) |> ignore
#endif
                sb.ToString()
            )
#endif
        ()

    abstract InitStack : int*int*'K -> unit
    default x.InitStack(initSize : int, maxSize : int, _info : 'K) =
        info <- _info
        x.Stack <- new SharedStack<'T>(initSize, x.Alloc info, info.ToString())
        let lstack : SharedStack<'T> = x.Stack
        if (maxSize > 0) then
            x.Stack.MaxStackSize <- maxSize

    member internal x.SharedPoolAlloc (info : 'K) (elem : 'T) =
        elem.Release <- x.Release

    abstract Alloc : 'K->'T->unit
    default x.Alloc (info : 'K) (elem : 'T) =
        x.SharedPoolAlloc info elem

    abstract Release : IRefCounter<'K>->unit
    default x.Release(elem : IRefCounter<'K>) =
#if DEBUG
        let key = elem.Key // make copy in case it gets overwritten
#endif
        stack.ReleaseElem(elem :?> 'T)
#if DEBUG
        if (BufferListDebugging.DebugLeak) then
            usedList.TryRemove(key) |> ignore
#endif

    abstract GetElem : 'K->ManualResetEvent*'T
    default x.GetElem(info : 'K) =
        let (event, elem) = stack.GetElem()
#if DEBUG
        if (BufferListDebugging.DebugLeak) then
            elem.DebugInfo <- info
            usedList.[elem.Key] <- elem
#endif
        (event, elem)

    abstract GetElem : 'K*'T ref->ManualResetEvent
    default x.GetElem (info : 'K, elem : 'T ref) =
        let event = stack.GetElem(elem)
#if DEBUG
        if (BufferListDebugging.DebugLeak) then
            (!elem).DebugInfo <- info
            usedList.[(!elem).Key] <- !elem
#endif
        event

[<AllowNullLiteral>]
type SafeRefCnt<'T when 'T:null and 'T :> IRefCounter<string>> private ()=
    [<DefaultValue>] val mutable private info : string
    [<DefaultValue>] val mutable private baseInfo : string

    static let g_id = ref -1L
    let mutable id = Interlocked.Increment(g_id) //mutable for GetFromPool
    let bRelease = ref 0
    let mutable elem : 'T = null

    new(infoStr : string) as x =
        new SafeRefCnt<'T>()
        then
            x.info <- infoStr + ":" + x.Id.ToString()            

    new(infoStr : string, e : 'T) as x =
        new SafeRefCnt<'T>(infoStr)
        then
            x.SetElement(e)

    new(infoStr : string, createNew : unit->SafeRefCnt<'T>) =
        new SafeRefCnt<'T>(infoStr, createNew())

    new(infoStr : string, e : SafeRefCnt<'T>) as x =
        new SafeRefCnt<'T>(infoStr)
        then
            x.Element <- e.Elem // check for released element prior to setting
            x.RC.AddRef() |> ignore
            let e : 'T = x.Element
            x.info <- infoStr + ":" + x.Id.ToString()
#if DEBUGALLOCS
            x.Element.Allocs.[x.info] <- Environment.StackTrace
            Logger.LogF(BufferListDebugging.PoolAllocLogLevel, fun _ -> sprintf "Also using %s for id %d - refcount %d" x.Element.Key x.Id x.Element.GetRef)
#endif

    member internal x.SetElement(e : 'T) =
        x.Element <- e
        x.RC.AddRef() |> ignore
        //x.info <- infoStr + ":" + x.Id.ToString() // x.info already set in constructor
#if DEBUGALLOCS
        x.Element.Allocs.[x.info] <- Environment.StackTrace
        Logger.LogF(BufferListDebugging.PoolAllocLogLevel, fun _ -> sprintf "Using element %s for id %d - refcount %d" x.Element.Key x.Id x.Element.GetRef)
#endif
    
    static member internal GetFromPool<'TP when 'TP:null and 'TP:(new:unit->'TP) and 'TP :> IRefCounter<string>>
                           (infoStr : string, pool : SharedPool<string,'TP>, createNew : unit->SafeRefCnt<'T>) : ManualResetEvent*SafeRefCnt<'T> =
        let idGet = Interlocked.Increment(g_id)
        let getInfo = infoStr + ":" + idGet.ToString()
        let (event, poolElem) = pool.GetElem(getInfo)
        if (Utils.IsNotNull poolElem) then
            let x = createNew()
            x.SetId(idGet)
            x.Element <- poolElem :> IRefCounter<string> :?> 'T
            x.InitElem(x.Element)
            x.RC.SetRef(1L)
            x.baseInfo <- infoStr
            x.info <- infoStr + ":" + x.Id.ToString()
#if DEBUGALLOCS
            x.Element.Allocs.[x.info] <- Environment.StackTrace
            Logger.LogF(BufferListDebugging.PoolAllocLogLevel, fun _ -> sprintf "Using pool element %s for id %d - refcount %d" x.Element.Key x.Id x.Element.GetRef)
#endif
            (event, x)
        else
            (event, null)

    abstract InitElem : 'T->unit
    default x.InitElem(poolElem) =
        ()

    abstract ReleaseElem : Option<bool>->unit
    default x.ReleaseElem(bFinalize : Option<bool>) =
        if (Utils.IsNotNull elem) then
            let bFinalize = defaultArg bFinalize false
#if DEBUGALLOCS
            x.Element.Allocs.TryRemove(x.info) |> ignore
            Logger.LogF(BufferListDebugging.PoolAllocLogLevel, fun _ -> sprintf "Releasing %s with id %d elemId %s finalize %b - refcount %d" infoStr id x.RC.Key bFinalize x.Element.GetRef)
#endif
            let newCount = x.RC.DecRef()
            if (0L = newCount) then
                x.RC.Release(x.RC)
            else if (newCount < 0L) then
                failwith (sprintf "RefCount object %s has Illegal ref count of %d" x.RC.Key x.RC.GetRef)

    member private x.ReleaseInternal(?bFinalize : bool) =
        if (Interlocked.CompareExchange(bRelease, 1, 0) = 0) then
            x.ReleaseElem(bFinalize)

    override x.Finalize() =
        x.ReleaseInternal(true)
        // base.Finalize // should be called if deriving from another class which has Finalize

    interface IDisposable with
        member x.Dispose() =
            x.ReleaseInternal(false)
            GC.SuppressFinalize(x)

    member private x.Element with get() = elem and set(v) = elem <- v
    member private x.RC with get() : IRefCounter<string> = (elem :> IRefCounter<string>)

    // use to access the element from outside
    /// Obtain element contained wit
    member x.Elem
        with get() : 'T = 
            if (!bRelease = 1) then
                failwith (sprintf "Already Released %s %d" x.info id)
            else
                elem

    member x.ElemNoCheck
        with get() =
            elem

    member x.Id with get() = id
    member private x.SetId(v) =
        id <- v

type [<AbstractClass>] [<AllowNullLiteral>] RefCountBase() =
    let mutable key = ""

    member val RefCount = ref 0L with get
    member x.RC with get() = (x :> IRefCounter<string>)
    member x.SetKey(k : string) =
        key <- k

    interface IRefCounter<string> with
#if DEBUGALLOCS
        override val Allocs = ConcurrentDictionary<string, string>() with get
#endif
        override x.Key with get() = key
        override val DebugInfo : string = "" with get, set
        override val Release : IRefCounter<string>->unit = (fun _ -> ()) with get, set
        override x.SetRef(v) =
            x.RefCount := v
        override x.GetRef with get() = !x.RefCount
        override x.AddRef() =
            Interlocked.Increment(x.RefCount)
        override x.DecRef() =
            Interlocked.Decrement(x.RefCount)

// id counter for class 'T
type IdCounter<'T>() =
    static let id = ref -1L
    static member GetNext() =
        Interlocked.Increment(id)

// ======================================

// use AddRef/DecRef to acquire / release resource
// should not directly use this class, as there is no backup resource freeing in destructor (no override Finalize)
// this is because otherwise race condition can cause ReleaseElem to be called incorrectly
// for example:
// 1. in finalize bRelease is set to 1 and element is released back to shared stack
// 2. another bufferliststream picks up this element and sets bRelease back to 0
// 3. then finalize on rbufpart is called (or release via finalize in list is called)
// 4. since bRelease is 0, element gets released again even though it is still in use
// could fix this by making refcntbuf single use and just getting and releasing byte[], but byte[] not supported by SharedStack
// and RBufPart already encapsulates RefCntBuf, so there is no need
type [<AllowNullLiteral>] RefCntBuf<'T>() =
    inherit RefCountBase()

    static let g_id = ref -1
    let id = Interlocked.Increment(g_id)

    let mutable buffer : 'T[] = null
    let mutable offset = 0
    let mutable length = 0
    let mutable readIO : MEvent = null
    let mutable writeIO : MEvent = null
    let disposer = new DoOnce()

    new(size : int) as x =
        new RefCntBuf<'T>()
        then
            x.SetBuffer(Array.zeroCreate<'T>(size), 0, size)

    new(buf : 'T[]) as x =
        new RefCntBuf<'T>()
        then 
            x.SetBuffer(buf, 0, buf.Length)

    abstract Ptr : IntPtr with get
    default x.Ptr with get() = IntPtr.Zero

    member internal x.ReadIO with get() = readIO
    member internal x.WriteIO with get() = writeIO

    member x.InitIOEvent() =
        lock (x) (fun _ ->
            if (Utils.IsNull readIO) then
                readIO <- MEvent(false)
            if (Utils.IsNull writeIO) then
                writeIO <- MEvent(false)
        )

    static member InitForIO(x : RefCntBuf<'T>) =
        x.InitIOEvent()

    member x.Reset() =
        x.RC.SetRef(0L)

    abstract Alloc : int->unit
    default x.Alloc (size : int) =
        x.SetBuffer(Array.zeroCreate<'T>(size), 0, size)

    member internal x.Id with get() = id

    // protected method
    member internal x.SetBuffer(v : 'T[], _offset : int, _length : int) =
        buffer <- v
        offset <- _offset
        length <- _length

    member internal x.Buffer with get() = buffer
    member internal x.Offset with get() = offset
    member internal x.Length with get() = length

    member val UserToken : obj = null with get, set

    abstract DisposeInternal : unit->unit
    default x.DisposeInternal() =
        ()

    interface IDisposable with
        override x.Dispose() =
            disposer.Run(x.DisposeInternal)

[<AllowNullLiteral>]
type RefCntBufAlign<'T>() =
    inherit RefCntBuf<'T>()

    let mutable bufAlign : ArrAlign<'T> = null

    new (size : int, alignBytes : int) as x =
        new RefCntBufAlign<'T>()
        then
            x.BufAlign <- new ArrAlign<'T>(size, alignBytes)
            x.SetBuffer(x.BufAlign.Arr, x.BufAlign.Offset, x.BufAlign.Size)

    new (arr : ArrAlign<'T>) as x =
        new RefCntBufAlign<'T>()
        then
            x.BufAlign <- arr
            x.SetBuffer(x.BufAlign.Arr, x.BufAlign.Offset, x.BufAlign.Size)

    override x.Ptr
        with get() =
            IntPtr.Add(bufAlign.GCHandle.AddrOfPinnedObject(), x.Offset*sizeof<'T>)

    static member val AlignBytes = 1 with get, set

    member private x.BufAlign with get() : ArrAlign<'T> = bufAlign and set(v) = bufAlign <- v

    override x.Alloc(size : int) =
        bufAlign <- new ArrAlign<'T>(size, RefCntBufAlign<'T>.AlignBytes)
        x.SetBuffer(bufAlign.Arr, bufAlign.Offset, bufAlign.Size)

    override x.DisposeInternal() =
        if (Utils.IsNotNull bufAlign) then
            (bufAlign :> IDisposable).Dispose()
            bufAlign <- null
        base.DisposeInternal()

[<AllowNullLiteral>]
type RefCntBufChunkAlign<'T>() as x =
    inherit RefCntBuf<'T>()

    static let mutable currentChunk : ArrAlign<'T> = null
    static let mutable chunkOffset : int = 0
    static let mutable chunkCount : int ref = ref 0
    static let chunkLock = Object()

    let mutable refCount : int ref = ref 0

    new (size : int, alignBytes : int) as x =
        new RefCntBufChunkAlign<'T>()
        then
            x.Alloc(size, alignBytes)

    static member val AlignBytes = 4096 with get, set // sector align
    static member val ChunkSize = 1<<<18 with get, set

    member val private BufAlign : ArrAlign<'T> = null with get, set

    member private x.NewChunk() =
        (new ArrAlign<'T>(RefCntBufChunkAlign<'T>.ChunkSize, RefCntBufChunkAlign<'T>.AlignBytes), ref 1)

    member val GetNextChunk = x.NewChunk with get, set

    override x.Ptr
        with get() =
            IntPtr.Add(x.BufAlign.GCHandle.AddrOfPinnedObject(), x.Offset*sizeof<'T>)

    member x.Alloc(size : int, alignBytes : int) =
        let align = alignBytes / sizeof<'T>
        if (size > RefCntBufChunkAlign<'T>.ChunkSize) then
            failwith "Size is too large"
        let (xBuf, xOffset) =
            lock (chunkLock) (fun _ ->
                chunkOffset <- (chunkOffset + (align - 1))/align*align
                if (null = currentChunk || chunkOffset + size > currentChunk.Size) then
                    let ret = x.GetNextChunk()
                    currentChunk <- fst ret
                    chunkCount <- snd ret
                    chunkOffset <- 0
                else
                    chunkCount := !chunkCount + 1
                let xOffset = chunkOffset
                chunkOffset <- chunkOffset + size
                refCount <- chunkCount
                (currentChunk, xOffset + currentChunk.Offset)
            )
        x.BufAlign <- xBuf
        x.SetBuffer(x.BufAlign.Arr, xOffset, size)

    member x.CurrentCount with get() = refCount
    member x.CurrentChunk with get() = x.BufAlign

    override x.Alloc(size : int) =
        x.Alloc(size, RefCntBufChunkAlign<'T>.AlignBytes)

    override x.DisposeInternal() =
        if (Interlocked.Decrement(refCount) = 0) then
            if (Utils.IsNotNull x.BufAlign) then
                (x.BufAlign :> IDisposable).Dispose()
                x.BufAlign <- null
        else
            x.BufAlign <- null
        base.DisposeInternal()

type internal RBufPartType =
    | Virtual
    | MakeVirtual
    | Valid
    | ValidWrite

type [<AllowNullLiteral>] RBufPart<'T> =
    inherit SafeRefCnt<RefCntBuf<'T>>

#if DEBUGALLOCS
    [<DefaultValue>] val mutable AllocString : string
#endif
    // is virtual RBufPart (without any element)
    [<DefaultValue>] val mutable internal Type : RBufPartType
    [<DefaultValue>] val mutable Offset : int
    [<DefaultValue>] val mutable Count : int64
    // the beginning element's position in the stream 
    [<DefaultValue>] val mutable StreamPos : int64
    // for read/write IO
    [<DefaultValue>] val mutable internal IOEvent : MEvent
    // # of concurrent read/writes happening on this buffer
    [<DefaultValue>] val mutable NumUser : int ref
    [<DefaultValue>] val mutable Finished : bool

    // following is used when getting element from pool
    new() as x =
        { inherit SafeRefCnt<RefCntBuf<'T>>("RBufPart") }
        then
            x.Init()

    new(e : RBufPart<'T>) as x =
        { inherit SafeRefCnt<RefCntBuf<'T>>("RBufPart", e) }
        then
            x.Init()
            x.Offset <- e.Offset
            x.Count <- e.Count
            x.Type <- e.Type

    new(e : RBufPart<'T>, offset : int, count : int64) as x =
        { inherit SafeRefCnt<RefCntBuf<'T>>("RBufPart", e) }
        then
            x.Init()
            x.Offset <- offset
            x.Count <- count

    new (buf : 'T[], offset : int, count : int64) as x =
        { inherit SafeRefCnt<RefCntBuf<'T>>("RBufPart", new RefCntBuf<'T>(buf)) }
        then
            x.Init()
            x.Offset <- offset
            x.Count <- count

    static member inline GetDefaultNew() =
        new RBufPart<'T>() :> SafeRefCnt<RefCntBuf<'T>>

    static member GetVirtual() : RBufPart<'T> =
        let x = new RBufPart<'T>()
        x.Init()
        x.Offset <- 0
        x.Count <- 0L
        x.StreamPos <- 0L
        x.NumUser := 0
        x.Type <- RBufPartType.Virtual
        x

    static member GetVirtual(e : RBufPart<'T>) =
        let x = new RBufPart<'T>()
        x.Init()
        x.Offset <- 0
        x.Count <- e.Count
        x.StreamPos <- e.StreamPos
        x.NumUser := 0
        x.Type <- RBufPartType.Virtual
        x

    static member internal GetFromPool(pool : SharedPool<string,'TP>) =
        let (event, elem) = SafeRefCnt<RefCntBuf<'T>>.GetFromPool("RBufPart:Generic", pool, RBufPart<'T>.GetDefaultNew)
        (event, elem :?> RBufPart<'T>)

    member x.Init() =
#if DEBUGALLOCS
        x.AllocString <- Environment.StackTrace
#endif
        x.Type <- RBufPartType.Valid
        x.IOEvent <- null
        x.NumUser <- ref 1 // self is user
        x.Finished <- false
        ()

    member x.SetIOEvent() =
        if (Utils.IsNull x.IOEvent) then
            x.IOEvent <- MEvent(true)
        else
            x.IOEvent.Set()

    member x.ResetIOEvent() =
        if (Utils.IsNull x.IOEvent) then
            x.IOEvent <- MEvent(false)
        else
            x.IOEvent.Reset()

    override x.InitElem(e) =
        base.InitElem(e)
        x.Offset <- e.Offset
        x.Count <- 0L
        x.StreamPos <- 0L

    override x.ReleaseElem(b) =
        if (x.Type <> RBufPartType.Virtual && x.ElemNoCheck <> null) then
            base.ReleaseElem(b)

type [<AllowNullLiteral>] internal SharedMemoryPool<'T,'TBase when 'T :> RefCntBuf<'TBase> and 'T: (new : unit -> 'T)> =
    inherit SharedPool<string,'T>

    [<DefaultValue>] val mutable InitFunc : 'T->unit
    [<DefaultValue>] val mutable BufSize : int
    [<DefaultValue>] val mutable private disposer : DoOnce

    new (initSize : int, maxSize : int, bufSize : int, initFn : 'T -> unit, infoStr : string) as x =
        { inherit SharedPool<string, 'T>() }
        then
            x.SetParams(initFn, bufSize)
            x.InitStack(initSize, maxSize, infoStr)

    new (initFn, bufSize) as x =
        { inherit SharedPool<string, 'T>() }
        then
            x.SetParams(initFn, bufSize)

    member x.SetParams(initFn, bufSize) =
        x.InitFunc <- initFn
        x.BufSize <- bufSize        
        x.disposer <- new DoOnce()

    static member GetPool(initSize : int, maxSize : int, bufSize : int, infoStr : string) =
        new SharedMemoryPool<'T,'TBase>(initSize, maxSize, bufSize, (fun _ -> ()), infoStr)

    static member GetPoolWithIO(initSize : int, maxSize : int, bufSize : int, initFn : 'T -> unit, infoStr : string) =
        let wrappedFunc(elem : 'T) =
            elem.InitIOEvent()
            initFn(elem)
        let x = new SharedMemoryPool<'T,'TBase>(initSize, maxSize, bufSize, wrappedFunc, infoStr)
        x

    static member GetPoolWithIO(initSize : int, maxSize : int, bufSize : int, infoStr : string) =
        let x = new SharedMemoryPool<'T,'TBase>(initSize, maxSize, bufSize, RefCntBuf<'TBase>.InitForIO, infoStr)
        x

    member internal x.SharedMemoryPoolAlloc (infoStr : string) (elem : 'T) =
        x.SharedPoolAlloc infoStr elem
        elem.Alloc(x.BufSize)
        elem.SetKey(infoStr + ":" + elem.Id.ToString())
        x.InitFunc(elem)

    override x.Alloc (infoStr : string) (elem : 'T) =
        x.SharedMemoryPoolAlloc infoStr elem

    override x.GetElem(infoStr : string) =
        let (event, elem) = base.GetElem(infoStr)
        if (Utils.IsNull event) then
            elem.Reset()
        (event, elem)

    override x.GetElem (infoStr: string, elem : 'T ref) =
        let event = base.GetElem (infoStr, elem)
        if (Utils.IsNull event) then
            (!elem).Reset()
        event

    abstract Dispose : unit->unit
    default x.Dispose() =
        for e in x.GetStack.Stack do
            (e :> IDisposable).Dispose()

    interface IDisposable with
        override x.Dispose() =
            x.disposer.Run(x.Dispose)

type [<AllowNullLiteral>] internal SharedMemoryChunkPool<'TBase>(initFn : RefCntBufChunkAlign<'TBase> -> unit, bufSize : int) =
    inherit SharedMemoryPool<RefCntBufChunkAlign<'TBase>,'TBase>(initFn, bufSize)

    let allocDic = new ConcurrentQueue<ArrAlign<'TBase>*int ref>()
    let usedDic = new ConcurrentDictionary<ArrAlign<'TBase>*int ref,bool>()

    new (initSize : int, maxSize : int, bufSize, initFn, infoStr : string) as x =
        new SharedMemoryChunkPool<'TBase>(initFn, bufSize)
        then
            x.InitStack(initSize, maxSize, infoStr)

    member internal x.SharedMemoryChunkPoolAlloc (infoStr : string) (elem : RefCntBufChunkAlign<'TBase>) =
        x.SharedMemoryPoolAlloc infoStr elem
        elem.GetNextChunk <- x.GetMem
        usedDic.GetOrAdd((elem.CurrentChunk, elem.CurrentCount), true) |> ignore

    member x.GetMem() =
        let (ret, elem) = allocDic.TryDequeue()
        if (ret) then
            elem
        else
            (new ArrAlign<'TBase>(RefCntBufChunkAlign<'TBase>.ChunkSize, RefCntBufChunkAlign<'TBase>.AlignBytes), ref 1)

    override x.Alloc (infoStr : string) (elem : RefCntBufChunkAlign<'TBase>) =
        x.SharedMemoryChunkPoolAlloc infoStr elem

    member private x.UsedDic with get() = usedDic
    member private x.AllocDic with get() = allocDic

    static member ReusePool(poolUse : SharedMemoryChunkPool<'TBase>, initSize, maxSize, bufSize, initFn, infoStr) =
        let x = new SharedMemoryChunkPool<'TBase>(initSize, maxSize, bufSize, initFn, infoStr)
        for e in poolUse.UsedDic do
            x.AllocDic.Enqueue(e.Key)
        x

// put counter in separate class as classes without primary constructor do not allow let bindings
// and static val fields cannot be easily initialized, also makes it independent of type 'T
type StreamBaseCounter() =
    inherit IdCounter<StreamBaseCounter>()
type [<AllowNullLiteral>] [<AbstractClass>] StreamBase<'T> =
    inherit MemoryStream

    // sufficient for upto GUID
    [<DefaultValue>] val mutable RefCount : int64 ref
    [<DefaultValue>] val mutable ValBuf : byte[]
    [<DefaultValue>] val mutable Writable : bool
    [<DefaultValue>] val mutable Visible : bool
    [<DefaultValue>] val mutable Id : int64
    [<DefaultValue>] val mutable private info : string
    [<DefaultValue>] val mutable debugInfo : string
    [<DefaultValue>] val mutable internal disposer : DoOnce
#if DEBUGALLOCS
    [<DefaultValue>] val mutable allocs : ConcurrentDictionary<string, string>
#endif

    new() as x = 
        { inherit MemoryStream() }
        then
            x.Init()

    new(size : int) as x =
        { inherit MemoryStream(size) }
        then
            x.Init()

    new(buf : byte[]) as x =
        { inherit MemoryStream(buf) }
        then
            x.Init()

    new(buf : byte[], writable : bool) as x =
        { inherit MemoryStream(buf, writable) }
        then
            x.Init()
            x.Writable <- writable

    new(buf : byte[], index, count : int) as x =
        { inherit MemoryStream(buf, index, count) }
        then
            x.Init()
 
    new(buffer, index, count, writable ) as x = 
        { inherit MemoryStream(buffer, index, count, writable)  }
        then
            x.Init()
            x.Writable <- writable

    new(buffer, index, count, writable, publiclyVisible ) as x = 
        { inherit MemoryStream(buffer, index, count, writable, publiclyVisible)  }
        then
            x.Init()
            x.Writable <- writable
            x.Visible <- publiclyVisible

    abstract member Info : string with get, set
    default x.Info
        with get() =
            x.info
        and set(v) =
            x.info <- v

    abstract member GetTotalBuffer : unit -> 'T[]
    abstract member GetMoreBuffer : (int byref)*(int64 byref) -> 'T[]*int*int
    abstract member GetMoreBufferPart : (int byref)*(int64 byref) -> RBufPart<'T>

    abstract member Append : StreamBase<'TS>*int64*int64 -> unit
    abstract member AppendNoCopy : StreamBase<'T>*int64*int64 -> unit
    abstract member AppendNoCopy : RBufPart<'T>*int64*int64 -> unit
    abstract member Append : StreamBase<'TS>*int64 -> unit
    default x.Append(sb, count) =
        x.Append(sb, 0L, count)
    abstract member Append : StreamBase<'TS> -> unit
    default x.Append(sb) =
        x.Append(sb, 0L, sb.Length)

    abstract member ReadToStream : Stream*int64*int64 -> unit
    default x.ReadToStream(s : Stream, offset : int64, count : int64) =
        let finalPos = offset + count
        let offset = Math.Max(0L, Math.Min(offset, x.Length))
        let finalPos = Math.Max(0L, Math.Min(finalPos, x.Length))
        let count = finalPos - offset
        if (count > 0L) then
            s.Write(x.GetBuffer(), int offset*sizeof<'T>, int count*sizeof<'T>)

    abstract member WriteFromStream : Stream*int64 -> unit
    default x.WriteFromStream(s : Stream, count : int64) =
        let buf = Array.zeroCreate<byte>(int count)
        let read = s.Read(buf, 0, int count)
        x.Write(buf, 0, read)

    abstract member ComputeHash : Security.Cryptography.HashAlgorithm*int64*int64 -> byte[]
    default x.ComputeHash(hasher : Security.Cryptography.HashAlgorithm, offset : int64, len : int64) =
        hasher.ComputeHash(x.GetBuffer(), int offset, int len)

    interface IRefCounter<string> with
#if DEBUGALLOCS
        override x.Allocs with get() = x.allocs // for debugging allocations
#endif
        override x.DebugInfo with get() = x.debugInfo and set(v) = x.debugInfo <- v
        override x.Key with get() = "Stream:" + x.info + x.Id.ToString()
        override x.Release with get() = (fun _ -> (x :> IDisposable).Dispose()) and set(v) = ()
        override x.SetRef(r : int64) =
            x.RefCount := r
        override x.GetRef with get() = (!x.RefCount)
        override x.AddRef() =
            Interlocked.Increment(x.RefCount)
        override x.DecRef() =
            Interlocked.Decrement(x.RefCount)

    abstract DisposeInternal : bool->unit
    default x.DisposeInternal(bDisposing) =
        base.Dispose(bDisposing)
    interface IDisposable with
        override x.Dispose() =
            x.disposer.Run(fun () -> x.DisposeInternal(true))
            GC.SuppressFinalize(x)
    // following is needed in case someone calls x.Dispose() method on stream, which calls Close followed
    // by x.Dispose(true)
    override x.Dispose(b) =
        if (b) then
            (x :> IDisposable).Dispose()
        else
            x.Finalize()

    abstract member GetNew : unit -> StreamBase<'T>
    abstract member GetNew : int -> StreamBase<'T>
    abstract member GetNew : 'T[]*int*int*bool*bool -> StreamBase<'T>

    member internal x.GetInfoId() =
        sprintf "%s:%d" x.Info x.Id

    member internal x.GetNewMs() =
        x.GetNew() :> MemoryStream

    member internal x.GetNewMsBuf(buf,pos,len,a,b) =
        x.GetNew(buf,pos,len,a,b) :> MemoryStream

    member internal x.GetNewMsByteBuf(buf : byte[], pos, len, a, b) =
        if (typeof<'T> = typeof<byte[]>) then
            x.GetNew(box(buf) :?> 'T[], pos, len, a, b) :> MemoryStream
        else
            null

    abstract member Replicate : unit->StreamBase<'T>
    // copy and seek to same position
    default x.Replicate() =
        let ms = x.GetNew()
        ms.AppendNoCopy(x, 0L, x.Length)
        ms.Seek(x.Position, SeekOrigin.Begin) |> ignore
        ms

    abstract member Replicate : int64*int64->StreamBase<'T>

    member private x.Init() =
        x.RefCount <- ref 0L
        x.Id <- StreamBaseCounter.GetNext()
        x.ValBuf <- Array.zeroCreate<byte>(32)
        x.Writable <- true
        x.Visible <- true
        x.info <- ""
        x.debugInfo <- ""
        x.disposer <- new DoOnce()

    member x.ComputeSHA512(offset : int64, len : int64) =
        use sha512 = new Security.Cryptography.SHA512Managed() // has dispose
        x.ComputeHash(sha512, offset, len)

    member x.ComputeSHA256(offset : int64, len : int64) =
        use sha256 = new Security.Cryptography.SHA256Managed() 
        x.ComputeHash(sha256, offset, len)

    member x.ComputeChecksum(offset : int64, len : int64) =
        use hasher = Hash.CreateChecksum()
        x.ComputeHash(hasher, offset, len)

    member internal x.WriteUInt128( data: UInt128 ) = 
        x.WriteUInt64( data.Low )
        x.WriteUInt64( data.High ) 
    member internal x.ReadUInt128() = 
        let low = x.ReadUInt64()
        let high = x.ReadUInt64()
        UInt128( high, low )

    /// Write IPEndPoint to bytestream 
    member x.WriteIPEndPoint( addr: Net.IPEndPoint ) =      
        x.WriteBytesWLen( addr.Address.GetAddressBytes() )
        x.WriteInt32( addr.Port )
    /// Read IPEndPoint from bytestream, if the bytestream is truncated prematurely, the later IPAddress and port information will be 0. 
    member x.ReadIPEndPoint( ) = 
        let buf = x.ReadBytesWLen()
        let port = x.ReadInt32() 
        Net.IPEndPoint( Net.IPAddress( buf ), port )

    /// Insert a second MemStream before the current MemStream, and return the resultant MemStream
    member x.InsertBefore( mem2 : StreamBase<'T> ) = 
        let xpos, xlen = if x.Position = x.Length then 0, int x.Length else int x.Position, int ( x.Length - x.Position )
        if mem2.Position < mem2.Length then mem2.Seek( 0L, SeekOrigin.End ) |> ignore
        //mem2.Append(x, int64 xpos, int64 xlen)
        mem2.AppendNoCopy(x, int64 xpos, int64 xlen)
        mem2

    /// <summary>
    /// Return the buffer, position, count as a tuple that captures the state of the current MemStream. 
    /// buffer: bytearray of the underlying bytestream. 
    /// position: the current position if need to write out the bytestream. 
    /// count: number of bytes if need to write out the bytestream. 
    /// </summary>
    member x.GetBufferPosLength() = 
        let xpos, xlen = if x.Position = x.Length then 0, int x.Length else int x.Position, int ( x.Length - x.Position )
        x, xpos, xlen  

    // Write a MemStream at the end of the current MemStream, return the current MemStream after the write
    member x.WriteMemStream( mem2: StreamBase<'T> ) = 
        let xbuf, xpos, xlen = mem2.GetBufferPosLength()
        x.WriteInt32( xlen )
        x.AppendNoCopy(xbuf, int64 xpos, int64 xlen)
        x

    // Read a MemStream out of the current MemStream
    member x.ReadMemStream() = 
        let xlen = x.ReadInt32()
        let xpos = x.Position
        x.Seek(int64 xlen, SeekOrigin.Current) |> ignore
        let ms = x.GetNew()
        ms.AppendNoCopy(x, xpos, int64 xlen)
        ms

    member internal  x.GetValidBuffer() =
        Array.sub (x.GetBuffer()) 0 (int x.Length)

[<AllowNullLiteral>]
type internal StreamBaseRef<'T>() =
    inherit SafeRefCnt<StreamBase<'T>>("StreamRef")
    static member Equals(elem : StreamBase<'T>) : StreamBaseRef<'T> =
        let x = new StreamBaseRef<'T>()
        x.SetElement(elem)
        x

[<AllowNullLiteral>] 
type StreamReader<'T>(_bls : StreamBase<'T>, _bufPos : int64, _maxLen : int64) =
    let bls = _bls
    let mutable elemPos = 0
    let mutable bufPos = _bufPos
    let mutable maxLen = _maxLen

    new (bls, bufPos) =
        new StreamReader<'T>(bls, bufPos, Int64.MaxValue)

    member x.Reset(_bufPos : int64, _maxLen : int64) =
        elemPos <- 0
        bufPos <- _bufPos
        maxLen <- _maxLen

    member x.Reset(_bufPos : int64) =
        x.Reset(_bufPos, Int64.MaxValue)

    member x.GetMoreBufferPart() : RBufPart<'T> =
        if (maxLen > 0L) then
            use rbuf = bls.GetMoreBufferPart(&elemPos, &bufPos)
            let retCnt = Math.Min(int64 rbuf.Count, maxLen)
            maxLen <- maxLen - retCnt
            let ret = new RBufPart<'T>(rbuf, rbuf.Offset, retCnt)
            ret
        else
            null

    member x.GetMoreBuffer() : 'T[]*int*int =
        if (maxLen > 0L) then
            let (buf, pos, cnt) = bls.GetMoreBuffer(&elemPos, &bufPos)
            let retCnt = Math.Min(int64 cnt, maxLen)
            maxLen <- maxLen - retCnt
            (buf, pos, int retCnt)
        else
            (null, 0, 0)

    member x.ApplyFnToBuffers (fn : 'T[]*int*int -> unit) =
        let mutable bDone = false
        while (not bDone) do
            let (buf, pos, cnt) = x.GetMoreBuffer()
            if (Utils.IsNotNull buf) then
                fn(buf, pos, cnt)
            else
                bDone <- true

    member x.ApplyFnToParts (fn : RBufPart<'T> -> unit) =
        let mutable bDone = false
        while (not bDone) do
            let part = x.GetMoreBufferPart()
            if (Utils.IsNotNull part) then
                fn(part)
            else
                bDone <- true

[<AllowNullLiteral>] 
type StreamBaseByte =
    inherit StreamBase<byte>

    new() = 
        { inherit StreamBase<byte>() }

    new(size : int) =
        { inherit StreamBase<byte>(size) }

    new(buf : byte[]) =
        { inherit StreamBase<byte>(buf) }

    new(buf : byte[], writable : bool) =
        { inherit StreamBase<byte>(buf, writable) }

    new(buf : byte[], index : int, count : int) =
        { inherit StreamBase<byte>(buf, index, count) }
 
    new(buffer, index, count, writable ) = 
        { inherit StreamBase<byte>(buffer, index, count, writable)  }

    new(buffer, index, count, writable, publiclyVisible ) = 
        { inherit StreamBase<byte>(buffer, index, count, writable, publiclyVisible)  }

    new(sb : StreamBaseByte, pos : int64, count : int64) =
        new StreamBaseByte(sb.GetBuffer(), int pos, int count, false, true)

    new(sb : StreamBaseByte) =
        let buf = sb.GetBuffer()
        new StreamBaseByte(buf, int sb.Position, buf.Length - (int sb.Position), false, true)

    new(sb : StreamBaseByte, pos : int64) as x =
        let buf = sb.GetBuffer()
        new StreamBaseByte(buf, 0, buf.Length, false, true)
        then
            x.Seek(pos, SeekOrigin.Begin) |> ignore

    override x.GetNew() =
        new StreamBaseByte() :> StreamBase<byte>

    override x.GetNew(size : int) =
        new StreamBaseByte(size) :> StreamBase<byte>

    override x.GetNew(buffer, index, count, writable, publiclyVisible) =
        new StreamBaseByte(buffer, index, count, writable, publiclyVisible) :> StreamBase<byte>

    override x.GetMoreBuffer(elemPos : int byref, pos : int64 byref) =
        if (pos >= x.Length || pos < 0L) then
            (null, 0, 0)
        else
            let origPos = pos
            pos <- x.Length
            (x.GetBuffer(), int origPos, int(x.Length-origPos))

    override x.GetMoreBufferPart(elemPos : int byref, pos : int64 byref) : RBufPart<byte> =
        let (buf, pos, cnt) = x.GetMoreBuffer(&elemPos, &pos)
        new RBufPart<byte>(buf, pos, int64 cnt)

    override x.GetTotalBuffer() =
        x.GetBuffer()

    override x.Append(sb : StreamBase<'TS>, offset : int64, count : int64) =
        x.Write(sb.GetBuffer(), int offset, int count)

    override x.AppendNoCopy(sb : StreamBase<byte>, offset : int64, count : int64) =
        x.Append(sb, offset, count)

    override x.AppendNoCopy(b : RBufPart<byte>, offset : int64, count : int64) =
        x.Write(b.Elem.Buffer, int offset, int count)

    override x.Replicate() =
        let ms = new StreamBaseByte(x.GetBuffer(), 0, int x.Length, false, true)
        ms.Seek(x.Position, SeekOrigin.Begin) |> ignore
        ms :> StreamBase<byte>

    override x.Replicate(pos : int64, cnt : int64) =
        new StreamBaseByte(x.GetBuffer(), int pos, int cnt, false, true) :> StreamBase<byte>

// list is refcounted for easy replication (create replicas for read only)
[<AllowNullLiteral>]
type RefCntList<'T,'TBase when 'T :> SafeRefCnt<'TBase> and 'TBase:null and 'TBase:>IRefCounter<string>>() =
    inherit RefCountBase()
    static let defaultInitNumElem = 8
    let mutable list : List<'T> = List<'T>(defaultInitNumElem)
    let releaseList(_) =
        for l in list do
            (l :> IDisposable).Dispose()
        //list.Clear()

    member x.List with get() = list

    interface IRefCounter<string> with
        override val Release : IRefCounter<string>->unit = releaseList with get, set

// essentially a generic list of buffers of type 'T
// use AddRef/Release to acquire / release resource
[<AllowNullLiteral>] 
type BufferListStream<'T> internal (bufSize : int, doNotUseDefault : bool) =
    inherit StreamBase<'T>()

    static let streamsInUse = ConcurrentDictionary<int64, BufferListStream<'T>>()
    static let streamsInUseCnt = ref 0L

    static let mutable memStack : SharedMemoryPool<RefCntBuf<'T>,'T> = null
    static let memStackInitLock = Object()

    let ioLock = Object()

    let bReleased = ref 0

    let mutable stackTrace = ""

    let mutable bufferSize =
        if (bufSize > 0) then
            bufSize
        else
            BufferListStream<'T>.BufferSizeDefault
    let mutable getNewWriteBuffer : unit->RBufPart<'T> = (fun _ ->
        let buf = Array.zeroCreate<'T>(bufferSize)
        new RBufPart<'T>(buf, 0, 0L)
    )
    let mutable bufList : List<RBufPart<'T>> = null
    let mutable bufListRef : SafeRefCnt<RefCntList<RBufPart<'T>,RefCntBuf<'T>>> = null
    let mutable rbufPart : RBufPart<'T> = null
    let mutable rbuf : RefCntBuf<'T> = null
    let mutable bufBeginPos = 0L // beginning position in current buffer
    let mutable bufPos = 0L // position into current buffer
    let mutable bufRem = 0L // remaining number of elements in current buffer
    let mutable bufRemWrite = 0L // remaining elements that can be written
    let mutable elemPos = 0 // position in list
    let mutable elemLen = 0 // total length of list
    let mutable length = 0L // total length of stream
    let mutable position = 0L // current position in stream
    let mutable bSimpleBuffer = false // simple buffer read (one input buffer)
    let mutable capacity = 0L

    new(size : int) as x =
        new BufferListStream<'T>(size, false)
        then
            x.SetDefaults(true)

    new() =
        new BufferListStream<'T>(BufferListStream<'T>.BufferSizeDefault)

    // use an existing buffer to initialize
    new(buf : 'T[], index : int, count : int) as x =
        new BufferListStream<'T>()
        then
            x.SimpleBuffer <- true
            x.AddExistingBuffer(new RBufPart<'T>(buf, index, int64 count))

    new(bls : BufferListStream<'T>, offset : int64, count : int64) as x =
        new BufferListStream<'T>()
        then
            x.AppendNoCopy(bls, offset, count)

    new(bls : BufferListStream<'T>) =
        new BufferListStream<'T>(bls, bls.Position, bls.Length-bls.Position)

    new(bls : BufferListStream<'T>, offset : int64) as x =
        new BufferListStream<'T>(bls, 0L, bls.Length)
        then
            x.Seek(offset, SeekOrigin.Begin) |> ignore

    member x.IOLock with get() = ioLock

    abstract GetNewNoDefault : unit->BufferListStream<'T>
    default x.GetNewNoDefault() =
        let e = new BufferListStream<'T>(BufferListStream<'T>.BufferSizeDefault, true)
        e.SetDefaults(false)
        e

    member internal x.SetDefaults(bAlloc : bool) =
#if DEBUG
        if (BufferListDebugging.DebugLeak) then
            streamsInUse.[x.Id] <- x
            stackTrace <- Environment.StackTrace
#endif
        Interlocked.Increment(streamsInUseCnt) |> ignore
        if (bAlloc) then
            let newList = RefCntList<RBufPart<'T>,RefCntBuf<'T>>()
            bufList <- newList.List
            bufListRef <- new SafeRefCnt<RefCntList<RBufPart<'T>,RefCntBuf<'T>>>("BufferList", newList)
        getNewWriteBuffer <- x.GetStackElem
        ()

    member internal x.ElemLen with get() = elemLen and set(v) = elemLen <- v
    member internal x.ElemPos with get() = elemPos and set(v) = elemPos <- v
    member internal x.RBufPart with get() = rbufPart
    member private x.SimpleBuffer with get() = bSimpleBuffer
    member internal x.ReplicateInfoFrom(src : BufferListStream<'T>) =
        elemLen <- src.ElemLen
        length <- src.Length
        capacity <- src.Capacity64
        bSimpleBuffer <- src.SimpleBuffer

    override x.Replicate() =
#if DEBUGALLOCS
        let e = x.GetNew() :?> BufferListStream<'T>
        for b in x.BufList do
            e.WriteRBufNoCopy(b)
#else
        let e = x.GetNewNoDefault()
        e.BufListRef <- new SafeRefCnt<RefCntList<RBufPart<'T>,RefCntBuf<'T>>>("BufferList", x.BufListRef)
        e.BufList <- e.BufListRef.Elem.List
        e.ReplicateInfoFrom(x)
#endif
        e.Seek(x.Position, SeekOrigin.Begin) |> ignore
        e :> StreamBase<'T>
        
    override x.Replicate(pos : int64, cnt : int64) =
        let e = x.GetNew() :?> BufferListStream<'T>
        e.AppendNoCopy(x, pos, cnt)
        e :> StreamBase<'T>

    override x.GetNew() =
        new BufferListStream<'T>() :> StreamBase<'T>

    override x.GetNew(size) =
        new BufferListStream<'T>(size) :> StreamBase<'T>

    override x.GetNew(buf : 'T[], offset : int, count : int, a : bool, b : bool) =
        new BufferListStream<'T>(buf, offset, count) :> StreamBase<'T>

    member internal x.InsertIntoList(elem : RBufPart<'T>, i : int) =
        if (i = bufList.Count) then
            bufList.Add(elem)
        else
            bufList.Insert(i, elem)

    member internal x.RemoveFromList(i : int) =
        let itemRemove = bufList.[i]
        bufList.RemoveAt(i)
        (itemRemove :> IDisposable).Dispose()

    override x.Info
        with get() =
            base.Info
        and set(v) =
            base.Info <- v

    member private x.StackTrace with get() = stackTrace

    static member val BufferSizeDefault : int = 64000 with get, set

    static member DumpStreamsInUse() =
#if DEBUG
        if (BufferListDebugging.DebugLeak) then
            Logger.LogF (BufferListDebugging.DumpStreamLogLevel, fun _ ->
                let sb = System.Text.StringBuilder()
                sb.AppendLine(sprintf "Num streams in use: %d" streamsInUse.Count) |> ignore
                for s in streamsInUse do
                    let (key, value) = (s.Key, s.Value)
                    if (Utils.IsNotNull s.Value.BufListRef) then
                        let v : List<RBufPart<'T>> = s.Value.BufListNoCheck
                        sb.AppendLine(sprintf "%d : %s : NumBuffers:%d" s.Key s.Value.Info s.Value.BufListNoCheck.Count) |> ignore
                    sb.AppendLine(sprintf "Alloc From: %s" s.Value.StackTrace) |> ignore
                sb.ToString()
            )
        else
#endif
            Logger.LogF(LogLevel.MildVerbose, fun _ -> sprintf "Num streams in use: %d" !streamsInUseCnt)

    // static memory pool
    static member InitFunc (e : RefCntBuf<'T>) =
        // override the release function
        e.RC.Release <- BufferListStream<'T>.ReleaseStackElem

    static member internal MemStack with get() = memStack
    static member internal InitMemStack(numBufs : int, bufSize : int) =
        if Utils.IsNull memStack then
            lock (memStackInitLock) (fun _ -> 
                if Utils.IsNull memStack then
                    memStack <- new SharedMemoryPool<RefCntBuf<'T>,'T>(numBufs, -1, bufSize, BufferListStream<'T>.InitFunc, "Memory Stream")
#if DEBUG
                if (BufferListDebugging.DebugLeak) then
                    // start monitor timer
                    PoolTimer.AddTimer(BufferListStream<'T>.DumpStreamsInUse, 10000L, 10000L)
#endif
            )

    static member InitSharedPool() =
        BufferListStream<'T>.InitMemStack(1024, BufferListStream<'T>.BufferSizeDefault)

    member internal x.GetStackElem() =
        let (event, buf) = RBufPart<'T>.GetFromPool(x.GetInfoId()+":RBufPart", BufferListStream<'T>.MemStack,
                                                    fun () -> new RBufPart<'T>() :> SafeRefCnt<RefCntBuf<'T>>)
        //Logger.LogF(LogLevel.MildVerbose, fun _ -> sprintf "Use Element %d for stream %d" buf.Id x.Id)
        buf.Elem.UserToken <- box(x)
        buf :?> RBufPart<'T>

    static member internal ReleaseStackElem : IRefCounter<string>->unit = (fun e ->
        let e = e :?> RefCntBuf<'T>
        let x = e.UserToken :?> BufferListStream<'T>
        //Logger.LogF(LogLevel.MildVerbose, fun _ -> sprintf "Release Element %d for stream %d" e.Id x.Id)
        //Console.WriteLine("Release Elemement {0}", e.Id)
        BufferListStream<'T>.MemStack.Release(e)
    )

    // return is in units of bytes
    static member internal SrcDstBlkCopy<'T1,'T2,'T1Elem,'T2Elem when 'T1 :> Array and 'T2 :>Array>
        (src : 'T1, srcOffset : int64 byref, srcLen : int64 byref, 
         dst : 'T2, dstOffset : int64 byref, dstLen : int64 byref) =
        let toCopy = Math.Min(int srcLen*sizeof<'T1Elem>, int dstLen*sizeof<'T2Elem>) // in units of bytes
        let numSrc = toCopy / sizeof<'T1Elem>
        let numDst = toCopy / sizeof<'T2Elem>
        if (toCopy > 0) then
            Buffer.BlockCopy(src, int srcOffset*sizeof<'T1Elem>, dst, int dstOffset*sizeof<'T2Elem>, toCopy)
            srcOffset <- srcOffset + int64 numSrc
            srcLen <- srcLen - int64 numSrc
            dstOffset <- dstOffset + int64 numDst
            dstLen <- dstLen - int64 numDst
        (numSrc, numDst)

    static member internal SrcDstBlkReserve<'T1Elem,'T2Elem>(srcOffset : int64 byref, srcLen : int64 byref, dstOffset : int64 byref, dstLen : int64 byref) =
        let toCopy = Math.Min(int srcLen*sizeof<'T1Elem>, int dstLen*sizeof<'T2Elem>) // in units of bytes
        let numSrc = toCopy / sizeof<'T1Elem>
        let numDst = toCopy / sizeof<'T2Elem>
        if (toCopy > 0) then
            srcOffset <- srcOffset + int64 numSrc
            srcLen <- srcLen - int64 numSrc
            dstOffset <- dstOffset + int64 numDst
            dstLen <- dstLen - int64 numDst
        (numSrc, numDst)

    member private x.Release(bFromFinalize : bool) =
        if (Interlocked.CompareExchange(bReleased, 1, 0)=0) then
            if (bFromFinalize) then
                Logger.LogF(LogLevel.WildVerbose, fun _ -> sprintf "List release for %s with id %d %A finalize: %b remain: %d" x.Info x.Id (Array.init bufList.Count (fun index -> bufList.[index].ElemNoCheck.Id)) bFromFinalize streamsInUse.Count)
            else
                Logger.LogF(LogLevel.WildVerbose, fun _ -> sprintf "List release for %s with id %d %A finalize: %b remain: %d" x.Info x.Id (Array.init bufList.Count (fun index -> bufList.[index].Elem.Id)) bFromFinalize streamsInUse.Count)
            let b = ref Unchecked.defaultof<BufferListStream<'T>>
            streamsInUse.TryRemove(x.Id, b) |> ignore
            Interlocked.Decrement(streamsInUseCnt) |> ignore
            (bufListRef :> IDisposable).Dispose() // only truly releases when refcount goes to zero

    override x.DisposeInternal(bDisposing : bool) =
        x.Release(not bDisposing)
        base.DisposeInternal(bDisposing)

    override x.Finalize() =
        x.DisposeInternal(false)

    member x.GetNewWriteBuffer with set(v) = getNewWriteBuffer <- v

    member internal x.SimpleBuffer with set(v) = bSimpleBuffer <- v

    member x.DefaultBufferSize with get() = bufferSize and set(v) = bufferSize <- v

    member x.NumBuf with get() = elemLen

    member private x.BufListNoCheck with get() = bufListRef.ElemNoCheck.List
    member internal x.BufList with get() : List<RBufPart<'T>> = bufList and set(v) = bufList <- v
    member private x.BufListRef with get() : SafeRefCnt<RefCntList<RBufPart<'T>,RefCntBuf<'T>>> = bufListRef and set(v) = bufListRef <- v

    override x.GetTotalBuffer() =
        if (bSimpleBuffer && elemLen = 1) then
            bufList.[0].Elem.Buffer
        else
            // bad to do this
            let arr = Array.zeroCreate<'T>(int length)
            let mutable offset = 0 // in units of 'T
            for l in bufList do
                let off1 = l.Offset*sizeof<'T>
                let off2 =  offset*sizeof<'T>
                let len = Math.Min(int l.Count*sizeof<'T>, (int32) length - off2)
                Buffer.BlockCopy(l.Elem.Buffer, off1, arr,off2, len)
                offset <- offset + int l.Count
            arr

    member x.GetBuffer(arr : byte[], offset : int64, count : int64) =
        let sr = new StreamReader<'T>(x, offset, count)
        let count = Math.Min(count, length-offset)
        let offset = ref 0L
        let rem = ref (int64 arr.Length)
        let copyBuffer (buf : 'T[], soffset : int, scount : int) =
            let mutable scount = int64 scount
            let mutable soffset = int64 soffset
            BufferListStream<'T>.SrcDstBlkCopy<'T[],byte[],'T,byte>(buf, &soffset, &scount, arr, offset, rem) |> ignore
        sr.ApplyFnToBuffers copyBuffer
        arr

    override x.GetBuffer() =
        x.GetBuffer(Array.zeroCreate<byte>(int(length)*sizeof<'T>), 0L, length)

    // get more buffer
    override x.GetMoreBufferPart(elemPos : int byref, pos : int64 byref) : RBufPart<'T> =
        if (pos >= length) then
            null
        else
            if (pos < bufList.[elemPos].StreamPos) then
                elemPos <- 0
            while (bufList.[elemPos].StreamPos + int64 bufList.[elemPos].Count <= pos) do
                elemPos <- elemPos + 1
            let offset = int(pos - bufList.[elemPos].StreamPos)
            let cnt = bufList.[elemPos].Count - int64 offset
            pos <- pos + int64 cnt
            let totalOffset = bufList.[elemPos].Offset + offset
            new RBufPart<'T>(bufList.[elemPos], totalOffset, cnt)

    member x.GetMoreBufferPart(pos : int64) : RBufPart<'T> =
        let mutable elemPos = 0
        let posR = ref pos
        x.GetMoreBufferPart(&elemPos, posR)

    override x.GetMoreBuffer(elemPos : int byref, pos : int64 byref) : 'T[]*int*int =
        if (pos >= length) then
            (null, 0, 0)
        else
            use part = x.GetMoreBufferPart(&elemPos, &pos)
            let ret = (part.Elem.Buffer, part.Offset, int part.Count)
            ret

    override val CanRead = true with get
    override val CanSeek = true with get
    override x.CanWrite with get() = x.Writable

    override x.Flush() =
        ()

    override x.Length with get() = length
    override x.Position 
        with get() =
            position 
        and set(v) =
            x.Seek(v, SeekOrigin.Begin) |> ignore
    override x.SetLength(l) =
        assert(false)

    member internal x.PositionInternal with get() = position and set(v) = position <- v

    member x.Capacity64
        with get() =
            capacity
        and set(v) =
            while (capacity < v) do
                x.CreateBuffer()

    //override x.Capacity with get() = int x.Capacity64 and set(v) = x.Capacity64 <- int64 v
    override x.Capacity with get() = Int32.MaxValue and set(v) = ()

    member internal x.CreateBuffer() =
        let rbufPartNew = getNewWriteBuffer()
        rbufPartNew.StreamPos <- position
        bufList.Add(rbufPartNew)
        capacity <- capacity + int64 rbufPartNew.Elem.Length

    // add new buffer to pool
    member internal x.AddNewBuffer() =
        if (bufList.Count = elemLen) then
            x.CreateBuffer()
        elemLen <- elemLen + 1

    // add existing buffer to pool, don't adjust position
    member internal x.AddExistingBuffer(rbufAdd : RBufPart<'T>) =
        // if use linked list instead of list, then theoretically could insert if bufRemWrite = 0 also
        // then condition would be if (position <> length && bufRemWrite <> 0) then
        if (position <> length) then
            failwith "Splicing RBuf in middle is not supported"
        else
            let rbufPartNew = 
                if (rbufAdd.Type = RBufPartType.Virtual) then
                    RBufPart<'T>.GetVirtual(rbufAdd)
                else
                    new RBufPart<'T>(rbufAdd) // make a copy
            rbufPartNew.StreamPos <- position
            if (elemLen > 0) then
                x.SealWriteBuffer() // seal previous buffer
            x.InsertIntoList(rbufPartNew, elemLen)
            length <- length + int64 rbufAdd.Count
            capacity <- capacity + int64 rbufAdd.Count
            elemLen <- elemLen + 1
            rbufPart <- rbufAdd
            rbuf <- rbufPart.ElemNoCheck
            bufRem <- 0L
            bufRemWrite <- 0L
            bufPos <- int64 rbufPartNew.Offset + rbufPartNew.Count
            bufBeginPos <- int64 rbufPartNew.Offset

    member internal x.SetPosToI(i : int) =
        rbufPart <- bufList.[i]
        elemPos <- i + 1
        rbuf <- rbufPart.ElemNoCheck
        bufBeginPos <- int64 rbufPart.Offset
        bufPos <- int64 rbufPart.Offset
        bufRem <- rbufPart.Count
        if (i=0) then
            rbufPart.StreamPos <- 0L
        else
            rbufPart.StreamPos <- bufList.[i-1].StreamPos + int64 bufList.[i-1].Count
        // allow writing at end of last buffer
        if (rbufPart.StreamPos + int64 rbufPart.Count >= length) then
            bufRemWrite <- int64(rbufPart.Elem.Length - (rbufPart.Offset - rbufPart.Elem.Offset))
        else
            // if already written buffer, then don't extend count
            bufRemWrite <- rbufPart.Count

    // move to beginning of buffer i
    abstract MoveToBufferI : bool*int -> bool
    default x.MoveToBufferI(bAllowExtend : bool, i : int) =
        if (bAllowExtend && i >= elemLen) then
            let mutable j = elemLen
            while (j <= i) do
                // extend by grabbing another buffer and appending to list
                x.AddNewBuffer()
                j <- j + 1
        if (i < elemLen) then
            x.SetPosToI(i)
            true
        else
            false

    abstract MoveToNextBuffer : bool*int -> bool
    default x.MoveToNextBuffer(bAllowExtend : bool, rem : int) =
        if (0 = rem) then
            x.MoveToBufferI(bAllowExtend, elemPos)
        else
            true

    // move to end of previous buffer
    member private x.MoveToPreviousBuffer() =
        if (bufBeginPos = bufPos) then
            // elemPos is next buffer, current is elemPos-1
            let ret = x.MoveToBufferI(false, elemPos-2)
            if (ret) then
                // go back by count
                bufPos <- int64 rbufPart.Offset + rbufPart.Count
                bufRem <- 0L
                bufRemWrite <- bufRemWrite - rbufPart.Count
            ret
        else
            true

    member internal x.MoveForwardAfterWriteArr(amt : int64) =
        bufRem <- Math.Max(0L, bufRem - amt)
        rbufPart.Count <- Math.Max(rbufPart.Count, int64(bufPos - bufBeginPos))
        position <- position + amt
        length <- Math.Max(length, position)
        if (0L = bufRemWrite) then
            rbufPart.Finished <- true

    member internal x.MoveForwardAfterWrite(amt : int64) =
        bufPos <- bufPos + amt
        bufRemWrite <- bufRemWrite - amt
        x.MoveForwardAfterWriteArr(amt)

    member internal x.MoveForwardAfterReadArr(amt : int64) =
        bufRemWrite <- bufRemWrite - amt
        position <- position + amt
        if (0L = bufRem) then
            rbufPart.Finished <- true

    member internal x.MoveForwardAfterRead(amt : int64) =
        bufPos <- bufPos + amt
        bufRem <- bufRem - amt
        x.MoveForwardAfterReadArr(amt)

    override x.Seek(offset : int64, origin : SeekOrigin) =
        let mutable offset = offset
        let mutable finalPos =
            match origin with
                | SeekOrigin.Begin -> offset
                | SeekOrigin.Current -> position + offset
                | SeekOrigin.End -> length + offset
                | _ -> Int64.MaxValue
        if (finalPos > length) then
            //failwith "Invalid seek position"
            finalPos <- length
        else if (finalPos < 0L) then
            //failwith "Invalid seek position"
            finalPos <- 0L
        if (elemLen > 0) then
            // at least one buffer
            match origin with
                | SeekOrigin.Begin ->
                    // seek to beginning
                    x.MoveToBufferI(false, 0) |> ignore
                    position <- 0L
                | SeekOrigin.End ->
                    // seek to end
                    x.MoveToBufferI(false, elemLen-1) |> ignore
                    bufPos <- bufPos + rbufPart.Count
                    bufRem <- bufRem - rbufPart.Count
                    bufRemWrite <- bufRemWrite - rbufPart.Count
                    position <- length
                | _ -> ()
        if (finalPos > position) then
            let mutable diff = finalPos - position
            while (diff > 0L) do
                if (x.MoveToNextBuffer(false, int bufRem)) then
                    let amtSeek = int32(Math.Min(diff, int64 bufRem))
                    x.MoveForwardAfterRead(int64 amtSeek)
                    diff <- diff - int64 amtSeek
                else
                    diff <- 0L
        else if (finalPos < position) then
            let mutable diff = position - finalPos
            while (diff > 0L) do
                if (x.MoveToPreviousBuffer()) then
                    let amtSeek = int32(Math.Min(diff, int64 (bufPos - bufBeginPos)))
                    x.MoveForwardAfterRead(int64 -amtSeek)
                    diff <- diff - int64 amtSeek
                else
                    diff <- 0L
        position

    // write functions - ONLY difference between this and AddExistingBuffer is that this adjusts position also
    abstract WriteRBufNoCopy : RBufPart<'T> -> unit
    default x.WriteRBufNoCopy(rbuf : RBufPart<'T>) =
        x.AddExistingBuffer(rbuf)
        position <- position + int64 rbuf.Count
        elemPos <- Math.Max(elemLen, elemPos)
        length <- Math.Max(length, position) // probably does nothing
        x.SealWriteBuffer() // cannot add more to this

    // write directly into part
    member internal x.GetWritePart() =
        x.MoveToNextBuffer(true, int bufRemWrite) |> ignore
        (rbufPart, bufPos, bufRemWrite)

    member internal x.UpdatePartCount(amt : int64) =
        if (amt > bufRemWrite) then
            failwith "Too much information written beyond count"
        x.MoveForwardAfterWrite(amt)

    member internal x.GetWriteBuffer() =
        x.MoveToNextBuffer(true, int bufRemWrite) |> ignore
        (rbuf.Buffer, bufPos, bufRemWrite)

    member internal x.SealWriteBuffer() =
        // forces move to next buffer
        bufRemWrite <- 0L
        bufRem <- 0L
        rbufPart.Finished <- true

    member internal x.SealWriteBufferConcurrent() =
        lock (ioLock) (fun _ ->
            x.SealWriteBuffer()
        )

    member x.WriteOne(b : 'T) =
        x.MoveToNextBuffer(true, int bufRemWrite) |> ignore
        rbuf.Buffer.[int bufPos] <- b
        x.MoveForwardAfterWrite(1L)

    member x.SealAndGetNextWriteBuffer() =
        x.SealWriteBuffer()
        x.GetWriteBuffer()

    abstract WriteArr<'TS> : 'TS[]*int*int -> unit
    default x.WriteArr<'TS>(buf : 'TS[], offset : int, count : int) =
        let mutable bOffset = int64 offset
        let mutable bCount = int64 count
        while (bCount > 0L) do
            x.MoveToNextBuffer(true, int bufRemWrite) |> ignore
            let (srcCopy, dstCopy) = BufferListStream<'T>.SrcDstBlkCopy<'TS[],'T[],'TS,'T>(buf, &bOffset, &bCount, rbuf.Buffer, &bufPos, &bufRemWrite)
            x.MoveForwardAfterWriteArr(int64 dstCopy)

    // align in units of 'T
    member x.WriteArrAlign<'TS>(buf : 'TS[], offset : int, count : int, align : int) =
        let mutable bOffset = int64 offset
        let mutable bCount = int64 count
        while (bCount > 0L) do
            x.MoveToNextBuffer(true, int bufRemWrite) |> ignore
            let mutable bufRemAlign = bufRemWrite / (int64 align) * (int64 align)
            if (bufRemAlign = 0L) then
                x.SealWriteBuffer()
            else
                let (srcCopy, dstCopy) = BufferListStream<'T>.SrcDstBlkCopy<'TS[],'T[],'TS,'T>(buf, &bOffset, &bCount, rbuf.Buffer, &bufPos, &bufRemAlign)
                x.MoveForwardAfterWriteArr(int64 dstCopy)
                bufRemWrite <- bufRemWrite - int64 dstCopy                

    member private x.MoveWriteConcurrent<'TS>(count : int, align : int) =
        let writeList = new List<RBufPart<'T>*int*int>()
        let pCount = ref (int64 count)
        let pOffset = ref 0L
        lock (ioLock) (fun _ ->
            while (!pCount > 0L) do
                x.MoveToNextBuffer(true, int bufRemWrite) |> ignore
                let mutable bufRemAlign = bufRemWrite / (int64 align) * (int64 align)
                if (bufRemAlign = 0L) then
                    x.SealWriteBuffer()
                else
                    let dstPos = bufPos
                    let (srcCopy, dstCopy) = BufferListStream<'T>.SrcDstBlkReserve<'TS,'T>(pOffset, pCount, &bufPos, &bufRemAlign)
                    Interlocked.Increment(rbufPart.NumUser) |> ignore
                    writeList.Add(rbufPart, int dstPos, dstCopy)
                    x.MoveForwardAfterWriteArr(int64 dstCopy)
                    bufRemWrite <- bufRemWrite - int64 dstCopy
        )
        writeList

    abstract FlushBuf : RBufPart<'T>->unit
    default x.FlushBuf(buf) = ()

    member x.WriteConcurrent<'TS>(buf : 'TS[], offset : int, count : int, align : int) =
        let list = x.MoveWriteConcurrent<'TS>(count, align)
        let mutable byteOffset = offset*sizeof<'TS>
        for l in list do
            let (dst, dstOffset, dstCount) = l
            let bytesCopy = dstCount*sizeof<'T>
            Buffer.BlockCopy(buf, byteOffset, dst.Elem.Buffer, dstOffset*sizeof<'T>, bytesCopy)
            byteOffset <- byteOffset + bytesCopy
            // if block copy was async (e.g. from a async file read), then following executes in callback
            let numUser = Interlocked.Decrement(dst.NumUser)
            if (dst.Finished && 0 = numUser) then
                x.FlushBuf(dst)

    member x.WriteArr<'TS>(buf : 'TS[]) =
        x.WriteArr<'TS>(buf, 0, buf.Length)

    override x.Write(buf, offset, count) =
        x.WriteArr<byte>(buf, offset, count)

    // add elements from another type of array - perhaps not needed with previous one being generic
    member x.WriteArrT(buf : System.Array, offset : int, count : int, elemSize : int) =
        let mutable bOffset = int64(offset*elemSize)
        let mutable bCount = int64(count*elemSize)
        while (bCount > 0L) do
            x.MoveToNextBuffer(true, int bufRemWrite) |> ignore
            let (srcCopy, dstCopy) = BufferListStream<'T>.SrcDstBlkCopy<Array,'T[],byte,'T>(buf, &bOffset, &bCount, rbuf.Buffer, &bufPos, &bufRemWrite)
            x.MoveForwardAfterWriteArr(int64 dstCopy)

    // Read functions
    member internal x.GetReadBuffer() =
        if (x.MoveToNextBuffer(false, int bufRem)) then
            (rbuf, bufPos, bufRem)
        else
            (null, 0L, 0L)

    member x.ReadOne() =
        if (x.MoveToNextBuffer(false, int bufRem)) then
            let b = rbuf.Buffer.[int bufPos]
            x.MoveForwardAfterRead(1L)
            (true, b)
        else
            (false, Unchecked.defaultof<'T>)

    member x.ReadArr<'TD>(buf : 'TD[], offset : int, count : int) =
        let mutable bOffset = int64 offset
        let mutable bCount = int64 count
        let mutable readAmt = 0
        while (bCount > 0L) do
            if (x.MoveToNextBuffer(false, int bufRem)) then
                let (srcCopy, dstCopy) = BufferListStream<'T>.SrcDstBlkCopy<'T[],'TD[],'T,'TD>(rbuf.Buffer, &bufPos, &bufRem, buf, &bOffset, &bCount)
                x.MoveForwardAfterReadArr(int64 srcCopy)
                readAmt <- readAmt + dstCopy
            else
                bCount <- 0L // quit, no more data
        readAmt

    member private x.MoveReadConcurrent<'TS>(count : int) =
        let readList = new List<RBufPart<'T>*int*int>()
        let pCount = ref (int64 count)
        let pOffset = ref 0L
        lock (ioLock) (fun _ ->
            while (!pCount > 0L) do
                if (x.MoveToNextBuffer(false, int bufRem)) then
                    let srcPos = bufPos
                    let (srcCopy, dstCopy) = BufferListStream<'T>.SrcDstBlkReserve<'TS,'T>(&bufPos, &bufRem, pOffset, pCount)
                    Interlocked.Increment(rbufPart.NumUser) |> ignore
                    readList.Add(rbufPart, int srcPos, srcCopy)
                    x.MoveForwardAfterReadArr(int64 srcCopy)
        )
        readList

    member x.ReadConcurrent<'TD>(buf : 'TD[], offset : int, count : int) =
        let list = x.MoveReadConcurrent(count)
        let mutable byteOffset = offset*sizeof<'TD>
        for l in list do
            let (src, srcOffset, srcCount) = l
            let bytesCopy = srcCount*sizeof<'T>
            Buffer.BlockCopy(src.Elem.Buffer, srcOffset*sizeof<'T>, buf, byteOffset, bytesCopy)
            byteOffset <- byteOffset + bytesCopy
            let numUser = Interlocked.Decrement(src.NumUser)
            if (src.Finished && 0 = numUser) then
                x.FlushBuf(src)

    member x.ReadArr<'TD>(buf : 'TD[]) =
        x.ReadArr<'TD>(buf, 0, buf.Length)

    override x.Read(buf, offset, count) =
        x.ReadArr<byte>(buf, offset, count)

    // add elements from another type of array - perhaps not needed with previous one being generic
    member x.ReadArrT(buf : System.Array, offset : int, count : int, elemSize: int) =
        let mutable bOffset = int64(offset*elemSize)
        let mutable bCount = int64(count*elemSize)
        let mutable readAmt = 0
        while (bCount > 0L) do
            if (x.MoveToNextBuffer(false, int bufRem)) then
                let (srcCopy, dstCopy) = BufferListStream<'T>.SrcDstBlkCopy<'T[],Array,'T,byte>(rbuf.Buffer, &bufPos, &bufRem, buf, &bOffset, &bCount)
                x.MoveForwardAfterReadArr(int64 srcCopy)
                readAmt <- readAmt + dstCopy
            else
                bCount <- 0L
        readAmt

    // append another memstream onto this one
    override x.Append(strmList : StreamBase<'TS>, offset : int64, count : int64) =
        let sr = new StreamReader<'TS>(strmList, offset, count)
        let mutable bDone = false
        while (not bDone) do
            let (buf, pos, cnt) = sr.GetMoreBuffer()
            if (Utils.IsNotNull buf) then
                x.WriteArr<'TS>(buf, pos, cnt)
            else
                bDone <- true

    override x.AppendNoCopy(strmList : StreamBase<'T>, offset : int64, count : int64) =
        let sr = new StreamReader<'T>(strmList, offset, count)
        let mutable bDone = false
        while (not bDone) do
            use rbuf = sr.GetMoreBufferPart()
            if (Utils.IsNotNull rbuf) then
                x.WriteRBufNoCopy(rbuf)
                (rbuf :> IDisposable).Dispose()
            else
                bDone <- true

    override x.AppendNoCopy(rbuf : RBufPart<'T>, offset : int64, count : int64) =
        use rbufAdd = new RBufPart<'T>(rbuf, int offset, count)
        x.WriteRBufNoCopy(rbufAdd)

    member x.WriteFromFileStream(fh : FileStream, count : int64, align : int) =
        let mutable bCount = count
        while (bCount > 0L) do
            let (buf, pos, amt) = x.GetWriteBuffer()
            let bufRemAlign = amt / (int64 align) * (int64 align)
            if (bufRemAlign = 0L) then
                x.SealWriteBuffer()
            else
                let toRead = Math.Min(bCount, bufRemAlign)
                //let writeAmt = fh.Read(buf, int pos, int toRead)
                let writeAmt = Native.AsyncStreamIO.ReadBuffer<'T>(fh, buf, int pos, int toRead)
                bCount <- bCount - int64 writeAmt
                x.MoveForwardAfterWrite(int64 writeAmt)
                if (writeAmt <> int toRead) then
                    failwith "Write to memstream from file fails as file is out data"

// MemoryStream which is essentially a collection of RefCntBuf
// Not GetBuffer is not supported by this as it is not useful
[<AllowNullLiteral>]
type MemoryStreamB(defaultBufSize : int, toAvoidConfusion : byte) =
    inherit BufferListStream<byte>(defaultBufSize, false)

    let emptyBlk = [||]

    new(size : int) as x =
        new MemoryStreamB(size, 0uy)
        then
            x.SetDefaults(true)
            while (x.Capacity64 < int64 size) do
                x.CreateBuffer() // add until size reached

    new() as x =
        new MemoryStreamB(BufferListStream<byte>.BufferSizeDefault, 0uy)
        then
            x.SetDefaults(true)

    new(buf : byte[], index : int, count : int) as x =
        new MemoryStreamB()
        then
            x.SimpleBuffer <- true
            use addBuf = new RBufPart<byte>(buf, index, int64 count)
            x.AddExistingBuffer(addBuf)

    new(buf : byte[]) =
        new MemoryStreamB(buf, 0, buf.Length)

    new(buf : byte[], b : bool) as x =
        new MemoryStreamB(buf)
        then
            x.Writable <- b

    new(buf : byte[], index : int, count : int, b : bool) =
        new MemoryStreamB(buf, index, count)

    new(buf : byte[], index : int, count : int, b1, b2) as x =
        new MemoryStreamB(buf, index, count)
        then
            x.Writable <- b1
            x.Visible <- b2

    new(ms : MemoryStreamB, position : int64, count : int64) as x =
        new MemoryStreamB()
        then
            x.AppendNoCopy(ms, position, count)

    new(ms : MemoryStreamB) =
        new MemoryStreamB(ms, ms.Position, ms.Length-ms.Position)

    new(ms : MemoryStreamB, offset : int64) as x =
        new MemoryStreamB(ms, 0L, ms.Length)
        then
            x.Seek(offset, SeekOrigin.Begin) |> ignore

    override x.GetNew() =
        new MemoryStreamB() :> StreamBase<byte>

    override x.GetNew(size) =
        new MemoryStreamB(size) :> StreamBase<byte>

    override x.GetNew(buf, index, count, b1, b2) =
        new MemoryStreamB(buf, index, count, b1, b2) :> StreamBase<byte>

    override x.GetNewNoDefault() =
        let e = new MemoryStreamB(BufferListStream<byte>.BufferSizeDefault, 0uy)
        e.SetDefaults(false)
        e :> BufferListStream<byte>

    override x.ComputeHash(hasher : Security.Cryptography.HashAlgorithm, offset : int64, len : int64) =
        let mutable bDone = false
        let sr = new StreamReader<byte>(x, offset, len)
        sr.ApplyFnToBuffers (fun (buf, pos, cnt) -> hasher.TransformBlock(buf, pos, cnt, null, 0) |> ignore)
        hasher.TransformFinalBlock(emptyBlk, 0, 0) |> ignore
        hasher.Hash

    // Write functions
    // add elements from file - cannot be in generic as file read only supports byte
    override x.WriteFromStream(fh : Stream, count : int64) =
        let mutable bCount = count
        while (bCount > 0L) do
            let (buf, pos, amt) = x.GetWriteBuffer()
            let toRead = int (Math.Min(bCount, int64 amt))
            let writeAmt = fh.Read(buf, int pos, toRead)
            bCount <- bCount - int64 writeAmt
            x.MoveForwardAfterWrite(int64 writeAmt)
            if (writeAmt = 0) then
                failwith "Write to memstream from file fails as file is out data"

    member x.AsyncWriteFromStream(fh : Stream, count : int64) : Async<unit> =
        async {
            let mutable bCount = count
            while (bCount > 0L) do
                let (buf, pos, amt) = x.GetWriteBuffer()
                let toRead = int (Math.Min(bCount, int64 amt))
                let! writeAmt = fh.AsyncRead(buf, int pos, toRead)
                bCount <- bCount - int64 writeAmt
                x.MoveForwardAfterWrite(int64 writeAmt)
                if (writeAmt = 0) then
                    failwith "Write to memstream from file fails as file is out data"
        }

    member x.WriteFromStreamAlign(fh : Stream, count : int64, align : int) =
        let mutable bCount = count
        while (bCount > 0L) do
            let (buf, pos, amt) = x.GetWriteBuffer()
            let bufRemAlign = amt / (int64 align) * (int64 align)
            if (bufRemAlign = 0L) then
                x.SealWriteBuffer()
            else
                let toRead = Math.Min(bCount, bufRemAlign)
                let writeAmt = fh.Read(buf, int pos, int toRead)
                bCount <- bCount - int64 writeAmt
                x.MoveForwardAfterWrite(int64 writeAmt)
                if (writeAmt <> int toRead) then
                    failwith "Write to memstream from file fails as file is out data"

    override x.WriteByte(b : byte) =
        x.WriteOne(b)

    override x.Write(buf : byte[], offset : int, count : int) =
        x.WriteArr(buf, offset, count)

    // From something to MemStreamB
    member x.WriteSByte(v : SByte) =
        x.WriteByte(byte(int(v)+128))
    member x.WriteInt16(v : int16) =
        x.WriteArr(BitConverter.GetBytes(v))
    member x.WriteInt32(v : int32) =
        x.WriteArr(BitConverter.GetBytes(v))
    member x.WriteInt64(v : int64) =
        x.WriteArr(BitConverter.GetBytes(v))
    member x.WriteUByte(v : byte) =
        x.WriteByte(v)
    member x.WriteUInt16(v : uint16) =
        x.WriteArr(BitConverter.GetBytes(v))
    member x.WriteUInt32(v : uint32) =
        x.WriteArr(BitConverter.GetBytes(v))
    member x.WriteUInt64(v : uint64) =
        x.WriteArr(BitConverter.GetBytes(v))
    member x.WriteSingle(v : System.Single) =
        x.WriteArr(BitConverter.GetBytes(v))
    member x.WriteDouble(v : System.Double) =
        x.WriteArr(BitConverter.GetBytes(v))
    member x.WriteArrWLen<'T>(v : 'T[]) =
        x.WriteArr(BitConverter.GetBytes(v.Length))
        x.WriteArr(v, 0, v.Length)
//    member x.GenericWrite<'T>(v : 'T) =
//        let t = typeof<'T>
//        if (t.IsArray) then
//            let arr = unbox<System.Array>(v)
//            x.WriteInt32(arr.Length)
//            x.WriteArrT(arr, 0, arr.Length)
//        else 
//            Serialize.Serialize<'T> x v

    // Read functions
    override x.ReadByte() =
        let (success, b) = x.ReadOne()
        if (success) then
            int b
        else
            -1

    override x.Read(buf : byte[], offset : int, count : int) =
        x.ReadArr(buf, offset, count)

    // read count from current position & move position forward
    member x.ReadToStream(fh : Stream, count : int64) =
        let mutable bCount = count
        while (bCount > 0L) do
            let (buf, pos, amt) = x.GetReadBuffer()
            let readAmt = Math.Min(bCount, int64 amt)
            fh.Write(buf.Buffer, int pos, int readAmt)
            x.MoveForwardAfterRead(readAmt)
            bCount <- bCount - readAmt

    member x.AsyncReadToStream(fh : Stream, count : int64) =
        async {
            let mutable bCount = count
            while (bCount > 0L) do
                let (buf, pos, amt) = x.GetReadBuffer()
                let readAmt = Math.Min(bCount, int64 amt)
                do! fh.AsyncWrite(buf.Buffer, int pos, int readAmt)
                x.MoveForwardAfterRead(readAmt)
                bCount <- bCount - readAmt
        }

    // read count starting from offset, and don't move position forward
    override x.ReadToStream(s : Stream, offset : int64, count : int64) =
        let sr = new StreamReader<byte>(x, offset, count)
        sr.ApplyFnToBuffers(fun (buf, pos, cnt) -> s.Write(buf, pos, cnt))

    // From MemStreamB to something
    member x.ReadSByte() =
        sbyte (x.ReadByte()-128)
    member x.ReadInt16() =
        x.Read(x.ValBuf, 0, 2) |> ignore
        BitConverter.ToInt16(x.ValBuf, 0)
    member x.ReadInt32() =
        x.Read(x.ValBuf, 0, 4) |> ignore
        BitConverter.ToInt32(x.ValBuf, 0)
    member x.ReadInt64() =
        x.Read(x.ValBuf, 0, 8) |> ignore
        BitConverter.ToInt64(x.ValBuf, 0)
    member x.ReadUByte() =
        byte(x.ReadByte())
    member x.ReadUInt16() =
        x.Read(x.ValBuf, 0, 2) |> ignore
        BitConverter.ToUInt16(x.ValBuf, 0)
    member x.ReadUInt32() =
        x.Read(x.ValBuf, 0, 4) |> ignore
        BitConverter.ToUInt32(x.ValBuf, 0)
    member x.ReadUInt64() =
        x.Read(x.ValBuf, 0, 8) |> ignore
        BitConverter.ToUInt64(x.ValBuf, 0)
    member x.ReadSingle() =
        x.Read(x.ValBuf, 0, sizeof<System.Single>) |> ignore
        BitConverter.ToSingle(x.ValBuf, 0)
    member x.ReadDouble() =
        x.Read(x.ValBuf, 0, sizeof<System.Double>) |> ignore
        BitConverter.ToDouble(x.ValBuf, 0)
    member x.ReadArrWLen<'T>() =
        let len = x.ReadInt32()
        let arr = Array.zeroCreate<'T>(len)
        x.ReadArr<'T>(arr, 0, len) |> ignore
        arr
    member x.ReadArr<'T>(len : int) =
        let arr = Array.zeroCreate<'T>(len)
        x.ReadArr<'T>(arr, 0, len) |> ignore
        arr
//    member x.GenericRead<'T>() =
//        let t = typeof<'T>
//        if (t.IsArray) then
//            let len = x.ReadInt32()
//            let tArr = typeof<'T>
//            let arr = Array.CreateInstance(tArr.GetElementType(), [|len|])
//            x.ReadArrT(arr, 0, len) |> ignore
//            box(arr) :?> 'T
//        else
//            Serialize.Deserialize<'T> x

// ===============================================================================

[<AllowNullLiteral>]
type BufferListStreamWithPool<'T,'TP when 'TP:null and 'TP:(new:unit->'TP) and 'TP :> IRefCounter<string>>() =
    inherit BufferListStream<'T>()

    internal new (pool : SharedPool<string, 'TP>) as x =
        new BufferListStreamWithPool<'T,'TP>()
        then
            if (Utils.IsNotNull pool) then
                x.Pool <- pool
                //x.GetNewWriteBuffer <- x.GetNewBuffer
                x.GetNewWriteBuffer <- x.GetNewBufferWait

    member val internal Pool : SharedPool<string, 'TP> = null with get, set

    member internal x.GetNewBuffer() =
        let (event, buf) = RBufPart<'T>.GetFromPool(x.GetInfoId()+":RBufPart", x.Pool,
                                                    fun () -> new RBufPart<'T>() :> SafeRefCnt<RefCntBuf<'T>>)
        buf.Elem.UserToken <- box(x)
        buf :?> RBufPart<'T>

    member internal x.TryGetNewBuffer() =
        let (event, buf) = RBufPart<'T>.GetFromPool(x.GetInfoId()+":RBufPart", x.Pool,
                                                    fun () -> new RBufPart<'T>() :> SafeRefCnt<RefCntBuf<'T>>)
        if (Utils.IsNull buf) then
            (event, null)
        else
            buf.Elem.UserToken <- box(x)
            (event, buf :?> RBufPart<'T>)

    member internal x.GetNewBufferWait() =
        let mutable bDone = false
        let mutable buf = null
        while not bDone do
            let (event, bufGet) = RBufPart<'T>.GetFromPool(x.GetInfoId()+":RBufPart", x.Pool,
                                                           fun () -> new RBufPart<'T>() :> SafeRefCnt<RefCntBuf<'T>>)
            if (Utils.IsNotNull bufGet) then
                buf <- bufGet
                bDone <- true
        buf.Elem.UserToken <- box(x)
        buf :?> RBufPart<'T>

// ===============================================================

open Prajna.Tools.Native

type RWHQueue() =
    static let count = ref 0
    static let q = ConcurrentQueue<RegisteredWaitHandle*WaitHandle>()

    static member private Release() =
        let elem = ref Unchecked.defaultof<RegisteredWaitHandle*WaitHandle>
        let mutable bCont = true
        while bCont do
            let ret = q.TryDequeue(elem)
            if (ret) then
                let (rwh, wh) = !elem
                rwh.Unregister(wh) |> ignore
            bCont <- (Interlocked.Decrement(count) > 0)

    static member Add(rwh : RegisteredWaitHandle, wh : WaitHandle) =
        q.Enqueue(rwh, wh)
        if (Interlocked.Increment(count) = 1) then
            PoolTimer.AddTimer(RWHQueue.Release, 1000L)

// This is sort of like .Net FileStream / NetStream, however has following support
// 1. Async I/O using I/O Completion ports
// 2. Support for reading / writing to arbirary 'T instead of just byte
// 3. Prefetch for reading speed improvement
// 4. Option for no file buffering to avoid OS file cache if desired
// 5. Integration with shared memory pool to allow for zero-copy pipeline, e.g. can read directly to another BufferListStream
[<AllowNullLiteral>]
[<AbstractClass>]
type BufferListStreamWithBackingStream<'T,'TP when 'TP:null and 'TP:(new:unit->'TP) and 'TP :> IRefCounter<string>> internal (pool) =
    inherit BufferListStreamWithPool<'T,'TP>(pool)

    let mutable doFetching = true
    let disposer = new DoOnce()

    member val MaxNumValid = 1 with get, set
    member val NumPrefetch = 1 with get, set
    member val Alignment = 1 with get, set

    abstract OpenStream : unit->unit

    member x.SetPrefetch(numPrefetch : int) =
        x.NumPrefetch <- numPrefetch
        x.OpenStream()
        x.TryPrefetch(x.NumPrefetch) |> ignore

    member x.StartPrefetch(numPrefetch : int) =
        x.NumPrefetch <- numPrefetch
        x.OpenStream()
        x.DoBackgroundPrefetch null false

    member val private BackgroundPrefetchDone = new MEvent(false)
    member x.StopPrefetch() =
        lock (x.IOLock) (fun _ ->
            doFetching <- false
        )
        x.BackgroundPrefetchDone.Wait()

    member x.DoBackgroundPrefetch(state : obj) (bTimeOut : bool) =
        lock (x.IOLock) (fun _ ->
            if doFetching then
                let (bDone, event) = x.TryPrefetch(x.NumPrefetch)
                if not bDone then
                    RWHQueue.Add(ThreadPool.RegisterWaitForSingleObject(event, x.BackgroundPrefetch, null, -1, true), event)
                else
                    x.BackgroundPrefetchDone.Set()
            else
                x.BackgroundPrefetchDone.Set()
        )
    member private x.BackgroundPrefetch = new WaitOrTimerCallback(x.DoBackgroundPrefetch)

    member val internal FinalFlush = false with get, set
    override x.DisposeInternal(bDisposing : bool) =
        if (not x.FinalFlush) then
            x.Flush()
            x.WaitForIOFinish()
            x.FinalFlush <- true
        base.DisposeInternal(bDisposing)

    override x.Flush() =
        x.WriteBuffers() // flush internal buffers to backing stream

    member x.GetBufferInto(buf : byte[], offset : int) : int =
        x.Flush() // flush to backing stream
        if (buf.Length - offset < int x.Length) then
            failwith "Insufficient space in buffer"
            0
        else
            x.FillBuffer(buf, offset)
            int x.Length     

    member internal x.ReplicateFrom(bls : BufferListStreamWithBackingStream<'T,'TP>) =
        bls.WriteBuffers()
        x.Pool <- bls.Pool
        x.GetNewWriteBuffer <- x.GetNewBuffer
        // now copy over data
        for b in bls.BufList do
            let elem = new RBufPart<'T>(b)
            x.BufList.Add(elem)
        x.ReplicateInfoFrom(bls)
        x.ElemPos <- 0
        x.Position <- 0L

    member private x.PrefetchNextRead() =
        if (x.ElemLen > x.ElemPos) then
            let elem = x.BufList.[x.ElemPos] // the next element
            if (elem.Type = RBufPartType.Virtual) then
                x.SplitAndMergeVirtual(x.ElemPos, elem.StreamPos)

    member val WaitForIOFinish : unit->unit = (fun _ -> failwith "WaitForIOFinish not implemented") with get, set
    member val FillWithRead : RBufPart<'T>->unit = (fun _ -> failwith "FillWithRead not implemented") with get, set
    member val FlushToBackingStream : RBufPart<'T>->unit = (fun _ -> failwith "FlushToBackingStream not implemented") with get, set
    member val FillBuffer : byte[]*int->unit = (fun _ -> failwith "FillBuffer not implemented") with get, set

    // split virtual element "i" to create a (virtual, valid, virtual) or (valid, virtual)
    member private x.SplitVirtual(i : int, pos : int64, elemUse :RBufPart<'T>) =
        // first remove the "i"th element
        let vElem = x.BufList.[i]
        x.BufList.RemoveAt(i)

        let mutable num = 0
        let mutable streamPos = vElem.StreamPos
        let mutable remCount = vElem.Count
        let mutable bFirstVirtual = false

        // first virtual if needed
        if (pos > vElem.StreamPos) then
            let vElemPrev = RBufPart<'T>.GetVirtual()
            vElemPrev.StreamPos <- streamPos
            vElemPrev.Count <- (int64 pos) - vElem.StreamPos
            streamPos <- streamPos + vElemPrev.Count
            remCount <- remCount - vElemPrev.Count
            x.InsertIntoList(vElemPrev, i + num)
            num <- num + 1
            bFirstVirtual <- true

        // the valid element
        let elem = 
            if (Utils.IsNull elemUse) then
                x.GetNewBufferWait()
            else
                elemUse
        // split, take portion of virtual count
        elem.StreamPos <- streamPos
        elem.Count <- Math.Min(int64 elem.Elem.Length, remCount)
        streamPos <- streamPos + elem.Count
        remCount <- remCount - elem.Count
        elem.Type <- RBufPartType.Valid
        x.InsertIntoList(elem, i + num)
        num <- num + 1
        x.FillWithRead(elem)

        // adjust vElem count
        if (remCount > 0L) then
            vElem.StreamPos <- streamPos
            vElem.Count <- remCount
            x.InsertIntoList(vElem, i + num)
            num <- num + 1
        else
            (vElem :> IDisposable).Dispose() // won't do much, but will prevent finalizer from kicking in

        x.ElemLen <- x.ElemLen + num - 1
        if (x.ElemPos-1 > i) then
            x.ElemPos <- x.ElemPos + num - 1
        else if (x.ElemPos-1 = i && bFirstVirtual) then
            x.ElemPos <- x.ElemPos + 1

        num

    // returns new position after merges complete
    member private x.MergeVirtual(i : int) =
        if (x.BufList.[i].Type=RBufPartType.Virtual) then
            // forward
            while (x.BufList.Count > i+1 && x.BufList.[i+1].Type=RBufPartType.Virtual) do
                x.BufList.[i].Count <- x.BufList.[i].Count + x.BufList.[i+1].Count
                x.RemoveFromList(i+1)
                x.ElemLen <- x.ElemLen - 1
                if (x.ElemPos-1 > i) then
                    x.ElemPos <- x.ElemPos - 1
            // backward
            let mutable i = i
            while (i-1 >= 0 && x.BufList.[i-1].Type=RBufPartType.Virtual) do
                x.BufList.[i-1].Count <- x.BufList.[i-1].Count + x.BufList.[i].Count
                x.RemoveFromList(i)
                x.ElemLen <- x.ElemLen - 1
                if (x.ElemPos-1 >= i) then
                    x.ElemPos <- x.ElemPos - 1
                i <- i-1
            i
        else
            i

    member private x.SplitAndMergeVirtual(i : int, pos : int64) =
        let num = x.SplitVirtual(i, pos, null)
        for cnt = 1 to num do
            if (x.BufList.[i+num-cnt].Type = RBufPartType.Virtual) then
                x.MergeVirtual(i+num-cnt) |> ignore

    member private x.TrySplitAndMergeVirtual(i : int, pos : int64) =
        let (event, elem) = x.TryGetNewBuffer()
        if (Utils.IsNotNull elem) then
            let num = x.SplitVirtual(i, pos, elem)
            for cnt = 1 to num do
                if (x.BufList.[i+num-cnt].Type = RBufPartType.Virtual) then
                    x.MergeVirtual(i+num-cnt) |> ignore
        (Utils.IsNotNull elem, event)

    // reset the position
    member private x.ResetPos() : unit =
        x.SetPosToI(x.ElemPos-1)
        let amtToMove = x.Position - x.RBufPart.StreamPos
        x.PositionInternal <- x.RBufPart.StreamPos
        x.MoveForwardAfterRead(amtToMove) 

    member internal x.WriteBuffers() =
        lock (x.IOLock) (fun _ ->
            x.SealWriteBuffer() // seal current write buffer
            for i = 0 to x.BufList.Count-1 do
                let rbuf = x.BufList.[i]
                if (rbuf.Type = RBufPartType.ValidWrite) then
                    // replace with an equivalent element
                    let rbufNew = new RBufPart<'T>(rbuf)
                    rbufNew.Type <- RBufPartType.Valid // don't write again
                    x.BufList.[i] <- rbufNew
                    // now flush if needed
                    let numUser = Interlocked.Decrement(rbuf.NumUser)
                    if (0 = numUser) then
                        x.FlushBuf(rbuf)
        )

    override x.FlushBuf(rbuf : RBufPart<'T>) =
        if (rbuf.Type = RBufPartType.ValidWrite) then
            rbuf.Type <- RBufPartType.MakeVirtual // free upon write
            x.FlushToBackingStream(rbuf)
        else if (rbuf.Type = RBufPartType.Valid) then
            // simply dispose
            (rbuf :> IDisposable).Dispose()
        else
            failwith "Buffer type unknown"

    // for concurrent read/write, this must occur inside ioLock block
    member x.MakeElemVirtual(i : int) =
        let rbuf = x.BufList.[i] // the "i"th element
        if (rbuf.Type <> RBufPartType.Virtual) then
            // replace with an equivalent virtual element
            x.BufList.[i] <- RBufPart<'T>.GetVirtual(rbuf)
            // now flush the buffer if needed
            let numUser = Interlocked.Decrement(rbuf.NumUser)
            // don't check finished here since we close buffer regardless
            if (0 = numUser) then
                x.FlushBuf(rbuf)
            // merge virtual elements in list
            x.MergeVirtual(i)
        else
            i

    // keep at most numKeep up to "i", don't split if it does not exist
    // keep "maxI-numKeep", ..., "maxI-2", "maxI-1" 
    // make virtual: "0", ..., "maxI-(numKeep+2)", "maxI-(numKeep+1)"
    member internal x.VirtualizeOldElem(numKeep : int) =
        let mutable i = 0
        while (i < x.ElemPos-numKeep) do
            i <- x.MakeElemVirtual(i)
            i <- i + 1

    member private x.TryPrefetch(numFetch : int) =
        let mutable i = 0
        let mutable bCont = true
        let mutable event = null
        // len and pos can keep changing
        while bCont && (i < Math.Min(numFetch, x.ElemLen-x.ElemPos)) do
            let rbuf = x.BufList.[x.ElemPos + i]
            if (rbuf.Type = RBufPartType.Virtual) then
                let (bContRet, eventRet) = x.TrySplitAndMergeVirtual(x.ElemPos + i, rbuf.StreamPos)
                bCont <- bContRet
                event <- eventRet
            i <- i + 1
        let ret = (i = Math.Min(numFetch, x.ElemLen-x.ElemPos), event)

        // now remove at end
        i <- x.ElemLen-1
        while (i >= x.ElemPos + numFetch) do
            i <- x.MakeElemVirtual(i)
            i <- i - 1

        ret

    // assumes x.ElemPos is set correctly
    member x.SetCurPos(pos : int64) =
        x.VirtualizeOldElem(x.MaxNumValid)
        let rbuf = x.BufList.[x.ElemPos-1]
        if (rbuf.Type = RBufPartType.Virtual) then
            x.SplitAndMergeVirtual(x.ElemPos-1, pos)
        x.TryPrefetch(x.NumPrefetch) |> ignore
        x.PositionInternal <- pos
        x.ResetPos()
        //x.BufList.[x.ElemPos-1].Elem.ReadIO.Wait()
        x.BufList.[x.ElemPos-1].IOEvent.Wait()

    override x.MoveToNextBuffer(bAllowExtend : bool, rem : int) =
        let ret =
            if (0 = rem) then
                if (bAllowExtend && x.ElemPos=x.ElemLen) then
                    x.VirtualizeOldElem(x.MaxNumValid-1)
                    x.AddNewBuffer() // will increment by 1
                    //x.BufList.[x.ElemLen-1].Elem.ReadIO.Set()
                    x.BufList.[x.ElemLen-1].SetIOEvent()
                if (x.ElemPos < x.ElemLen) then
                    x.ElemPos <- x.ElemPos + 1
                    x.SetCurPos(x.Position)
                    true
                else
                    false
            else
                x.TryPrefetch(x.NumPrefetch) |> ignore
                true
        if (bAllowExtend) then
            x.BufList.[x.ElemPos-1].Type <- ValidWrite
        ret

    member x.CleanToVirtual() =
        x.ElemPos <- x.ElemLen
        x.VirtualizeOldElem(0)
        for e in x.BufList do
            (e :> IDisposable).Dispose()
        x.BufList.Clear()
        let elem = RBufPart<'T>.GetVirtual()
        elem.Count <- x.Length
        elem.StreamPos <- 0L
        x.BufList.Add(elem)
        x.ElemLen <- 1
        x.ElemPos <- 1
        x.ResetPos()

    override x.Seek(offset : int64, origin : SeekOrigin) =
        let mutable offset = offset
        let mutable finalPos =
            match origin with
                | SeekOrigin.Begin -> offset
                | SeekOrigin.Current -> x.Position + offset
                | SeekOrigin.End -> x.Length + offset
                | _ -> Int64.MaxValue
        finalPos <- Math.Min(finalPos, x.Length)
        // binary search
        let mutable left = 0
        let mutable right = x.ElemLen
        let mutable middle = 0
        let mutable bDone = false
        while not bDone do
            middle <- (left + right) >>> 1
            if (finalPos >= x.BufList.[middle].StreamPos) then
                if (x.ElemLen-1 = middle || finalPos < x.BufList.[middle+1].StreamPos) then
                    bDone <- true
                else
                    left <- middle
            else
                right <- middle
        x.ElemPos <- middle+1 // track position middle
        let finalPosAlign = finalPos / (int64 x.Alignment) * (int64 x.Alignment)
        let seekPos = Math.Max(finalPosAlign, x.BufList.[x.ElemPos-1].StreamPos)
        // first use seekPos in splitting
        x.SetCurPos(seekPos)
        // now move forward more if needed
        x.MoveForwardAfterRead(finalPos - finalPosAlign)
        finalPos

    override x.GetMoreBufferPart(elemPos : int byref, pos : int64 byref) : RBufPart<'T> =
        if (pos >= x.Length) then
            null
        else
            if (pos < x.BufList.[elemPos].StreamPos) then
                elemPos <- 0
            while (x.BufList.[elemPos].StreamPos + int64 x.BufList.[elemPos].Count <= pos) do
                elemPos <- elemPos + 1
            x.ElemPos <- elemPos + 1 // track elemPos
            x.SetCurPos(pos)
            let rbuf = x.BufList.[x.ElemPos-1]
            let offset = int(pos - rbuf.StreamPos)
            let cnt = rbuf.Count - int64 offset
            pos <- pos + int64 cnt
            x.MoveForwardAfterRead(cnt)
            new RBufPart<'T>(x.BufList.[x.ElemPos-1], x.BufList.[x.ElemPos-1].Offset + offset, cnt)

    override x.WriteRBufNoCopy(rbuf : RBufPart<'T>) =
        base.WriteRBufNoCopy(rbuf)
        x.BufList.[x.ElemPos-1].SetIOEvent()
        x.SetCurPos(x.Position) // only helps to clear out old 

    member x.Transfer(fillWithReadAndSetCount : RBufPart<'T>->unit) =
        let mutable bCont = true
        while bCont do
            let rbufNew = x.GetNewBufferWait()
            rbufNew.ResetIOEvent()
            fillWithReadAndSetCount(rbufNew)
            rbufNew.IOEvent.Wait() // wait for fill to complete
            if (0L = rbufNew.Count) then
                bCont <- false
            else
                x.WriteRBufNoCopy(rbufNew)
        x.Flush()
        x.FinalFlush <- true

//    member private x.ContinueTransfer(state : obj) (bTimeOut : bool) =
//        let (rbufToAdd, fillWithReadAndSetCount) = state :?> RBufPart<'T>*(RBufPart<'T>->unit)
//        if (Utils.IsNotNull rbufToAdd && 0L = rbufToAdd.Count) then
//            x.Flush() // some sync (wait for callbacks to complete), but only at end
//            x.FinalFlush <- true
//        else
//            if (Utils.IsNotNull rbufToAdd) then
//                x.WriteRBufNoCopy(rbufToAdd) // all async
//                x.VirtualizeOldElem(0)
//            let (event, rbufNew) = x.TryGetNewBuffer()
//            if (Utils.IsNotNull rbufNew) then
//                rbufNew.ResetIOEvent()
//                fillWithReadAndSetCount(rbufNew)
//                RWHQueue.Add(ThreadPool.RegisterWaitForSingleObject(rbuf) // need WaitHandle to use this

// ======================================================================================

type internal DiskIO() =
    static let fileKey = ConcurrentDictionary<char, Object>()

    static member private GetFileKey(fileName : string) =
        let c = fileName.ToLower().[0]
        fileKey.GetOrAdd(c, fun _ -> Object())

    static member val GetLockObj : string->Object = DiskIO.GetFileKey with get, set

    static member OpenFile(fileName : string, fOpt : FileOptions, bufferLess : bool) =
        let file = AsyncStreamIO.OpenFile(fileName, FileAccess.ReadWrite, fOpt, bufferLess)
        file.SetLock(DiskIO.GetLockObj(Path.GetFullPath(fileName)))
        file

    static member OpenFileWrite(fileName : string, fOpt : FileOptions, bufferLess : bool) =
        let file = AsyncStreamIO.OpenFile(fileName, FileAccess.Write, fOpt, bufferLess)
        file.SetLock(DiskIO.GetLockObj(Path.GetFullPath(fileName)))
        file

type internal DiskIOFn<'T>() =
    static member private DoneIOWrite (ioResult : int) (state : obj) (buffer : 'T[]) (offset : int) (bytesTransferred : int) =
        let (rbuf, file) = state :?> (RBufPart<'T>*AsyncStreamIO)
        if (file.BufferLess()) then
            if (int rbuf.Elem.Length*sizeof<'T> <> bytesTransferred) then
                raise (new Exception("I/O failed "))
        else
            if (int rbuf.Count*sizeof<'T> <> bytesTransferred) then
                raise (new Exception("I/O failed "))
        Logger.LogF(LogLevel.MediumVerbose, fun _ -> sprintf "Finish streampos: %d %A" rbuf.StreamPos rbuf.Type)
        rbuf.IOEvent.Set()
        if (rbuf.Type = RBufPartType.MakeVirtual) then
            (rbuf :> IDisposable).Dispose()
    static member val private DoneIOWriteDel = IOCallbackDel<'T>(DiskIOFn<'T>.DoneIOWrite)

    static member private DoneIOWriteWithCb (doneCb : unit->unit) (ioResult : int) (state : obj) (buffer : 'T[]) (offset : int) (bytesTransferred : int) =
        let (rbuf, file) = state :?> (RBufPart<'T>*AsyncStreamIO)
        DiskIOFn<'T>.DoneIOWrite ioResult state buffer offset bytesTransferred
        doneCb()

    static member WriteBufferH (doneCb) (elem : RBufPart<'T>, file : AsyncStreamIO, pos : int64) =
        //elem.Elem.WriteIO.Reset()
        elem.ResetIOEvent()
<<<<<<< HEAD
        let pos = defaultArg pos elem.StreamPos
        Logger.LogF(LogLevel.MediumVerbose, fun _ -> sprintf "Writing element pos: %d length: %d" elem.StreamPos elem.Count)
=======
        Console.WriteLine("Writing element pos: {0} length: {1}", elem.StreamPos, elem.Count)
>>>>>>> 49c7309b
        if (file.BufferLess()) then
            file.WriteFilePos(elem.Elem.Ptr, elem.Elem.Buffer, elem.Offset, elem.Elem.Length, doneCb, (elem, file), pos) |> ignore
        else
            file.WriteFilePos(elem.Elem.Ptr, elem.Elem.Buffer, elem.Offset, int elem.Count, doneCb, (elem, file), pos) |> ignore

    static member WriteBuffer(elem : RBufPart<'T>, file : AsyncStreamIO, ?pos : int64) =
        let pos = defaultArg pos elem.StreamPos
        DiskIOFn<'T>.WriteBufferH (DiskIOFn<'T>.DoneIOWriteDel) (elem, file, pos)

    static member WriteBufferCb(elem : RBufPart<'T>, file : AsyncStreamIO, doneCb : unit->unit, ?pos : int64) =
        let pos = defaultArg pos elem.StreamPos
        DiskIOFn<'T>.WriteBufferH (IOCallbackDel<'T>(DiskIOFn<'T>.DoneIOWriteWithCb doneCb)) (elem, file, pos)

    static member private DoneIORead (ioResult : int) (state : obj) (buffer : 'T[]) (offset : int) (bytesTransferred : int) =
        let rbuf = state :?> RBufPart<'T>
        if (int rbuf.Count*sizeof<'T> <> bytesTransferred) then
            raise (new Exception("I/O failed "))
        rbuf.IOEvent.Set()
        //rbuf.Elem.ReadIO.Set()
    static member val private DoneIOReadDel = IOCallbackDel<'T>(DiskIOFn<'T>.DoneIORead)

    static member ReadBuffer(elem : RBufPart<'T>, file : AsyncStreamIO, ?numRead : int, ?pos : int64) =
        //elem.Elem.ReadIO.Reset()
        elem.ResetIOEvent()
        let pos = defaultArg pos elem.StreamPos
        if (file.BufferLess()) then
            // read full alignment, return should be less
            file.ReadFilePos(elem.Elem.Ptr, elem.Elem.Buffer, elem.Elem.Offset, elem.Elem.Length, DiskIOFn<'T>.DoneIOReadDel, elem, pos) |> ignore
        else
            let numRead = defaultArg numRead (int elem.Count)
            file.ReadFilePos(elem.Elem.Ptr, elem.Elem.Buffer, elem.Elem.Offset, numRead, DiskIOFn<'T>.DoneIOReadDel, elem, pos) |> ignore
  

[<AllowNullLiteral>]
type BufferListStreamWithCache<'T,'TP when 'TP:null and 'TP:(new:unit->'TP) and 'TP :> IRefCounter<string>>
    private (fileName : string, pool : SharedPool<string,'TP>, bPrivate : bool) =

    inherit BufferListStreamWithBackingStream<'T,'TP>(pool) // inherit using default constructor always

    let mutable fileName = fileName
    let fileOpenLock = Object()
    let mutable file : Native.AsyncStreamIO = null

    internal new (fileName : string, pool : SharedPool<string,'TP>) as x =
        new BufferListStreamWithCache<'T,'TP>(fileName, pool, false)
        then
            x.Init()

    internal new (openedFile : Native.AsyncStreamIO, pool : SharedPool<string,'TP>) as x =
        new BufferListStreamWithCache<'T,'TP>("", pool, false)
        then
            x.Init()
            x.File <- openedFile
            x.AddPreexistingContent()

    internal new (fileName : string) as x =
        new BufferListStreamWithCache<'T,'TP>(fileName, null, false)
        then
            x.Init()

    internal new (bls : BufferListStreamWithCache<'T,'TP>) as x =
        new BufferListStreamWithCache<'T,'TP>(bls.FileName, null, false)
        then
            x.ReplicateFrom(bls)
            x.Init()

    member x.Init() =
        x.FillWithRead <- x.ReadBuffer
        x.FlushToBackingStream <- (fun r -> 
            x.OpenFile()
            DiskIOFn<'T>.WriteBuffer(r, file)
        )
        x.WaitForIOFinish <- (fun _ ->
            file.WaitForIOFinish()
        )

    override x.DisposeInternal(bDisposing : bool) =
        if (not x.FinalFlush) then
            x.Flush()
            x.WaitForIOFinish()
            x.FinalFlush <- true
        if (Utils.IsNotNull file) then
            if (file.BufferLess() && file.Length > x.Length) then
                file.SetFileLength<'T>(x.Length)
            file.Dispose()
        base.DisposeInternal(bDisposing)

    member x.FileName with get() : string = fileName and set(v) = fileName <- v
    // bufList consists of "pre", "numValid", and "post" list (i.e. NumValid + 2 elements at most)
    member private x.File with get() : AsyncStreamIO = file and set(v) = file <- v

    member val BufferLess = false with get, set
    member val SequentialRead = true with get, set
    member val SequentialWrite = true with get, set

    override x.Replicate() =
        x.WriteBuffers()
        new BufferListStreamWithCache<'T,'TP>(fileName, x.Pool) :> StreamBase<'T>

    override x.Replicate(pos : int64, cnt : int64) =
        assert(false)
        raise (new Exception("Not supported"))
        x :> StreamBase<'T>

    member private x.ReadBuffer(elem : RBufPart<'T>) =
        // fill in using reader
        x.OpenFile()
        if (file.Length > elem.StreamPos*(int64 sizeof<'T>)) then
            let maxRead = file.Length/(int64 sizeof<'T>) - elem.StreamPos
            let numRead = int (Math.Min(maxRead, elem.Count))
            DiskIOFn.ReadBuffer(elem, file, numRead) // async read, does not block
        else
            //elem.Elem.ReadIO.Set()
            elem.SetIOEvent()

    override x.OpenStream() =
        x.OpenFile()

    member x.Flush(bFlushFileCache : bool) =
        if (bFlushFileCache) then
            x.Flush()
            file.Flush()
        else
            x.Flush()

    member x.AddPreexistingContent() =
        if (x.File.Length > x.Length) then
            use elem = RBufPart<'T>.GetVirtual()
            elem.StreamPos <- x.Length
            elem.Count <- x.File.Length - x.Length
            x.AddExistingBuffer(elem)        

    member x.OpenFile() =
        if (null = file) then
            lock (fileOpenLock) (fun _ ->
                if (null = file) then
                    let mutable fOpt = FileOptions.Asynchronous
                    if x.SequentialRead then
                        fOpt <- fOpt ||| FileOptions.SequentialScan
                    if x.SequentialWrite then
                        fOpt <- fOpt ||| FileOptions.WriteThrough
                    file <- DiskIO.OpenFile(fileName, fOpt, x.BufferLess)
                    x.AddPreexistingContent()
            )<|MERGE_RESOLUTION|>--- conflicted
+++ resolved
@@ -2614,12 +2614,7 @@
     static member WriteBufferH (doneCb) (elem : RBufPart<'T>, file : AsyncStreamIO, pos : int64) =
         //elem.Elem.WriteIO.Reset()
         elem.ResetIOEvent()
-<<<<<<< HEAD
-        let pos = defaultArg pos elem.StreamPos
         Logger.LogF(LogLevel.MediumVerbose, fun _ -> sprintf "Writing element pos: %d length: %d" elem.StreamPos elem.Count)
-=======
-        Console.WriteLine("Writing element pos: {0} length: {1}", elem.StreamPos, elem.Count)
->>>>>>> 49c7309b
         if (file.BufferLess()) then
             file.WriteFilePos(elem.Elem.Ptr, elem.Elem.Buffer, elem.Offset, elem.Elem.Length, doneCb, (elem, file), pos) |> ignore
         else
