(*---------------------------------------------------------------------------
	Copyright 2013 Microsoft

    Licensed under the Apache License, Version 2.0 (the "License");
    you may not use this file except in compliance with the License.
    You may obtain a copy of the License at

    http://www.apache.org/licenses/LICENSE-2.0

    Unless required by applicable law or agreed to in writing, software
    distributed under the License is distributed on an "AS IS" BASIS,
    WITHOUT WARRANTIES OR CONDITIONS OF ANY KIND, either express or implied.
    See the License for the specific language governing permissions and
    limitations under the License.                                                      

	Author: Sanjeev Mehrotra
 ---------------------------------------------------------------------------*)
 
namespace Prajna.Tools.Network

open System
open System.Collections.Concurrent
open System.Collections.Generic
open System.Net
open System.Net.Sockets
open System.Threading
open Prajna.Tools
open Prajna.Tools.StringTools
open Prajna.Tools.FSharp
open Prajna.Tools.Serialize
open Prajna.Tools.Queue
open Prajna.Tools.Process

// ==============================================================================================
// interfaces

/// A generic interface for a connection
[<AllowNullLiteral>]
type IConn =
    interface
        /// A socket for the connection
        abstract Socket : Socket with get, set
        /// Initialize the connection using (socket, state)
        abstract Init : Socket*obj->unit
        /// Close the connection
        abstract Close : unit->unit
    end

// ======================================================================

// module here is essentially class with all static members
// use class with static members, otherwise cannot have multiple methods with same name
// (i.e. let does not support polymorphism)
//module NetUtils =
/// Abstract Class with static members for network utility functions
type [<AbstractClass>] NetUtils() =
    static let randGen = new System.Random()
    static member internal RandGen with get() = randGen

    /// Get a TCP Listener which listens on a port
    /// <param name="startPort">
    /// Optional argument - default random port between 30000 and 65535
    /// the first port which the listener tries
    /// </param>
    /// <returns>
    /// A tuple of (listener, randomPort)
    /// listener - the TCPListener
    /// randomPort - the port on which it is listening
    /// </returns>
    static member GetTCPListener(startPort : Option<int>) =
        let mutable randomPort =
            match startPort with
                | None -> NetUtils.RandGen.Next(30000, 65535)
                | Some(x) -> x
        let mutable success = false
        let mutable listen = null
        let ipAddr = IPAddress.Any
        while (not success) do
            try
                listen <- Net.Sockets.TcpListener(ipAddr, randomPort)
                listen.Start()
                success <- true
            with
                ex -> randomPort <- NetUtils.RandGen.Next(30000, 65535)
        (listen, randomPort)

    // make following internal as LocalDNS.GetShowInfo provides similar functionality
    static member internal GetRemoteIPAddrPort(sock : Socket) =
        let ep = sock.RemoteEndPoint :?> System.Net.IPEndPoint
        (ep.Address.ToString().ToLower(), ep.Port)

    static member internal GetIPKey(ipAddr : string, ipPort : int) =
        (ipAddr + ":" + ipPort.ToString()).ToLower()

    // define key of socket to be address:port
    static member internal GetIPKey(sock : Socket) =
        let (addr, port) = NetUtils.GetRemoteIPAddrPort(sock)
        NetUtils.GetIPKey(addr, port)

    static member internal ParseAddrPort (addrport : string, port : int) =
        let position = addrport.LastIndexOf(":")
        if (position = -1) then
            (addrport, port)
        else
            let (portString : string) = addrport.Substring (position+1)
            (addrport.Substring(0, position), Convert.ToInt32(portString))

    /// Parse a string into (address, port)
    /// <param name="addrport">The string represting address and port</param>
    /// <returns>A tuple of (string, int) representing the address and port</returns>
    static member ParseAddrPort (addrport : string) =
        let position = addrport.LastIndexOf(":")
        if (position = -1) then
            ("", Convert.ToInt32(addrport))
        else
            (addrport.Substring(0, position), Convert.ToInt32(addrport.Substring(position+1)))

    static member internal RecvAsync(sock : Socket, e : SocketAsyncEventArgs) =
        try
            let asyncOper = sock.ReceiveAsync(e)
            if (not asyncOper && (0 = e.BytesTransferred)) then
                (true, asyncOper)
            else
                (false, asyncOper)
        with
            | :? ObjectDisposedException as ex -> (true, true)
            | :? SocketException as ex when (e.SocketError = SocketError.ConnectionReset || true) -> (true, true)

    static member internal SendAsync(sock : Socket, e : SocketAsyncEventArgs) =
        try
            let asyncOper = sock.SendAsync(e)
            if (not asyncOper && (0 = e.BytesTransferred)) then
                Logger.LogF( LogLevel.MildVerbose, (fun _ -> sprintf "Send %d bytes to %s， asyncOper %A, socketError: %A" e.BytesTransferred (sock.RemoteEndPoint.ToString()) asyncOper e.SocketError))
                (true, asyncOper)
            else
                (false, asyncOper)
        with
            | :? ObjectDisposedException as ex -> (true, true)
            | :? SocketException as ex when (e.SocketError = SocketError.ConnectionReset || true) -> (true, true)

    // From https://msdn.microsoft.com/en-us/library/ms145160(v=vs.110).aspx
    // If you are using a connection-oriented protocol, Send will block until all of the bytes in the buffer are sent, unless a time-out was set by using Socket.SendTimeout
    static member internal SendSync(sock : Socket, buf : byte[], offset : int, count : int) =
        try
            let ret = sock.Send(buf, offset, count, SocketFlags.None)
            if (ret <> count) then
                // for blocking socket with inifinte send timeout, all data should be sent (differs from win32 behavior)
                (true, ret)
            else
                (false, count)
        with
            | :? ObjectDisposedException as ex -> (true, 0)
            | :? SocketException as ex -> (true, 0)

    static member internal RecvSync(sock : Socket, buf : byte[], offset : int, count : int) =
        try
            let ret = sock.Receive(buf, offset, count, SocketFlags.None)
            if (ret = 0) then
                (true, ret)
            else
                (false, ret)
        with
            | :? ObjectDisposedException as ex -> (true, 0)
            | :? SocketException as ex -> (true, 0)

    static member internal RecvOrClose(conn : IConn, fn, e) =
        let (closed, asyncOper) = NetUtils.RecvAsync(conn.Socket, e)
        if (closed) then
            //Logger.LogF(LogLevel.MildVerbose, (fun _ -> sprintf "baseNetwork; close is called %A, BytesTransferred %d, SocketError %A, receive buffer size:%d" (LocalDNS.GetShowInfo(conn.Socket.RemoteEndPoint)) e.BytesTransferred e.SocketError conn.Socket.ReceiveBufferSize ))
            conn.Close()
        else if (not asyncOper) then
            fn e

    static member internal SendOrClose(conn : IConn, fn, e : SocketAsyncEventArgs) =
        let (closed, asyncOper) = NetUtils.SendAsync(conn.Socket, e)
        if (closed) then
            conn.Close()
        else if (not asyncOper) then
            fn e

    static member internal SyncSendOrClose(conn : IConn, buf : byte[], offset : int, count : int) =
        let (closed, sent) = NetUtils.SendSync(conn.Socket, buf, offset, count)
        if (closed) then
            conn.Close()

    static member internal SyncSendOrCloseWithSize(conn : IConn, buf : byte[], offset : int, count : int) =
        let (closed, sent) = NetUtils.SendSync(conn.Socket, BitConverter.GetBytes(count), 0, sizeof<int>)
        if (not closed) then
            NetUtils.SyncSendOrClose(conn, buf, offset, count)
        else
            conn.Close()

    static member internal SyncRecvOrClose(conn : IConn, buf : byte[], offset : int, count : int) =
        let (closed, sent) = NetUtils.RecvSync(conn.Socket, buf, offset, count)
        if (closed) then
            conn.Close()

// ====================================================================================

/// A class capable of reading/writing value types asynchronously using an underlying connection
type GenericVal<'V>(conn : IConn) as x =
    let xConn = conn
    let eSendVal = new SocketAsyncEventArgs()
    do eSendVal.Completed.Add(x.AsyncSendValueCb)
    do eSendVal.SetBuffer(Array.zeroCreate<byte>(sizeof<'V>), 0, sizeof<'V>)
    let eRecvVal = new SocketAsyncEventArgs()
    do eRecvVal.Completed.Add(x.AsyncRecvValueCb)
    do eRecvVal.SetBuffer(Array.zeroCreate<byte>(sizeof<'V>), 0, sizeof<'V>)

    member internal x.AsyncRecvValueCb (e : SocketAsyncEventArgs) =
        if (e.Offset + e.BytesTransferred <> sizeof<'V>) then
            let newOffset = e.Offset + e.BytesTransferred
            e.SetBuffer(newOffset, (sizeof<'V>)-newOffset)
            NetUtils.RecvOrClose(xConn, x.AsyncRecvValueCb, e)
        else
            let (callback, state) = e.UserToken :?> (obj*'V->unit)*obj
            let value = Prajna.Tools.Serialize.ConvertTo<'V>(e.Buffer)
            callback(state, value)

    /// Asynchronously start receiving a value
    /// <param name="callback">
    /// A callback which executes after receive completes.
    /// Passes in a state and the value retrieved (i.e. callback(state, value))
    /// </param>
    /// <param name="state">
    /// The state to be passed into the callback
    /// </param>
    member x.AsyncRecvValue(callback : obj*'V->unit, state : obj) =
        eRecvVal.UserToken <- (callback, state)
        eRecvVal.SetBuffer(0, sizeof<'V>) // reset
        NetUtils.RecvOrClose(xConn, x.AsyncRecvValueCb, eRecvVal)

    member internal x.AsyncSendValueCb (e : SocketAsyncEventArgs) =
        if (e.Offset + e.BytesTransferred <> sizeof<'V>) then
            let newOffset = e.Offset + e.BytesTransferred
            e.SetBuffer(newOffset, (sizeof<'V>)-newOffset)
            NetUtils.SendOrClose(xConn, x.AsyncSendValueCb, e)
        else
            let (callback, state) = e.UserToken :?> (obj->unit)*obj
            callback(state)

    /// Asynchronously start sending a value
    /// <param name="callback">
    /// A callback which executes after sending completes.
    /// Passes in state (i.e. callback(state))
    /// </param>
    /// <param name="state">The state to be passed in the callback</param>
    /// <param name="value">The value to send</param> 
    member x.AsyncSendValue(callback : obj->unit, state : obj, value : 'V) =
        eSendVal.UserToken <- (callback, state)
        let valBuf = Prajna.Tools.Serialize.ConvertFrom<'V>(value)
        Buffer.BlockCopy(valBuf, 0, eSendVal.Buffer, 0, sizeof<'V>)
        eSendVal.SetBuffer(0, sizeof<'V>) // reset
        NetUtils.SendOrClose(xConn, x.AsyncSendValueCb, eSendVal)

// ====================================================================================

/// A class capable of reading/writing a buffer asynchronously using an underlying connection
type GenericBuf(conn : IConn, maxBufferSize : int) as x =
    let xgInt = GenericVal<int>(conn)
    let xConn = conn
    let eSendBuf = new SocketAsyncEventArgs()
    do eSendBuf.Completed.Add(x.AsyncSendBufCb)
    do eSendBuf.SetBuffer(Array.zeroCreate<byte>(maxBufferSize+sizeof<int>), 0, maxBufferSize)
    let eRecvBuf = new SocketAsyncEventArgs()
    do eRecvBuf.Completed.Add(x.AsyncRecvBufCb)
    do eRecvBuf.SetBuffer(Array.zeroCreate<byte>(maxBufferSize), 0, maxBufferSize)
    // use AutoResetEvent so only one thread unblocks at one time when wait completes
    let eSendComplete = new AutoResetEvent(true)
    let mutable recvBufferSize = maxBufferSize
    let mutable sendBufferSize = 0

    member private x.AsyncRecvBufCb(e : SocketAsyncEventArgs) =
        if (e.Offset + e.BytesTransferred <> recvBufferSize) then
            let newOffset = e.Offset + e.BytesTransferred
            e.SetBuffer(newOffset, recvBufferSize-newOffset)
            NetUtils.RecvOrClose(xConn, x.AsyncRecvBufCb, e)
        else
            let (callback, state, bufferOffset) = e.UserToken :?> (obj*byte[]*int*int->unit)*obj*int
            callback(state, e.Buffer, bufferOffset, recvBufferSize)

    /// Asynchronously receive a buffer and execute a callback when receive finishes
    /// <param name="callback">
    /// A callback which executes once receive completes
    /// Callback takes in (state, buffer, offset size)=(obj, byte[], int, int) tuple
    ///   state - arbitrary state specified by "state" parameter
    ///   buffer - the buffer which contains the data retrieved
    ///            the callback must copy the data or appropriately control bufferOffset 
    ///            before starting another AsyncRecvBuf if needed as buffer is reused
    ///   offset - the offfset in buffer where data has been written
    ///   size - the amount of data which has been written to buffer
    /// </param>
    /// <param name="state">
    /// The state to pass to the callback
    /// </param>
    /// <param name="bufferOffset">
    /// The bufferOffset where data is to be written within internal buffer
    /// </param>
    /// <param name="bufferSize">
    /// The length of data to be read
    /// </param>
    member x.AsyncRecvBuf(callback : obj*byte[]*int*int->unit, state : obj, bufferOffset : int, bufferSize : int) =
        if (bufferOffset + bufferSize <= maxBufferSize) then
            eRecvBuf.UserToken <- (callback, state, bufferOffset)
            recvBufferSize <- bufferSize
            eRecvBuf.SetBuffer(bufferOffset, bufferSize)
            NetUtils.RecvOrClose(xConn, x.AsyncRecvBufCb, eRecvBuf)
        else
            Logger.LogF( LogLevel.Error, (fun _ -> sprintf "Receive size %d larger than maximum allowed %d - connection closes" (bufferOffset+bufferSize) maxBufferSize))
            xConn.Close()

    member private x.AsyncRecvBufWithSizeCB(o : obj, bufferSize : int) =
        let (callback, state, bufferOffset) = o :?> (obj*byte[]*int*int->unit)*obj*int
        x.AsyncRecvBuf(callback, state, bufferOffset, bufferSize)

    /// Asynchronously receive a buffer along with its size and execute callback when receive finishes
    /// The length of the buffer is first read, then the buffer is read.
    /// Receive fails and underlying connection is closed if buffer size is larger than maximum allowed.
    /// <param name="callback">
    /// A callback which executes once receive completes
    /// Callback takes in (state, buffer, offset size)=(obj, byte[], int, int) tuple
    ///   state - arbitrary state specified by "state" parameter
    ///   buffer - the buffer which contains the data retrieved
    ///            the callback must copy the data or appropriately control bufferOffset 
    ///            before starting another AsyncRecvBuf if needed as buffer is reused
    ///   offset - the offfset in buffer where data has been written
    ///   size - the amount of data which has been written to buffer
    /// </param>
    /// <param name="state">
    /// The state to pass to the callback
    /// </param>
    /// <param name="bufferOffset">
    /// The bufferOffset where data is to be written within internal buffer
    /// </param>
    member x.AsyncRecvBufWithSize(callback : obj*byte[]*int*int->unit, state : obj, bufferOffset : int) =
        xgInt.AsyncRecvValue(x.AsyncRecvBufWithSizeCB, (callback, state, bufferOffset))

    member private x.AsyncSendBufCb(e : SocketAsyncEventArgs) =
        if (e.Offset + e.BytesTransferred <> sendBufferSize) then
            let newOffset = e.Offset + e.BytesTransferred
            e.SetBuffer(newOffset, sendBufferSize-newOffset)
            NetUtils.SendOrClose(xConn, x.AsyncSendBufCb, e)
        else
            let (callbackO, state) = e.UserToken :?> (Option<obj->unit>)*obj
            match callbackO with
                | Some(callback) -> callback(state)
                | None -> ()
            eSendComplete.Set() |> ignore

    /// Asynchronously send buffer and execute callback upon completion
    /// <param name="callbackO">
    /// Optional parameter to specify callback to execute
    /// If specified callback takes in state, i.e. callback(state)
    /// </param>
    /// <param name="state">The state to pass into the callback</param>
    /// <param name="buf">The buffer to send</param>
    /// <param name="bufferOffset">The buffer offset in the buffer to send</param>
    /// <param name="bufferSize">The amount of data to send starting at bufferOffset</param>
    member x.AsyncSendBuf(callbackO : Option<obj->unit>, state : obj, buf : byte[], bufferOffset : int, bufferSize : int) =
        // wait for send complete prior to reusing eSendBuf
        eSendComplete.WaitOne() |> ignore
        if (bufferSize <= eSendBuf.Buffer.Length) then
            eSendBuf.UserToken <- (callbackO, state)
            sendBufferSize <- bufferSize
            eSendBuf.SetBuffer(0, bufferSize)
            Buffer.BlockCopy(buf, bufferOffset, eSendBuf.Buffer, 0, bufferSize)
            NetUtils.SendOrClose(xConn, x.AsyncSendBufCb, eSendBuf)
        else
            Logger.LogF( LogLevel.Error, (fun _ -> sprintf "Send size %d larger than maximum allowed %d - connection closes" bufferSize eSendBuf.Buffer.Length))
            xConn.Close()            

    /// The same as AsyncSendBuf, except callback is mandatory
    /// <param name="callback">
    /// Callback takes in state, i.e. callback(state)
    /// </param>
    /// <param name="state">The state to pass into the callback</param>
    /// <param name="buf">The buffer to send</param>
    /// <param name="bufferOffset">The buffer offset in the buffer to send</param>
    /// <param name="bufferSize">The amount of data to send starting at bufferOffset</param>
    member internal x.AsyncSendBuf(callback : obj->unit, state : obj, buf : byte[], bufferOffset : int, bufferSize : int) =
        x.AsyncSendBuf(Some(callback), state, buf, bufferOffset, bufferSize)

    /// The same as AsyncSendBuf, except no callback
    /// <param name="state">The state to pass into the callback</param>
    /// <param name="buf">The buffer to send</param>
    /// <param name="bufferOffset">The buffer offset in the buffer to send</param>
    /// <param name="bufferSize">The amount of data to send starting at bufferOffset</param>
    member internal x.AsyncSendBuf(buf : byte[], bufferOffset : int, bufferSize : int) =
        x.AsyncSendBuf(None, null, buf, bufferOffset, bufferSize)

    /// Asynchronously send buffer along with size of buffer and execute callback upon completion
    /// The buffer size is sent first, followed by the buffer (so receiver does not need to know size a priori)
    /// <param name="callbackO">
    /// Optional parameter to specify callback to execute
    /// If specified callback takes in state, i.e. callback(state)
    /// </param>
    /// <param name="state">The state to pass into the callback</param>
    /// <param name="buf">The buffer to send</param>
    /// <param name="bufferOffset">The buffer offset in the buffer to send</param>
    /// <param name="bufferSize">The amount of data to send starting at bufferOffset</param>
    member x.AsyncSendBufWithSize(callbackO : Option<obj->unit>, state : obj, buf : byte[], bufferOffset : int, bufferSize : int) =
        eSendComplete.WaitOne() |> ignore
        if (bufferSize + sizeof<int> <= eSendBuf.Buffer.Length) then
            eSendBuf.UserToken <- (callbackO, state)
            sendBufferSize <- bufferSize + sizeof<int>
            eSendBuf.SetBuffer(0, bufferSize + sizeof<int>)
            let sizeBuf = BitConverter.GetBytes(bufferSize)
            Buffer.BlockCopy(sizeBuf, 0, eSendBuf.Buffer, 0, sizeBuf.Length)
            Buffer.BlockCopy(buf, bufferOffset, eSendBuf.Buffer, sizeBuf.Length, bufferSize)
            NetUtils.SendOrClose(xConn, x.AsyncSendBufCb, eSendBuf)
        else
            Logger.LogF( LogLevel.Error, (fun _ -> sprintf "Send size %d larger than maximum allowed %d - connection closes" (bufferSize+sizeof<int>) eSendBuf.Buffer.Length))
            xConn.Close()

    /// The same as AsyncSendBufWithSize, but no callback
    member internal x.AsyncSendBufWithSize(buf : byte[], bufferOffset : int, bufferSize : int) =
        x.AsyncSendBufWithSize(None, null, buf, bufferOffset, bufferSize)

// =================================================================================

/// maintains multiple network connections
[<AllowNullLiteral>]
[<AbstractClass>]
type Network() =
    let mutable listen : TcpListener = null
    let networkQ = new ConcurrentDictionary<string, IConn>()
    let numConn = ref 0
    let localAddr = Dns.GetHostAddresses("")
    let localAddrV4 = localAddr |> Array.filter (fun a -> a.AddressFamily = AddressFamily.InterNetwork)

    member private x.GetConnNum() =
        Interlocked.Increment(numConn)

    member private x.GetSocketID(sock : Socket) =
        let ipRemote = sock.RemoteEndPoint
        let addr = (ipRemote :?> IPEndPoint)
        (addr, addr.Address.ToString() + ":" + addr.Port.ToString() + ":" + "Listen_" + x.GetConnNum().ToString())

    member private x.InitConn(conn : IConn, sock : Socket, state : obj) =
        let (addr, id) = x.GetSocketID(sock)
        networkQ.[id] <- conn
        conn.Init(sock, state)

    /// Close all network connections held by Network
    member x.CloseConns() =
        for conn in (networkQ) do
            let iconn = conn.Value
            iconn.Close()

    member private x.AfterAccept(ar : IAsyncResult) =
        let (listen, newFn, state) = ar.AsyncState :?> (TcpListener*(unit->IConn)*obj)
        // default is blocking with sendtimeout of 0 (infinite)
        let socket =
            try
                listen.EndAcceptSocket(ar)
            with e ->
                null
        try
            // start another
            listen.BeginAcceptSocket(AsyncCallback(x.AfterAccept), ar.AsyncState) |> ignore
        with e->
            ()
        if (Utils.IsNotNull socket) then
            // add connection to dictionary and start receiving on socket
            let conn = newFn()
            x.InitConn(conn, socket, state)

    /// Generic function to listen on given port for incoming connections
    /// Create a new connection of type 'T and add it to list when connection is accepted
    /// <param name="port">The port to listen on</param>
    /// <param name="state">
    /// The state passed to connection initialization.  When a connection of IConn is created
    /// conn.Init(socket, state) is called
    /// </param>
    member x.Listen<'T when 'T :> IConn and  'T : (new: unit->'T)>(port : int, state : obj) =
        listen <- new TcpListener(IPAddress.Any, port)
        listen.Start()
        try
            let newFn = (fun () -> new 'T() :> IConn)
            listen.BeginAcceptSocket(AsyncCallback(x.AfterAccept), (listen, newFn, state)) |> ignore
        with e->
            ()

    /// Generic function to listen on given port for incoming connections
    /// Create a new connection of type 'T and add it to list when connection is accepted
    /// <param name="port">The port to listen on</param>
    /// <param name="bind">The local address to bind to</param>
    /// <param name="state">
    /// The state passed to connection initialization.  When a connection of IConn is created
    /// conn.Init(socket, state) is called
    /// </param>
    member x.Listen<'T when 'T :> IConn and  'T : (new: unit->'T)>(port : int, bind : string, state : obj) =
        if (bind.Equals("")) then
            x.Listen<'T>(port, state)
        else
            let addr = Dns.GetHostAddresses(bind)
            listen <- new TcpListener(addr.[0], port)
            listen.Start()
            try
                let newFn = (fun () -> new 'T() :> IConn)
                listen.BeginAcceptSocket(AsyncCallback(x.AfterAccept), (listen, newFn, state)) |> ignore
            with e->
                ()
    /// Stop listening for incoming connections
    member x.StopListen() =
        try
            listen.Stop()
        with e->
            ()

    /// Generic function to connect to given IPAddress and port
    /// Each conn can be different class ('T) so long as interface IConn is implemented
    /// <param name="addr">The IPAddress to connect to.</param>
    /// <param name="port">The port to connect to.</param>
    /// <param name="state">
    /// The state passed into connection initialization.  When connection is created, conn.Init(socket, state) is called.
    /// </param>
    member x.Connect<'T when 'T :> IConn and  'T : (new: unit->'T)>(addr : IPAddress, port : int, state : obj) =
        let sock = new Socket(SocketType.Stream, ProtocolType.Tcp)
        let conn = new 'T() :> IConn
        let ep = new IPEndPoint(addr, port)
        try
            sock.Connect(ep)
            x.InitConn(conn, sock, state)
            conn
        with e ->
            null

    /// Generic function to connect to given address string
    /// Each conn can be different class so long as interface IConn is implemented
    /// A random host IPAddress is chosen for both local and remote endpoints from the list of possible interfaces.
    /// <param name="addrStr">An address string of the remote end</param>
    /// <param name="port">The port of the remote end</param>
    /// <param name="state">
    /// The state passed into connection initialization.  When connection is created, conn.Init(socket, state) is called.
    /// </param>
    member x.Connect<'T when 'T :> IConn and  'T : (new: unit->'T)>(addrStr : string, port : int, state : obj) =
        let sock = new Socket(SocketType.Stream, ProtocolType.Tcp)
        let conn = new 'T() :> IConn
        try
            // use IP v4 address, randomly pick one for local, use 0 for port since don't care
            let index = NetUtils.RandGen.Next(0, localAddrV4.Length)
            sock.Bind(IPEndPoint(localAddrV4.[index], 0))
            Logger.LogF( LogLevel.Info, (fun _ -> sprintf "Bind to local %d out of %d - %A" index localAddrV4.Length localAddrV4.[index]))
            // use IP v4 address, randomly pick one for remote
            let addrs = Dns.GetHostAddresses(addrStr)
            let addrsv4 = addrs |> Array.filter (fun a -> a.AddressFamily = AddressFamily.InterNetwork)
            let index = NetUtils.RandGen.Next(0, addrsv4.Length)
            Logger.LogF( LogLevel.Info, (fun _ -> sprintf "Connect to remote %d - %A" index addrsv4.[index]))
            sock.Connect(addrsv4.[index], port)
            x.InitConn(conn, sock, state)
            conn
        with e ->
            try
                let sock = new Socket(SocketType.Stream, ProtocolType.Tcp)
                sock.Connect(addrStr, port)
                x.InitConn(conn, sock, state)
                conn
            with e->
                null 

    /// Generic function to connect to given address string
    /// Each conn can be different class so long as interface IConn is implemented
    /// A random host IPAddress is chosen for both local and remote endpoints from the list of possible interfaces.
    /// <param name="addrStr">An address string of the remote end</param>
    /// <param name="port">The port of the remote end</param>
    /// <param name="state">
    /// The state passed into connection initialization.  When connection is created, conn.Init(socket, state) is called.
    /// </param>
    member x.Connect<'T when 'T :> IConn and  'T : (new: unit->'T)>(addrStr : string, port : int, bind : string, state : obj) =
        if (bind.Equals("")) then
            x.Connect<'T>(addrStr, port, state)
        else
            let sock = new Socket(SocketType.Stream, ProtocolType.Tcp)
            let conn = new 'T() :> IConn
            let addr = (Dns.GetHostAddresses(bind)).[0]
            try
                sock.Bind(IPEndPoint(addr, 0))
                Logger.LogF( LogLevel.Info, (fun _ -> sprintf "Bind to local %A" addr))
                // use IP v4 address, randomly pick one for remote
                let addrs = Dns.GetHostAddresses(addrStr)
                let addrsv4 = addrs |> Array.filter (fun a -> a.AddressFamily = AddressFamily.InterNetwork)
                let index = NetUtils.RandGen.Next(0, addrsv4.Length)
                Logger.LogF( LogLevel.Info, (fun _ -> sprintf "Connect to remote %d - %A" index addrsv4.[index]))
                sock.Connect(addrsv4.[index], port)
                x.InitConn(conn, sock, state)
                conn
            with e->
                try
                    let sock = new Socket(SocketType.Stream, ProtocolType.Tcp)
                    sock.Bind(IPEndPoint(addr, 0))
                    sock.Connect(addrStr, port)
                    x.InitConn(conn, sock, state)
                    conn
                with e->
                    null 
                                    
    static member internal SrcDstBlkCopy(src : byte[], srcOffset : int byref, srcLen : int byref,
                                         dst : byte[], dstOffset : int byref, dstLen : int byref) =
        let toCopy = Math.Min(srcLen, dstLen)
        if (toCopy > 0) then
            if (srcOffset < 0) then
                failwith "offset cannot be less than zero"
            Buffer.BlockCopy(src, srcOffset, dst, dstOffset, toCopy)
            srcOffset <- srcOffset + toCopy
            srcLen <- srcLen - toCopy
            dstOffset <- dstOffset + toCopy
            dstLen <- dstLen - toCopy

    // dst is memstream
    static member internal SrcDstBlkCopy(src : byte[], srcOffset : int byref, srcLen : int byref,
                                         dst : StreamBase<byte>, dstLen : int byref) =
        let toCopy = Math.Min(srcLen, dstLen)
        if (toCopy > 0) then
            dst.Write(src, srcOffset, toCopy)
            srcOffset <- srcOffset + toCopy
            srcLen <- srcLen - toCopy
            dstLen <- dstLen - toCopy
        toCopy

    // dst is memstream
    static member internal SrcDstBlkNoCopy(src : RBufPart<byte>, srcOffset : int byref, srcLen : int byref,
                                           dst : StreamBase<byte>, dstLen : int byref) =
        let toCopy = Math.Min(srcLen, dstLen)
        if (toCopy > 0) then
            //dst.Write(src, srcOffset, toCopy)
            dst.AppendNoCopy(src, int64 srcOffset, int64 toCopy)
            srcOffset <- srcOffset + toCopy
            srcLen <- srcLen - toCopy
            dstLen <- dstLen - toCopy
        toCopy

    // src is memstream
    static member internal SrcDstBlkCopy(src : StreamBase<byte>, srcLen : int byref,
                                         dst : byte[], dstOffset : int byref, dstLen : int byref) =
        let toCopy = Math.Min(src.Length-src.Position, int64 srcLen)
        let toCopy = int32(Math.Min(Math.Min(toCopy, int64 dstLen), int64 Int32.MaxValue))
        if (toCopy > 0) then
            let amtRead = src.Read(dst, dstOffset, toCopy)
            if (amtRead >= 0) then
                srcLen <- srcLen - amtRead
                dstOffset <- dstOffset + amtRead
                dstLen <- dstLen - amtRead
                amtRead
            else
                0
        else
            toCopy

// =============================================================================
// Not really network stuff, can be used by any processing pipeline that
// wants to implement processing on thread pool and have flow control (using the resizequeue structures)

type [<AllowNullLiteral>] internal ComponentBase() =
    static do
        let minThreads = ref 0
        let minIOThreads = ref 0
        let maxThreads = ref 0
        let maxIOThreads = ref 0
        let availThreads = ref 0
        let availIOThreads = ref 0
        //System.Threading.ThreadPool.SetMinThreads(6, 6) |> ignore
        System.Threading.ThreadPool.GetMinThreads(minThreads, minIOThreads)
        System.Threading.ThreadPool.GetMaxThreads(maxThreads, maxIOThreads)
        System.Threading.ThreadPool.GetAvailableThreads(availThreads, availIOThreads)
        Logger.LogF(LogLevel.Info, fun _ -> sprintf "Minimum threads: %d Minimum I/O completion threads: %d" !minThreads !minIOThreads)
        Logger.LogF(LogLevel.Info, fun _ -> sprintf "Maximum threads: %d Maximum I/O completion threads: %d" !maxThreads !maxIOThreads)
        Logger.LogF(LogLevel.Info, fun _ -> sprintf "Available threads: %d Available I/O completion threads: %d" !availThreads !availIOThreads)

    static let componentCount = ref -1
    let componentId = Interlocked.Increment(componentCount)
    let mutable sharedStatePosition = -1

    static member GetNextId() : int = Interlocked.Increment(componentCount)
    member x.ComponentId with get() = componentId
    member val Notify : SharedComponentState->unit = (fun s -> ()) with get, set
    member x.SharedStatePosition with get() = sharedStatePosition and set(v) = sharedStatePosition <- v

and [<AllowNullLiteral>] internal SharedComponentState() =
    let items = new ConcurrentDictionary<int, ComponentBase>()
    let notify = new SingleThreadExec()

    member x.Notify() =
        for item in items do
            item.Value.Notify(x)

    member x.Add(id : int, c : ComponentBase) =
        items.[id] <- c
        notify.ExecOnce(x.Notify)

    member x.Remove(id : int) =
        let (ret, c) = items.TryRemove(id)
        if (ret) then
            notify.ExecOnce(x.Notify)

    member x.Items with get() = items

    // static add
    static member val SharedState = new Dictionary<int, obj*SharedComponentState>() with get
    static member Add(id : int, c : ComponentBase, o : obj) =
        let sc : SharedComponentState ref = ref null
        let position = ref -1
        lock (SharedComponentState.SharedState) (fun _ ->
            for s in SharedComponentState.SharedState do
                let (o1, sc1) = s.Value
                if (Object.ReferenceEquals(o1, o)) then
                    sc := sc1
                    position := s.Key
            if Utils.IsNull !sc then
                sc := new SharedComponentState()
                position := SharedComponentState.SharedState.Count
                SharedComponentState.SharedState.[!position] <- (o, !sc)
            (!sc).Add(id, c)
        )
        !position
        
    static member Remove(id : int, key : int) =
        if (key >= 0) then
            lock (SharedComponentState.SharedState) (fun _ ->
                let (o, sc) = SharedComponentState.SharedState.[key]
                sc.Remove(id)
                if (sc.Items.Count = 0) then
                    SharedComponentState.SharedState.Remove(key) |> ignore
            )

/// A component class provides a generic tool to build a processing pipeline using a threadpool
/// It provides the following functionality:
/// 1. An arbitrary object (an item of type 'T) is dequeue from a queue - a queue must have a BaseQ as a base class
/// 2. The object is repeatedly "processed" until the processing says it is finished by arbirary piece of processing code
///    The processing code returns a tuple of (bool, ManualResetEvent): (complete, event)
///    When complete == true, then item has completed and new item is to be dequeued
///    When event <> null, then processing cannot continue and must wait for event to fire before trying again
///    There may be cases when complete is true, but event is not null, in these cases, processing waits for event to fire
///    However, if complete is false, event must be non-null
/// The processing may occur on its own thread or on a threadpool
/// If  event <> null,
/// - If threadpool is being used, the component processing is removed from the threadpool work item queue
///   and gets requeued once event fires
/// - If processing is occuring on own thread, then that thread blocks for event to fire
/// There is also support for multiple processing steps to take place in a single item
type [<AllowNullLiteral>] Component<'T when 'T:null and 'T:equality>() =
    let compBase = new ComponentBase()
    let bRelease = ref 0
    let item : 'T ref = ref null
    let mutable q : BaseQ<'T> = null
    let mutable bIsClosed = false
    let isClosed() =
        bIsClosed && q.IsEmpty
    let mutable proc = Unchecked.defaultof<unit->ManualResetEvent*bool>
    let bCloseDone = ref -1
    let bTerminateDone = ref -1
    let processors = new ConcurrentDictionary<string, ('T->ManualResetEvent)*bool>(StringComparer.Ordinal)
    let count = ref -1
    let waitTimeMs = 0
    let mutable bMultipleInit = false
    let lockObj = new Object()
    let [<VolatileField>] mutable isTerminated = false
    let [<VolatileField>] mutable bInProcessing = false
    let [<VolatileField>] mutable procCount = 0
    override x.Finalize() =
        /// Close All Active Connection, to be called when the program gets shutdown.
        x.ReleaseAllItems()
    /// Standard form for all class that use CleanUp service
    interface IDisposable with
        /// Close All Active Connection, to be called when the program gets shutdown.
        member x.Dispose() = 
            x.Finalize()
            GC.SuppressFinalize(x)

    // accessors
    member internal x.Item with get() = item
    member internal x.Closed with get() = bIsClosed and set(v) = bIsClosed <- v
    member internal x.Processors with get() = processors
    member internal x.WaitTimeMs with get() = waitTimeMs

    /// The internal component Q into which elements are queued for processing
    member x.Q with get() : BaseQ<'T> = q and set(v) = q <- v

    // changing enqueue/dequeue times based on number of items being processed by thread poool
    static member internal ChangeQTime<'TP,'TN when 'TN:null and 'TN:equality>
        (tpool : ThreadPoolWithWaitHandles<'TP>)
        (comp : Component<'T>)
        (compN : Component<'TN>)
        (adjustOwnEnqueue : bool)
        (s : SharedComponentState) =

        let setTime(timeMs) =
            let q : BaseQ<'T> = comp.Q
            q.WaitTimeDequeueMs <- timeMs
            if adjustOwnEnqueue then
                q.WaitTimeEnqueueMs <- timeMs
            if Utils.IsNotNull compN then
                let qN : BaseQ<'TN> = compN.Q
                qN.WaitTimeEnqueueMs <- timeMs

        if Utils.IsNotNull tpool then
            let count = s.Items.Count
            if (count <= ThreadPoolWithWaitHandles<'TP>.DefaultNumParallelExecution) then
                setTime(0)
            else
                setTime(0)

    // Actions
    /// A (unit->bool) function which returns true/false to tell if any more data needs to be processed
    member val IsClosed = isClosed with get, set
    /// A function which dequeues data from the internal BaseQ
    member val Dequeue = Unchecked.defaultof<'T ref -> bool*ManualResetEvent> with get, set
    /// A function which processes each item, if multiple processing needs to take place, use
    /// AddProc or RegisterItem to add processing and UnregisterItem to remove processing
    member val Proc = Unchecked.defaultof<'T -> bool*ManualResetEvent> with get, set
    /// A function to execute when no more items are in queue and IsClosed returns true
    member val Close = Unchecked.defaultof<unit->unit> with get, set
    // terminate may get called outside of processing pipeline,
    //   e.g. through SelfTerminate, so set to empty function
    /// A function to execute for non-graceful termination, i.e. without waiting for queue to empty
    member val Terminate = (fun _ -> ()) with get, set
    /// A function which gets executed once an item is finished processing
    member val ReleaseItem : 'T ref -> unit = (fun _ -> ()) with get, set

    member private x.CloseDone with get() = bCloseDone
    member private x.TerminateDone with get() = bTerminateDone
    member private x.IsTerminated with get() = isTerminated
    /// the event being waited upon for processing to resume
    member val private ProcWaitHandle : ManualResetEvent = null with get, set
    member private x.InProcessing with get() = bInProcessing and set(v) = bInProcessing <- v
    member private x.ProcCount with get() = procCount and set(v) = procCount <- v
    member private x.CompBase with get() = compBase

    member x.ReleaseAllItems() =
        if (Interlocked.CompareExchange(bRelease, 1, 0)=0) then
            let itemDQ : 'T ref = ref Unchecked.defaultof<'T>
            if (Utils.IsNotNull !item) then
                x.ReleaseItem(item)
                item := null
            if (Utils.IsNotNull x.Q) then
                while (not x.Q.IsEmpty) do
                    let (success, event) = x.Q.DequeueWait(itemDQ)
                    if (success) then
                        x.ReleaseItem(itemDQ)
                        itemDQ := null
    // default CloseAction by setting next component to close in pipeline 
    // this gets called once bIsClosed is true && queue is empty, triggers next component to close
    /// A default "Close" function which can be used
    /// <param name="self">A reference to the component</param>
    /// <param name="nextComponent>A reference to next component in pipeline - can be set to null</param>
    /// <param name="triggerNext>An option for code to execute after close done</param>
    static member DefaultClose<'TN when 'TN:null and 'TN:equality> 
        (self : Component<'T>) (nextComponent : Component<'TN>) (triggerNext : Option<unit->unit>) () =
        if (Interlocked.Increment(self.CloseDone) = 0) then  
            if (Utils.IsNotNull nextComponent) then
                nextComponent.Closed <- true
                // force a dequeue
                if (Utils.IsNotNull nextComponent.Q) then
                    nextComponent.Q.Full.Set() |> ignore
            match triggerNext with
                | None -> ()
                | Some(nextClose) -> nextClose()

    // default terminate action, called immediately
    /// A default "Terminate" function which can be used
    /// <param name="self">A reference to the component</param>
    /// <param name="nextComponent">A reference to next component in pipeline - can be set to null</param>
    /// <param name="triggerNext">An option for code to execute after terminate done</param>
    static member DefaultTerminate<'TN when 'TN:null and 'TN:equality>
        (self : Component<'T>) (nextComponent : Component<'TN>) (triggerNext : Option<unit->unit>) () =
        if (Interlocked.Increment(self.TerminateDone) = 0) then
            if (Utils.IsNotNull nextComponent) then
                nextComponent.ReleaseAllItems()
                nextComponent.Terminate()
            match triggerNext with
                | None -> ()
                | Some(nextTerminate) -> nextTerminate()

    // default connect to next component
    // should not be internal, but can only be non-internalized if ThreadPoolWithWaitHandles is non-internalized
    /// Connect current component to next component using:
    /// - "DequeueWait" for dequeue action
    /// - "DefaultClose" for close action
    /// - "DefaultTerminate" for terminate action
    /// <param name="threadPool">The threadpool being used for processing</param>
    /// <param name="adjustOwnEnqueue">True for first component in pipeline</param>
    /// <param name="nextComponent">The next component in pipeline - can be null</param>
    /// <param name="nextClose">An option for code to execute after close done</param>
    /// <param name="nextTerminate">An option for code to execute after terminate done</param>
    member internal x.ConnectTo<'TP,'TN when 'TN:null and 'TN:equality> 
        (threadPool : ThreadPoolWithWaitHandles<'TP>) (adjustOwnEnqueue : bool) 
        (nextComponent : Component<'TN>) (nextClose : Option<unit->unit>) (nextTerminate : Option<unit->unit>) =
        x.Dequeue <- q.DequeueWait
        x.Close <- Component<'T>.DefaultClose x nextComponent nextClose
        x.Terminate <- Component<'T>.DefaultTerminate x nextComponent nextTerminate
        compBase.Notify <- Component<_>.ChangeQTime threadPool x nextComponent adjustOwnEnqueue

    // self-close component (only use at ends of pipeline, intermediate components close automatically through CloseAction)
    /// Self close the component and start closing the pipeline
    abstract SelfClose : unit->unit
    default x.SelfClose() =
        x.Closed <- true
        // force a dequeue
        if (Utils.IsNotNull x.Q) then
            x.Q.Full.Set() |> ignore

    /// Self terminate the component and start terminating the pipeline
    abstract SelfTerminate : unit->unit
    default x.SelfTerminate() =
        // clear the queue
        if (Utils.IsNotNull x.Q) then
            x.Q.Clear()
        isTerminated <- true
        // clear other queues down the line
        x.Terminate()
        x.SelfClose()
        // if waiting for event, set it
        // make sure we exit Process at least once after setting "IsTerminated" to true
        let oldCount = procCount
        while (x.InProcessing && oldCount = procCount) do
            Thread.Sleep(10)
        // other thread may execute Process again and handle may be incorrect, however
        //    it does not matter as "IsTerminated" has already been set to true
        //    therefore, if Process has been called again, it already terminates
        //    if this was issue, can use counter to make sure it has not entered Process again.
        // take handle snapshot as it may change in other thread and become null
        let handle = x.ProcWaitHandle
        if (Utils.IsNotNull handle) then
            handle.Set() |> ignore

    // process on own thread
    static member private ProcessOnOwnThread(o : obj) =
        let action = o :?> (unit->ManualResetEvent*bool)
        let mutable bContinue = true
        while (bContinue) do
            let (waitEvent, bStop) = action()
            if (bStop) then
                bContinue <- false
            else if Utils.IsNotNull waitEvent then
                waitEvent.WaitOne() |> ignore

    /// Start component processing on own thread
    /// <param name="tpKey">A key to identify the thread</param>
    /// <param name="infoFunc">A function which returns information about the thread</param>
    static member StartProcessOnOwnThread(proc : unit->ManualResetEvent*bool)
                                         (tpKey : 'TP)
                                         (infoFunc : 'TP -> string) : unit =
        let thread = ThreadTracking.StartThreadForAction ( fun _ -> infoFunc tpKey ) (Action<_>( fun _ -> Component<'T>.ProcessOnOwnThread(proc) ))
        thread.IsBackground <- false
        ()
//        let threadStart = new ParameterizedThreadStart(Component<'T>.ProcessOnOwnThread)
//        let thread = new Thread(threadStart)
//        // main thread must wait for this thread to stop
//        thread.IsBackground <- false
//        thread.Start(proc)

    /// Start work item on pool
    /// <param name="threadPool">The thread pool to execute upon</param>
    /// <param name="tpKey">A key to identify the processing component</param>
    /// <param name="infoFunc">A function which returns information about the processing component</param>
    static member internal StartWorkItem(func : unit->ManualResetEvent*bool)
                                        (threadPool : ThreadPoolWithWaitHandles<'TP>)
                                        (cts : CancellationToken)
                                        (tpKey : 'TP)
                                        (infoFunc : 'TP -> string) : int*int =
        let compBase = new ComponentBase()
        let sharedStatePosition = SharedComponentState.Add(compBase.ComponentId, compBase, threadPool)
        //Component<'T>.StartOnSystemThreadPool func
<<<<<<< HEAD
        Component<'T>.StartOnThreadPool threadPool func cts tpKey infoFunc
=======
        //Component<'T>.StartOnThreadPool threadPool func cts tpKey infoFunc
>>>>>>> 25244406
        //Component<'T>.StartProcessOnOwnThread func tpKey infoFunc
        Prajna.Tools.ThreadPool.Current.AddWorkItem(func, infoFunc(tpKey))
        (compBase.ComponentId, sharedStatePosition)

    /// Start component processing on threadpool - internal as ThreadPoolWithWaitHandles is not internal
    /// <param name="threadPool>The thread pool to execute upon</param>
    /// <param name="cts">A cancellation token to cancel the processing</param>
    /// <param name="tpKey">A key to identify the processing component</param>
    /// <param name="infoFunc">A function which returns information about the processing component</param>
    member internal x.StartProcess(threadPool : ThreadPoolWithWaitHandles<'TP>)
                                  (cts : CancellationToken)
                                  (tpKey : 'TP)
                                  (infoFunc : 'TP -> string) : unit =
        proc <- Component.Process item x.Dequeue x.Proc x.IsClosed x.Close tpKey infoFunc x
        compBase.SharedStatePosition <- SharedComponentState.Add(compBase.ComponentId, compBase, threadPool)
        //Component<'T>.StartOnSystemThreadPool proc
<<<<<<< HEAD
        Component<'T>.StartOnThreadPool threadPool proc cts tpKey infoFunc
=======
        //Component<'T>.StartOnThreadPool threadPool proc cts tpKey infoFunc
>>>>>>> 25244406
        //Component<'T>.StartProcessOnOwnThread proc tpKey infoFunc
        Prajna.Tools.ThreadPool.Current.AddWorkItem(proc, infoFunc(tpKey))

    //  internally overwrites Dequeue and Proc (Dequeue reuses old Dequeue for internal dequeueing)
    /// Initialize the use of multiple processors - this is useful if multiple actions need to be performed
    /// on each item in the queue - use AddProc/RegisterProc to add processing, UnregisterProc to remove processing
    member x.InitMultipleProcess() =
        let internalDQ = x.Dequeue
        let dequeueItem(item : 'T ref) =
            let (success, event) = internalDQ item
            if (success) then
                for pair in processors do
                    processors.[pair.Key] <- (fst pair.Value, false)
            (success, event)
        let processItem(item : 'T) =
            let mutable bContinue = true
            let mutable eventProc = null
            for pair in processors do
                if (bContinue && snd pair.Value = false) then
                    let event = (fst pair.Value)(item)
                    if (Utils.IsNotNull event) then
                        bContinue <- false
                        eventProc <- event
                    else
                        processors.[pair.Key] <- (fst pair.Value, true)
            (Utils.IsNull eventProc, eventProc)
        // overwrite dequeue / process
        x.Dequeue <- dequeueItem
        x.Proc <- processItem
        bMultipleInit <- true   

    // check and make sure initialization has been called
    member private x.CheckAndInitMultipleProcess() =
        // avoid frequent lock with first check
        if (bMultipleInit = false) then
            lock (lockObj) (fun() ->
                if (bMultipleInit = false) then
                    x.InitMultipleProcess()                 
            )

    /// Register a processor for the component with name
    /// If this is used, the Proc property does not need to be set
    /// <param name="name">The name of the processing component - used for unregistering</param>
    /// <param name="processItem">A function which does processing, returns event if cannot complete</param>
    member x.RegisterProc(name : string, processItem) =
        x.CheckAndInitMultipleProcess()
        processors.[name] <- (processItem, false)

    /// Register a processor for the component - same as RegisterProc, but default name is created and returned
    /// <param name="processItem">A function which does processing, returns event if cannot complete</param>
    /// <returns>The internal name of the processor - can use for unregistering</returns>
    member x.GetOrAddProc(name: string, processItem : 'T->ManualResetEvent) =
        x.CheckAndInitMultipleProcess() 
        processors.GetOrAdd( name, fun _ -> if Interlocked.Increment( count ) <> 0 then 
                                                Logger.LogF( LogLevel.WildVerbose, (fun _ -> sprintf "Registering processor %d" (!count+1)))
                                            (processItem, false)
                                            ) |> ignore

    /// Register a processor for the component - same as RegisterProc, but default name is created and returned
    /// <param name="processItem">A function which does processing, returns event if cannot complete</param>
    /// <returns>The internal name of the processor - can use for unregistering</returns>
    member x.AddProc(processItem : 'T->ManualResetEvent) =
        if (!count <> -1) then
            Logger.LogF( LogLevel.WildVerbose, (fun _ -> sprintf "Registering processor %d" (!count+1)))
        let name = sprintf "Listener:%d:%d" compBase.ComponentId (Interlocked.Increment(count))
        x.RegisterProc(name, processItem)
        name

    /// Unregister a processor for the component
    /// <param name="name">The name of the processing to be removed</param>
    member x.UnregisterProc(name) =
        let processItem = ref Unchecked.defaultof<('T->ManualResetEvent)*bool>
        processors.TryRemove(name, processItem) |> ignore

    // Notes on processAction:
    // In general processAction should only return complete=true if eventProc is null
    // However, there may be some cases (e.g. SendAsync on network) where this may not be true
    // The only case where processAction should return complete=true and "Utils.IsNotNull eventProc" is the folllowing:
    //     if complete=true happens by the time the event fires.
    static member internal Process (item : 'T ref) 
                                   (dequeueAction : 'T ref -> bool*ManualResetEvent) 
                                   (processAction : 'T -> bool*ManualResetEvent) 
                                   (isClosed : unit -> bool)
                                   (closeAction : unit -> unit)
                                   (tpKey : 'TP)
                                   (infoFunc : 'TP -> string)
                                   (x : Component<'T>)  () : 
                                   ManualResetEvent * bool =
        x.InProcessing <- true
        x.ProcCount <- x.ProcCount + 1
        try
            if (x.IsTerminated) then
                Logger.LogF( LogLevel.MildVerbose, (fun _ -> sprintf "ThreadPool Function Work item %A terminates" (infoFunc(tpKey))))
                closeAction()
                // no more running on thread pool
                SharedComponentState.Remove(x.CompBase.ComponentId, x.CompBase.SharedStatePosition)
                x.ProcWaitHandle <- null
                x.InProcessing <- false
                (null, true)
            else if (Utils.IsNotNull !item) then
                // continue to process remaining work item
                let (complete, eventProc) = processAction(!item)
                if (complete) then
                    x.ReleaseItem(item)
                    item := null
                x.ProcWaitHandle <- eventProc
                x.InProcessing <- false
                (eventProc, false)
            else
                // get new item from queue
                let (ret, eventDQ) = dequeueAction item
                if ret then
                    let (complete, eventProc) = processAction(!item)
                    if (complete) then
                        x.ReleaseItem(item)
                        item := null
                    x.ProcWaitHandle <- eventProc
                    x.InProcessing <- false
                    (eventProc, false)
                else if (isClosed()) then
                    Logger.LogF( LogLevel.MildVerbose, (fun _ -> sprintf "ThreadPool Function Work item %A terminates" (infoFunc(tpKey))))
                    closeAction()
                    // no more running on thread pool
                    SharedComponentState.Remove(x.CompBase.ComponentId, x.CompBase.SharedStatePosition)
                    x.ProcWaitHandle <- null
                    x.InProcessing <- false
                    (null, true)
                else
                    x.ProcWaitHandle <- eventDQ
                    x.InProcessing <- false
                    (eventDQ, false)
        with e ->
            x.ProcWaitHandle <- null
            x.InProcessing <- false
            Logger.LogF( LogLevel.Error, (fun () -> sprintf "Exception in Component.Process:%A" e))
            (null, true)

    // processing with internal wait if desired
    static member private ProcessW (item : 'T ref) 
                                   (dequeueAction : 'T ref -> bool*ManualResetEvent) 
                                   (processAction : 'T -> bool*ManualResetEvent) 
                                   (isClosed : unit -> bool)
                                   (closeAction : unit -> unit)
                                   (tpKey : 'TP)
                                   (infoFunc : 'TP -> string)
                                   (x : Component<'T>)  () : 
                                   ManualResetEvent * bool =
        let mutable count = 0
        let mutable ev : ManualResetEvent = null
        let mutable closed : bool = false
        while (count < 2) do
            let (ev1, closed1) = Component.Process item dequeueAction processAction isClosed closeAction tpKey infoFunc x ()
            ev <- ev1
            closed <- closed1
            if Utils.IsNull ev || closed then
                count <- 2
            else
                if count < 1 then
                    ev.WaitOne(x.WaitTimeMs) |> ignore
                count <- count + 1
        (ev, closed)

    // thread pool to process on
    static member internal StartOnThreadPool(threadPool : ThreadPoolWithWaitHandles<'TP>)
                                            (processFunc : unit -> ManualResetEvent*bool)
                                            (cts : CancellationToken)
                                            (tpKey : 'TP)
                                            (infoFunc : 'TP -> string) =
        threadPool.EnqueueRepeatableFunction processFunc cts tpKey infoFunc
        threadPool.TryExecute()

    // thread pool using system thread pool
    static member internal StartOnSystemThreadPool(processFunc : unit->ManualResetEvent*bool) =
        let waitAndContinue (o : obj) (bTimeOut : bool) =
            let (rwh, handle, func) = o :?> RegisteredWaitHandle ref*ManualResetEvent*WaitCallback
            if (not bTimeOut) then
                //(!rwh).Unregister(handle) |> ignore
                System.Threading.ThreadPool.QueueUserWorkItem(func, func) |> ignore
        let wrappedFunc (o : obj) : unit =
            let func = o :?> WaitCallback
            let (event, finish) = processFunc()
            if (not finish) then
                if (Utils.IsNotNull event) then
                    let rwh = ref Unchecked.defaultof<RegisteredWaitHandle>
                    rwh := ThreadPool.RegisterWaitForSingleObject(event, waitAndContinue, (rwh, event, func), -1, true)
                else
                    // queue again if not finished
                    System.Threading.ThreadPool.QueueUserWorkItem(func, func) |> ignore
        // start the work
        let wc = new WaitCallback(wrappedFunc)
        System.Threading.ThreadPool.QueueUserWorkItem(wc, wc) |> ignore

    // process Component of obj which is unit->ManualResetEvent functions - can be used as Proc action
    static member internal ProcessFn (fn : obj) : bool*ManualResetEvent =
        let fnExec = fn :?> (unit->ManualResetEvent)
        let event = fnExec()
        (Utils.IsNull event, event)

// component which only processes when either of two conditions are met:
// 1. the amount of data buffered exceeds a certain threshold
// 2. the time since the last processing exceeds a certain threshold
type internal ComponentThr<'T when 'T:null and 'T:equality>(desiredMaxSize : int64, maxSize : int64, 
                                                            desiredMinSize : int64, minSize : int64,
                                                            maxQWaitTime : int64) as x =
    inherit Component<'T>()
    do x.Q <- FixedSizeMinSizeQ<'T>(desiredMaxSize, maxSize, desiredMinSize, minSize)
    let q = x.Q :?> FixedSizeMinSizeQ<'T>

    member x.QThr with get() = q

    override x.SelfClose() =
        // make sure everything dequeues and processes and full event does not reset
        q.DesiredMinSize <- 0L
        q.MinSize <- 0L
        base.SelfClose()

    member x.StartUsingDQ(threadPool : ThreadPoolWithWaitHandles<'TP>)
                         (cts : CancellationToken)
                         (tpKey : 'TP)
                         (infoFunc : 'TP -> string) 
                         (infoFuncTimer : unit -> string) : unit =
        q.InitTimer infoFuncTimer maxQWaitTime
        let proc = Component.Process x.Item x.Dequeue x.Proc x.IsClosed x.Close tpKey infoFunc x
        Component<'T>.StartOnThreadPool threadPool proc cts tpKey infoFunc

    abstract Start : ThreadPoolWithWaitHandles<'TP>->CancellationToken->'TP->('TP->string)->(unit->string)->unit
    default x.Start(threadPool : ThreadPoolWithWaitHandles<'TP>)
                   (cts : CancellationToken)
                   (tpKey : 'TP)
                   (infoFunc : 'TP -> string) 
                   (infoFuncTimer : unit -> string) : unit =
        x.Dequeue <- q.DequeueWaitSizeRemProcess
        x.StartUsingDQ threadPool cts tpKey infoFunc infoFuncTimer
<|MERGE_RESOLUTION|>--- conflicted
+++ resolved
@@ -961,11 +961,8 @@
         let compBase = new ComponentBase()
         let sharedStatePosition = SharedComponentState.Add(compBase.ComponentId, compBase, threadPool)
         //Component<'T>.StartOnSystemThreadPool func
-<<<<<<< HEAD
-        Component<'T>.StartOnThreadPool threadPool func cts tpKey infoFunc
-=======
         //Component<'T>.StartOnThreadPool threadPool func cts tpKey infoFunc
->>>>>>> 25244406
+        //Component<'T>.StartOnThreadPool threadPool func cts tpKey infoFunc
         //Component<'T>.StartProcessOnOwnThread func tpKey infoFunc
         Prajna.Tools.ThreadPool.Current.AddWorkItem(func, infoFunc(tpKey))
         (compBase.ComponentId, sharedStatePosition)
@@ -982,11 +979,8 @@
         proc <- Component.Process item x.Dequeue x.Proc x.IsClosed x.Close tpKey infoFunc x
         compBase.SharedStatePosition <- SharedComponentState.Add(compBase.ComponentId, compBase, threadPool)
         //Component<'T>.StartOnSystemThreadPool proc
-<<<<<<< HEAD
-        Component<'T>.StartOnThreadPool threadPool proc cts tpKey infoFunc
-=======
         //Component<'T>.StartOnThreadPool threadPool proc cts tpKey infoFunc
->>>>>>> 25244406
+        //Component<'T>.StartOnThreadPool threadPool proc cts tpKey infoFunc
         //Component<'T>.StartProcessOnOwnThread proc tpKey infoFunc
         Prajna.Tools.ThreadPool.Current.AddWorkItem(proc, infoFunc(tpKey))
 
