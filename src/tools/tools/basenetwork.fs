--- conflicted
+++ resolved
@@ -124,11 +124,7 @@
             else
                 (false, asyncOper)
         with ex ->
-<<<<<<< HEAD
-            Logger.LogF(LogLevel.Error, fun _ -> sprintf "Socket %A encounters exception %A error %A" sock.RemoteEndPoint ex e.SocketError)
-=======
             //Logger.LogF(LogLevel.Error, fun _ -> sprintf "Socket %A encounters exception %A error %A" sock.RemoteEndPoint ex e.SocketError)
->>>>>>> c175e697
             match ex with
                 | :? ObjectDisposedException as ex -> (true, true)
                 | :? SocketException as ex when (e.SocketError = SocketError.ConnectionReset || true) -> (true, true)
@@ -145,11 +141,7 @@
             else
                 (false, asyncOper)
         with ex ->
-<<<<<<< HEAD
-            Logger.LogF(LogLevel.Error, fun _ -> sprintf "Socket %A encounters exception %A error %A" sock.RemoteEndPoint ex e.SocketError)
-=======
             //Logger.LogF(LogLevel.Error, fun _ -> sprintf "Socket %A encounters exception %A error %A" sock.RemoteEndPoint ex e.SocketError)
->>>>>>> c175e697
             match ex with
                 | :? ObjectDisposedException as ex -> (true, true)
                 | :? SocketException as ex when (e.SocketError = SocketError.ConnectionReset || true) -> (true, true)
