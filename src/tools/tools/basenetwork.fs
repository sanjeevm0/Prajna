--- conflicted
+++ resolved
@@ -885,10 +885,8 @@
 
     member x.ReleaseAllItems() =
         if (Interlocked.CompareExchange(bRelease, 1, 0)=0) then
-<<<<<<< HEAD
             lock (lockProc) (fun _ ->
                 isTerminated <- true
-                let oldCnt = x.ProcCount
                 let itemDQ : 'T ref = ref Unchecked.defaultof<'T>
                 if (Utils.IsNotNull !item) then
                     x.ReleaseItem(item)
@@ -900,25 +898,6 @@
                             x.ReleaseItem(itemDQ)
                             itemDQ := null
             )
-=======
-            isTerminated <- true
-            let spinWait = new SpinWait()
-            let oldCnt = x.ProcCount
-            // wait to prevent double release call for ReleaseItem on current item
-            while (x.InProcessing && oldCnt=x.ProcCount) do
-                // if x.ProcCount has increased, then even if InProcessing, then Process has seen "isTerminated=true" condition
-                spinWait.SpinOnce()
-            let itemDQ : 'T ref = ref Unchecked.defaultof<'T>
-            if (Utils.IsNotNull !item) then
-                x.ReleaseItem(item)
-                item := null
-            if (Utils.IsNotNull x.Q) then
-                while (not x.Q.IsEmpty) do
-                    let (success, event) = x.Q.DequeueWait(itemDQ)
-                    if (success) then
-                        x.ReleaseItem(itemDQ)
-                        itemDQ := null
->>>>>>> a3e01bde
 
     // default CloseAction by setting next component to close in pipeline 
     // this gets called once bIsClosed is true && queue is empty, triggers next component to close
@@ -985,7 +964,6 @@
     abstract SelfTerminate : unit->unit
     default x.SelfTerminate() =
         // clear the queue
-<<<<<<< HEAD
         lock (lockProc) (fun _ ->
             x.ReleaseAllItems()
             if (Utils.IsNotNull x.Q) then
@@ -1007,31 +985,6 @@
                 with
                     | :? ObjectDisposedException as ex -> ()
         )
-=======
-        x.ReleaseAllItems()
-        if (Utils.IsNotNull x.Q) then
-            x.Q.Clear()
-        isTerminated <- true
-        // clear other queues down the line
-        x.Terminate()
-        x.SelfClose()
-        // if waiting for event, set it
-        // make sure we exit Process at least once after setting "IsTerminated" to true, otherwise ProcWaitHandle may change
-        let oldCount = procCount
-        while (x.InProcessing && oldCount = procCount) do
-            Thread.Sleep(10)
-        // other thread may execute Process again and handle may be incorrect, however
-        //    it does not matter as "IsTerminated" has already been set to true
-        //    therefore, if Process has been called again, it already terminates
-        //    if this was issue, can use counter to make sure it has not entered Process again.
-        // take handle snapshot as it may change in other thread and become null
-        let handle = x.ProcWaitHandle
-        if (Utils.IsNotNull handle) then
-            try
-                handle.Set() |> ignore
-            with
-                | :? ObjectDisposedException as ex -> ()
->>>>>>> a3e01bde
 
     static member internal WaitAndExecOnSystemTP(event : WaitHandle, timeOut : int) (fn : obj->bool->unit, state : obj) =
         if (Utils.IsNotNull event) then
@@ -1295,7 +1248,6 @@
     // However, there may be some cases (e.g. SendAsync on network) where this may not be true
     // The only case where processAction should return complete=true and "Utils.IsNotNull eventProc" is the folllowing:
     //     if complete=true happens by the time the event fires.
-<<<<<<< HEAD
     member internal x.Process (item : 'T ref) 
                               (dequeueAction : 'T ref -> bool*ManualResetEvent) 
                               (processAction : 'T -> bool*ManualResetEvent) 
@@ -1316,58 +1268,12 @@
                     (null, true)
                 else if (Utils.IsNotNull !item) then
                     // continue to process remaining work item
-=======
-    static member internal Process (item : 'T ref) 
-                                   (dequeueAction : 'T ref -> bool*ManualResetEvent) 
-                                   (processAction : 'T -> bool*ManualResetEvent) 
-                                   (isClosed : unit -> bool)
-                                   (closeAction : unit -> unit)
-                                   (tpKey : 'TP)
-                                   (infoFunc : 'TP -> string)
-                                   (x : Component<'T>)  () : 
-                                   ManualResetEvent * bool =
-        x.InProcessing <- true
-        x.ProcCount <- x.ProcCount + 1
-        try
-            if (x.IsTerminated) then
-                Logger.LogF( LogLevel.MildVerbose, (fun _ -> sprintf "ThreadPool Function Work item %A terminates" (infoFunc(tpKey))))
-                x.ProcWaitHandle <- null
-                x.InProcessing <- false
-                closeAction()
-                // no more running on thread pool
-                SharedComponentState.Remove(x.CompBase.ComponentId, x.CompBase.SharedStateObj) |> ignore
-                (null, true)
-            else if (Utils.IsNotNull !item) then
-                // continue to process remaining work item
-                let (complete, eventProc) = processAction(!item)
-                if (complete) then
-                    x.ReleaseItem(item)
-                    item := null
-                x.ProcWaitHandle <- eventProc
-                x.InProcessing <- false
-                (eventProc, false)
-            else
-                // get new item from queue
-                let (ret, eventDQ) = dequeueAction item
-                if ret then
->>>>>>> a3e01bde
                     let (complete, eventProc) = processAction(!item)
                     if (complete) then
                         x.ReleaseItem(item)
                         item := null
                     x.ProcWaitHandle <- eventProc
                     (eventProc, false)
-<<<<<<< HEAD
-=======
-                else if (isClosed()) then
-                    Logger.LogF( LogLevel.MildVerbose, (fun _ -> sprintf "ThreadPool Function Work item %A terminates" (infoFunc(tpKey))))
-                    x.ProcWaitHandle <- null
-                    x.InProcessing <- false
-                    closeAction()
-                    // no more running on thread pool
-                    SharedComponentState.Remove(x.CompBase.ComponentId, x.CompBase.SharedStateObj) |> ignore
-                    (null, true)
->>>>>>> a3e01bde
                 else
                     // get new item from queue
                     let (ret, eventDQ) = dequeueAction item
