(*---------------------------------------------------------------------------
	Copyright 2013 Microsoft

    Licensed under the Apache License, Version 2.0 (the "License");
    you may not use this file except in compliance with the License.
    You may obtain a copy of the License at

    http://www.apache.org/licenses/LICENSE-2.0

    Unless required by applicable law or agreed to in writing, software
    distributed under the License is distributed on an "AS IS" BASIS,
    WITHOUT WARRANTIES OR CONDITIONS OF ANY KIND, either express or implied.
    See the License for the specific language governing permissions and
    limitations under the License.                                                      

	Author: Sanjeev Mehrotra
 ---------------------------------------------------------------------------*)
 
namespace Prajna.Tools.Network

open System
open System.Collections.Concurrent
open System.Collections.Generic
open System.Net
open System.Net.Sockets
open System.Threading
open Prajna.Tools
open Prajna.Tools.StringTools
open Prajna.Tools.FSharp
open Prajna.Tools.Serialize
open Prajna.Tools.Queue
open Prajna.Tools.Process

// ==============================================================================================
// interfaces

/// A generic interface for a connection
[<AllowNullLiteral>]
type IConn =
    interface
        /// A socket for the connection
        abstract Socket : Socket with get, set
        /// Initialize the connection using (socket, state)
        abstract Init : Socket*obj->unit
        /// Close the connection
        abstract Close : unit->unit
    end

// ======================================================================

// module here is essentially class with all static members
// use class with static members, otherwise cannot have multiple methods with same name
// (i.e. let does not support polymorphism)
//module NetUtils =
/// Abstract Class with static members for network utility functions
type [<AbstractClass>] NetUtils() =
    static let randGen = System.Random()
    static member internal RandGen with get() = randGen

    /// Get a TCP Listener which listens on a port
    /// <param name="startPort">
    /// Optional argument - default random port between 30000 and 65535
    /// the first port which the listener tries
    /// </param>
    /// <returns>
    /// A tuple of (listener, randomPort)
    /// listener - the TCPListener
    /// randomPort - the port on which it is listening
    /// </returns>
    static member GetTCPListener(startPort : Option<int>) =
        let mutable randomPort =
            match startPort with
                | None -> NetUtils.RandGen.Next(30000, 65535)
                | Some(x) -> x
        let mutable success = false
        let mutable listen = null
        let ipAddr = IPAddress.Any
        while (not success) do
            try
                listen <- Net.Sockets.TcpListener(ipAddr, randomPort)
                listen.Start()
                success <- true
            with
                ex -> randomPort <- NetUtils.RandGen.Next(30000, 65535)
        (listen, randomPort)

    // make following internal as LocalDNS.GetShowInfo provides similar functionality
    static member internal GetRemoteIPAddrPort(sock : Socket) =
        let ep = sock.RemoteEndPoint :?> System.Net.IPEndPoint
        (ep.Address.ToString().ToLower(), ep.Port)

    static member internal GetIPKey(ipAddr : string, ipPort : int) =
        (ipAddr + ":" + ipPort.ToString()).ToLower()

    // define key of socket to be address:port
    static member internal GetIPKey(sock : Socket) =
        let (addr, port) = NetUtils.GetRemoteIPAddrPort(sock)
        NetUtils.GetIPKey(addr, port)

    static member internal ParseAddrPort (addrport : string, port : int) =
        let position = addrport.LastIndexOf(":")
        if (position = -1) then
            (addrport, port)
        else
            let (portString : string) = addrport.Substring (position+1)
            (addrport.Substring(0, position), Convert.ToInt32(portString))

    /// Parse a string into (address, port)
    /// <param name="addrport">The string represting address and port</param>
    /// <returns>A tuple of (string, int) representing the address and port</returns>
    static member ParseAddrPort (addrport : string) =
        let position = addrport.LastIndexOf(":")
        if (position = -1) then
            ("", Convert.ToInt32(addrport))
        else
            (addrport.Substring(0, position), Convert.ToInt32(addrport.Substring(position+1)))

    static member internal RecvAsync(sock : Socket, e : SocketAsyncEventArgs) =
        try
            let asyncOper = sock.ReceiveAsync(e)
            if (not asyncOper && (0 = e.BytesTransferred)) then
                Logger.LogF( LogLevel.MildVerbose, (fun _ -> sprintf "Recv %d bytes from %s， asyncOper %A, socketError: %A, close" e.BytesTransferred (sock.RemoteEndPoint.ToString()) asyncOper e.SocketError))
                (true, asyncOper)
                //(false, asyncOper)
            else
                Logger.LogF( LogLevel.ExtremeVerbose, (fun _ -> sprintf "Recv from %s， asyncOper %A, socketError: %A" (sock.RemoteEndPoint.ToString()) asyncOper e.SocketError))
                (false, asyncOper)
        with ex ->
            //Logger.LogF(LogLevel.Error, fun _ -> sprintf "Socket %A encounters exception %A error %A" sock.RemoteEndPoint ex e.SocketError)
            match ex with
                | :? ObjectDisposedException as ex -> (true, true)
                | :? SocketException as ex when (e.SocketError = SocketError.ConnectionReset || true) -> (true, true)
                | _ -> reraise()
                       (true, true)

    static member internal SendAsync(sock : Socket, e : SocketAsyncEventArgs) =
        try
            let asyncOper = sock.SendAsync(e)
            if (not asyncOper && (0 = e.BytesTransferred)) then
                Logger.LogF( LogLevel.MildVerbose, (fun _ -> sprintf "Send %d bytes to %s， asyncOper %A, socketError: %A, close" e.BytesTransferred (sock.RemoteEndPoint.ToString()) asyncOper e.SocketError))
                //(true, asyncOper)
                (false, asyncOper)
            else
                Logger.LogF( LogLevel.ExtremeVerbose, (fun _ -> sprintf "Send to %s， asyncOper %A, socketError: %A" (sock.RemoteEndPoint.ToString()) asyncOper e.SocketError))
                (false, asyncOper)
        with ex ->
            //Logger.LogF(LogLevel.Error, fun _ -> sprintf "Socket %A encounters exception %A error %A" sock.RemoteEndPoint ex e.SocketError)
            match ex with
                | :? ObjectDisposedException as ex -> (true, true)
                | :? SocketException as ex when (e.SocketError = SocketError.ConnectionReset || true) -> (true, true)
                | _ -> reraise()
                       (true, true)

    // From https://msdn.microsoft.com/en-us/library/ms145160(v=vs.110).aspx
    // If you are using a connection-oriented protocol, Send will block until all of the bytes in the buffer are sent, unless a time-out was set by using Socket.SendTimeout
    static member internal SendSync(sock : Socket, buf : byte[], offset : int, count : int) =
        try
            let ret = sock.Send(buf, offset, count, SocketFlags.None)
            if (ret <> count) then
                // for blocking socket with inifinte send timeout, all data should be sent (differs from win32 behavior)
                (true, ret)
            else
                (false, count)
        with
            | :? ObjectDisposedException as ex -> (true, 0)
            | :? SocketException as ex -> (true, 0)

    static member internal RecvSync(sock : Socket, buf : byte[], offset : int, count : int) =
        try
            let ret = sock.Receive(buf, offset, count, SocketFlags.None)
            if (ret = 0) then
                (true, ret)
            else
                (false, ret)
        with
            | :? ObjectDisposedException as ex -> (true, 0)
            | :? SocketException as ex -> (true, 0)

    static member internal RecvOrClose(conn : IConn, fn, e) =
        let (closed, asyncOper) = NetUtils.RecvAsync(conn.Socket, e)
        if (closed) then
            Logger.LogF(LogLevel.MildVerbose, (fun _ -> sprintf "baseNetwork; close is called %A, BytesTransferred %d, SocketError %A, receive buffer size:%d" (LocalDNS.GetShowInfo(conn.Socket.RemoteEndPoint)) e.BytesTransferred e.SocketError conn.Socket.ReceiveBufferSize ))
            conn.Close()
        else if (not asyncOper) then
            fn e

    static member internal SendOrClose(conn : IConn, fn, e : SocketAsyncEventArgs) =
        let (closed, asyncOper) = NetUtils.SendAsync(conn.Socket, e)
        if (closed) then
            conn.Close()
            true
        else if (not asyncOper) then
            if (e.BytesTransferred > 0) then
                fn e
                true
            else
                false // no data transferred
        else
            true

    static member internal SyncSendOrClose(conn : IConn, buf : byte[], offset : int, count : int) =
        let (closed, sent) = NetUtils.SendSync(conn.Socket, buf, offset, count)
        if (closed) then
            conn.Close()

    static member internal SyncSendOrCloseWithSize(conn : IConn, buf : byte[], offset : int, count : int) =
        let (closed, sent) = NetUtils.SendSync(conn.Socket, BitConverter.GetBytes(count), 0, sizeof<int>)
        if (not closed) then
            NetUtils.SyncSendOrClose(conn, buf, offset, count)
        else
            conn.Close()

    static member internal SyncRecvOrClose(conn : IConn, buf : byte[], offset : int, count : int) =
        let (closed, sent) = NetUtils.RecvSync(conn.Socket, buf, offset, count)
        if (closed) then
            conn.Close()

// ====================================================================================

/// A class capable of reading/writing value types asynchronously using an underlying connection
type GenericVal<'V>(conn : IConn) as x =
    let xConn = conn
    let eSendVal = new SocketAsyncEventArgs()
    do eSendVal.Completed.Add(x.AsyncSendValueCb)
    do eSendVal.SetBuffer(Array.zeroCreate<byte>(sizeof<'V>), 0, sizeof<'V>)
    let eRecvVal = new SocketAsyncEventArgs()
    do eRecvVal.Completed.Add(x.AsyncRecvValueCb)
    do eRecvVal.SetBuffer(Array.zeroCreate<byte>(sizeof<'V>), 0, sizeof<'V>)

    member internal x.AsyncRecvValueCb (e : SocketAsyncEventArgs) =
        if (e.Offset + e.BytesTransferred <> sizeof<'V>) then
            let newOffset = e.Offset + e.BytesTransferred
            e.SetBuffer(newOffset, (sizeof<'V>)-newOffset)
            NetUtils.RecvOrClose(xConn, x.AsyncRecvValueCb, e)
        else
            let (callback, state) = e.UserToken :?> (obj*'V->unit)*obj
            let value = Prajna.Tools.Serialize.ConvertTo<'V>(e.Buffer)
            callback(state, value)

    /// Asynchronously start receiving a value
    /// <param name="callback">
    /// A callback which executes after receive completes.
    /// Passes in a state and the value retrieved (i.e. callback(state, value))
    /// </param>
    /// <param name="state">
    /// The state to be passed into the callback
    /// </param>
    member x.AsyncRecvValue(callback : obj*'V->unit, state : obj) =
        eRecvVal.UserToken <- (callback, state)
        eRecvVal.SetBuffer(0, sizeof<'V>) // reset
        NetUtils.RecvOrClose(xConn, x.AsyncRecvValueCb, eRecvVal)

    member internal x.AsyncSendValueCb (e : SocketAsyncEventArgs) =
        if (e.Offset + e.BytesTransferred <> sizeof<'V>) then
            let newOffset = e.Offset + e.BytesTransferred
            e.SetBuffer(newOffset, (sizeof<'V>)-newOffset)
            NetUtils.SendOrClose(xConn, x.AsyncSendValueCb, e) |> ignore
        else
            let (callback, state) = e.UserToken :?> (obj->unit)*obj
            callback(state)

    /// Asynchronously start sending a value
    /// <param name="callback">
    /// A callback which executes after sending completes.
    /// Passes in state (i.e. callback(state))
    /// </param>
    /// <param name="state">The state to be passed in the callback</param>
    /// <param name="value">The value to send</param> 
    member x.AsyncSendValue(callback : obj->unit, state : obj, value : 'V) =
        eSendVal.UserToken <- (callback, state)
        let valBuf = Prajna.Tools.Serialize.ConvertFrom<'V>(value)
        Buffer.BlockCopy(valBuf, 0, eSendVal.Buffer, 0, sizeof<'V>)
        eSendVal.SetBuffer(0, sizeof<'V>) // reset
        NetUtils.SendOrClose(xConn, x.AsyncSendValueCb, eSendVal) |> ignore

    interface IDisposable with
        /// Releases all resources used by the current instance.
        member x.Dispose() = 
            eSendVal.Dispose()
            eRecvVal.Dispose()
            GC.SuppressFinalize(x)
// ====================================================================================

/// A class capable of reading/writing a buffer asynchronously using an underlying connection
type GenericBuf(conn : IConn, maxBufferSize : int) as x =
    let xgInt = new GenericVal<int>(conn)
    let xConn = conn
    let eSendBuf = new SocketAsyncEventArgs()
    do eSendBuf.Completed.Add(x.AsyncSendBufCb)
    do eSendBuf.SetBuffer(Array.zeroCreate<byte>(maxBufferSize+sizeof<int>), 0, maxBufferSize)
    let eRecvBuf = new SocketAsyncEventArgs()
    do eRecvBuf.Completed.Add(x.AsyncRecvBufCb)
    do eRecvBuf.SetBuffer(Array.zeroCreate<byte>(maxBufferSize), 0, maxBufferSize)
    // use AutoResetEvent so only one thread unblocks at one time when wait completes
    let eSendComplete = new AutoResetEvent(true)
    let mutable recvBufferSize = maxBufferSize
    let mutable sendBufferSize = 0

    member private x.AsyncRecvBufCb(e : SocketAsyncEventArgs) =
        if (e.Offset + e.BytesTransferred <> recvBufferSize) then
            let newOffset = e.Offset + e.BytesTransferred
            e.SetBuffer(newOffset, recvBufferSize-newOffset)
            NetUtils.RecvOrClose(xConn, x.AsyncRecvBufCb, e)
        else
            let (callback, state, bufferOffset) = e.UserToken :?> (obj*byte[]*int*int->unit)*obj*int
            callback(state, e.Buffer, bufferOffset, recvBufferSize)

    /// Asynchronously receive a buffer and execute a callback when receive finishes
    /// <param name="callback">
    /// A callback which executes once receive completes
    /// Callback takes in (state, buffer, offset size)=(obj, byte[], int, int) tuple
    ///   state - arbitrary state specified by "state" parameter
    ///   buffer - the buffer which contains the data retrieved
    ///            the callback must copy the data or appropriately control bufferOffset 
    ///            before starting another AsyncRecvBuf if needed as buffer is reused
    ///   offset - the offfset in buffer where data has been written
    ///   size - the amount of data which has been written to buffer
    /// </param>
    /// <param name="state">
    /// The state to pass to the callback
    /// </param>
    /// <param name="bufferOffset">
    /// The bufferOffset where data is to be written within internal buffer
    /// </param>
    /// <param name="bufferSize">
    /// The length of data to be read
    /// </param>
    member x.AsyncRecvBuf(callback : obj*byte[]*int*int->unit, state : obj, bufferOffset : int, bufferSize : int) =
        if (bufferOffset + bufferSize <= maxBufferSize) then
            eRecvBuf.UserToken <- (callback, state, bufferOffset)
            recvBufferSize <- bufferSize
            eRecvBuf.SetBuffer(bufferOffset, bufferSize)
            NetUtils.RecvOrClose(xConn, x.AsyncRecvBufCb, eRecvBuf)
        else
            Logger.LogF( LogLevel.Error, (fun _ -> sprintf "Receive size %d larger than maximum allowed %d - connection closes" (bufferOffset+bufferSize) maxBufferSize))
            xConn.Close()

    member private x.AsyncRecvBufWithSizeCB(o : obj, bufferSize : int) =
        let (callback, state, bufferOffset) = o :?> (obj*byte[]*int*int->unit)*obj*int
        x.AsyncRecvBuf(callback, state, bufferOffset, bufferSize)

    /// Asynchronously receive a buffer along with its size and execute callback when receive finishes
    /// The length of the buffer is first read, then the buffer is read.
    /// Receive fails and underlying connection is closed if buffer size is larger than maximum allowed.
    /// <param name="callback">
    /// A callback which executes once receive completes
    /// Callback takes in (state, buffer, offset size)=(obj, byte[], int, int) tuple
    ///   state - arbitrary state specified by "state" parameter
    ///   buffer - the buffer which contains the data retrieved
    ///            the callback must copy the data or appropriately control bufferOffset 
    ///            before starting another AsyncRecvBuf if needed as buffer is reused
    ///   offset - the offfset in buffer where data has been written
    ///   size - the amount of data which has been written to buffer
    /// </param>
    /// <param name="state">
    /// The state to pass to the callback
    /// </param>
    /// <param name="bufferOffset">
    /// The bufferOffset where data is to be written within internal buffer
    /// </param>
    member x.AsyncRecvBufWithSize(callback : obj*byte[]*int*int->unit, state : obj, bufferOffset : int) =
        xgInt.AsyncRecvValue(x.AsyncRecvBufWithSizeCB, (callback, state, bufferOffset))

    member private x.AsyncSendBufCb(e : SocketAsyncEventArgs) =
        if (e.Offset + e.BytesTransferred <> sendBufferSize) then
            let newOffset = e.Offset + e.BytesTransferred
            e.SetBuffer(newOffset, sendBufferSize-newOffset)
            NetUtils.SendOrClose(xConn, x.AsyncSendBufCb, e) |> ignore
        else
            let (callbackO, state) = e.UserToken :?> (Option<obj->unit>)*obj
            match callbackO with
                | Some(callback) -> callback(state)
                | None -> ()
            eSendComplete.Set() |> ignore

    /// Asynchronously send buffer and execute callback upon completion
    /// <param name="callbackO">
    /// Optional parameter to specify callback to execute
    /// If specified callback takes in state, i.e. callback(state)
    /// </param>
    /// <param name="state">The state to pass into the callback</param>
    /// <param name="buf">The buffer to send</param>
    /// <param name="bufferOffset">The buffer offset in the buffer to send</param>
    /// <param name="bufferSize">The amount of data to send starting at bufferOffset</param>
    member x.AsyncSendBuf(callbackO : Option<obj->unit>, state : obj, buf : byte[], bufferOffset : int, bufferSize : int) =
        // wait for send complete prior to reusing eSendBuf
        eSendComplete.WaitOne() |> ignore
        if (bufferSize <= eSendBuf.Buffer.Length) then
            eSendBuf.UserToken <- (callbackO, state)
            sendBufferSize <- bufferSize
            eSendBuf.SetBuffer(0, bufferSize)
            Buffer.BlockCopy(buf, bufferOffset, eSendBuf.Buffer, 0, bufferSize)
            NetUtils.SendOrClose(xConn, x.AsyncSendBufCb, eSendBuf) |> ignore
        else
            Logger.LogF( LogLevel.Error, (fun _ -> sprintf "Send size %d larger than maximum allowed %d - connection closes" bufferSize eSendBuf.Buffer.Length))
            xConn.Close()            

    /// The same as AsyncSendBuf, except callback is mandatory
    /// <param name="callback">
    /// Callback takes in state, i.e. callback(state)
    /// </param>
    /// <param name="state">The state to pass into the callback</param>
    /// <param name="buf">The buffer to send</param>
    /// <param name="bufferOffset">The buffer offset in the buffer to send</param>
    /// <param name="bufferSize">The amount of data to send starting at bufferOffset</param>
    member internal x.AsyncSendBuf(callback : obj->unit, state : obj, buf : byte[], bufferOffset : int, bufferSize : int) =
        x.AsyncSendBuf(Some(callback), state, buf, bufferOffset, bufferSize)

    /// The same as AsyncSendBuf, except no callback
    /// <param name="state">The state to pass into the callback</param>
    /// <param name="buf">The buffer to send</param>
    /// <param name="bufferOffset">The buffer offset in the buffer to send</param>
    /// <param name="bufferSize">The amount of data to send starting at bufferOffset</param>
    member internal x.AsyncSendBuf(buf : byte[], bufferOffset : int, bufferSize : int) =
        x.AsyncSendBuf(None, null, buf, bufferOffset, bufferSize)

    /// Asynchronously send buffer along with size of buffer and execute callback upon completion
    /// The buffer size is sent first, followed by the buffer (so receiver does not need to know size a priori)
    /// <param name="callbackO">
    /// Optional parameter to specify callback to execute
    /// If specified callback takes in state, i.e. callback(state)
    /// </param>
    /// <param name="state">The state to pass into the callback</param>
    /// <param name="buf">The buffer to send</param>
    /// <param name="bufferOffset">The buffer offset in the buffer to send</param>
    /// <param name="bufferSize">The amount of data to send starting at bufferOffset</param>
    member x.AsyncSendBufWithSize(callbackO : Option<obj->unit>, state : obj, buf : byte[], bufferOffset : int, bufferSize : int) =
        eSendComplete.WaitOne() |> ignore
        if (bufferSize + sizeof<int> <= eSendBuf.Buffer.Length) then
            eSendBuf.UserToken <- (callbackO, state)
            sendBufferSize <- bufferSize + sizeof<int>
            eSendBuf.SetBuffer(0, bufferSize + sizeof<int>)
            let sizeBuf = BitConverter.GetBytes(bufferSize)
            Buffer.BlockCopy(sizeBuf, 0, eSendBuf.Buffer, 0, sizeBuf.Length)
            Buffer.BlockCopy(buf, bufferOffset, eSendBuf.Buffer, sizeBuf.Length, bufferSize)
            NetUtils.SendOrClose(xConn, x.AsyncSendBufCb, eSendBuf) |> ignore
        else
            Logger.LogF( LogLevel.Error, (fun _ -> sprintf "Send size %d larger than maximum allowed %d - connection closes" (bufferSize+sizeof<int>) eSendBuf.Buffer.Length))
            xConn.Close()

    /// The same as AsyncSendBufWithSize, but no callback
    member internal x.AsyncSendBufWithSize(buf : byte[], bufferOffset : int, bufferSize : int) =
        x.AsyncSendBufWithSize(None, null, buf, bufferOffset, bufferSize)

    interface IDisposable with
        /// Releases all resources used by the current instance.
        member x.Dispose() = 
            (xgInt :> IDisposable).Dispose()
            eSendBuf.Dispose()
            eRecvBuf.Dispose()
            eSendComplete.Dispose()
            GC.SuppressFinalize(x);
// =================================================================================

/// maintains multiple network connections
[<AllowNullLiteral>]
[<AbstractClass>]
type Network() =
    let mutable listen : TcpListener = null
    let networkQ = ConcurrentDictionary<string, IConn>()
    let numConn = ref 0
    let localAddr = Dns.GetHostAddresses("")
    let localAddrV4 = localAddr |> Array.filter (fun a -> a.AddressFamily = AddressFamily.InterNetwork)

    member private x.GetConnNum() =
        Interlocked.Increment(numConn)

    member private x.GetSocketID(sock : Socket) =
        let ipRemote = sock.RemoteEndPoint
        let addr = (ipRemote :?> IPEndPoint)
        (addr, addr.Address.ToString() + ":" + addr.Port.ToString() + ":" + "Listen_" + x.GetConnNum().ToString())

    member private x.InitConn(conn : IConn, sock : Socket, state : obj) =
        let (addr, id) = x.GetSocketID(sock)
        networkQ.[id] <- conn
        conn.Init(sock, state)

    /// Close all network connections held by Network
    member x.CloseConns() =
        for conn in (networkQ) do
            let iconn = conn.Value
            iconn.Close()
            iconn.Socket.Dispose()

    member private x.AfterAccept(ar : IAsyncResult) =
        let (listen, newFn, state) = ar.AsyncState :?> (TcpListener*(unit->IConn)*obj)
        // default is blocking with sendtimeout of 0 (infinite)
        let socket =
            try
                listen.EndAcceptSocket(ar)
            with e ->
                null
        try
            // start another
            listen.BeginAcceptSocket(AsyncCallback(x.AfterAccept), ar.AsyncState) |> ignore
        with e->
            ()
        if (Utils.IsNotNull socket) then
            // add connection to dictionary and start receiving on socket
            let conn = newFn()
            x.InitConn(conn, socket, state)

    /// Generic function to listen on given port for incoming connections
    /// Create a new connection of type 'T and add it to list when connection is accepted
    /// <param name="port">The port to listen on</param>
    /// <param name="state">
    /// The state passed to connection initialization.  When a connection of IConn is created
    /// conn.Init(socket, state) is called
    /// </param>
    member x.Listen<'T when 'T :> IConn and  'T : (new: unit->'T)>(port : int, state : obj) =
        listen <- new TcpListener(IPAddress.Any, port)
        listen.Start()
        try
            let newFn = (fun () -> new 'T() :> IConn)
            listen.BeginAcceptSocket(AsyncCallback(x.AfterAccept), (listen, newFn, state)) |> ignore
        with e->
            ()

    /// Generic function to listen on given port for incoming connections
    /// Create a new connection of type 'T and add it to list when connection is accepted
    /// <param name="port">The port to listen on</param>
    /// <param name="bind">The local address to bind to</param>
    /// <param name="state">
    /// The state passed to connection initialization.  When a connection of IConn is created
    /// conn.Init(socket, state) is called
    /// </param>
    member x.Listen<'T when 'T :> IConn and  'T : (new: unit->'T)>(port : int, bind : string, state : obj) =
        if (bind.Equals("")) then
            x.Listen<'T>(port, state)
        else
            let addr = Dns.GetHostAddresses(bind)
            listen <- new TcpListener(addr.[0], port)
            listen.Start()
            try
                let newFn = (fun () -> new 'T() :> IConn)
                listen.BeginAcceptSocket(AsyncCallback(x.AfterAccept), (listen, newFn, state)) |> ignore
            with e->
                ()
    /// Stop listening for incoming connections
    member x.StopListen() =
        try
            listen.Stop()
        with e->
            ()

    /// Generic function to connect to given IPAddress and port
    /// Each conn can be different class ('T) so long as interface IConn is implemented
    /// <param name="addr">The IPAddress to connect to.</param>
    /// <param name="port">The port to connect to.</param>
    /// <param name="state">
    /// The state passed into connection initialization.  When connection is created, conn.Init(socket, state) is called.
    /// </param>
    member x.Connect<'T when 'T :> IConn and  'T : (new: unit->'T)>(addr : IPAddress, port : int, state : obj) =
        let sock = new Socket(SocketType.Stream, ProtocolType.Tcp)
        let conn = new 'T() :> IConn
        let ep = IPEndPoint(addr, port)
        try
            sock.Connect(ep)
            x.InitConn(conn, sock, state)
            conn
        with e ->
            null

    /// Generic function to connect to given address string
    /// Each conn can be different class so long as interface IConn is implemented
    /// A random host IPAddress is chosen for both local and remote endpoints from the list of possible interfaces.
    /// <param name="addrStr">An address string of the remote end</param>
    /// <param name="port">The port of the remote end</param>
    /// <param name="state">
    /// The state passed into connection initialization.  When connection is created, conn.Init(socket, state) is called.
    /// </param>
    member x.Connect<'T when 'T :> IConn and  'T : (new: unit->'T)>(addrStr : string, port : int, state : obj) =
        let mutable success = false
        let mutable sock =null 
        try
            sock <- new Socket(SocketType.Stream, ProtocolType.Tcp)
            let conn = new 'T() :> IConn
            try
                // use IP v4 address, randomly pick one for local, use 0 for port since don't care
                let index = NetUtils.RandGen.Next(0, localAddrV4.Length)
                sock.Bind(IPEndPoint(localAddrV4.[index], 0))
                Logger.LogF( LogLevel.Info, (fun _ -> sprintf "Bind to local %d out of %d - %A" index localAddrV4.Length localAddrV4.[index]))
                // use IP v4 address, randomly pick one for remote
                let addrs = Dns.GetHostAddresses(addrStr)
                let addrsv4 = addrs |> Array.filter (fun a -> a.AddressFamily = AddressFamily.InterNetwork)
                let index = NetUtils.RandGen.Next(0, addrsv4.Length)
                Logger.LogF( LogLevel.Info, (fun _ -> sprintf "Connect to remote %d - %A" index addrsv4.[index]))
                sock.Connect(addrsv4.[index], port)
                x.InitConn(conn, sock, state)
                success <- true
                conn
            with e ->
                try
                    sock <- new Socket(SocketType.Stream, ProtocolType.Tcp)
                    sock.Connect(addrStr, port)
                    x.InitConn(conn, sock, state)
                    success <- true
                    conn
                with e->
                    null 
        finally
            // if success is true, "sock" will be recorded in networkQ (as a member of IConn), and will be diposed there
            if not success && Utils.IsNotNull sock then
                sock.Dispose()

    /// Generic function to connect to given address string
    /// Each conn can be different class so long as interface IConn is implemented
    /// A random host IPAddress is chosen for both local and remote endpoints from the list of possible interfaces.
    /// <param name="addrStr">An address string of the remote end</param>
    /// <param name="port">The port of the remote end</param>
    /// <param name="state">
    /// The state passed into connection initialization.  When connection is created, conn.Init(socket, state) is called.
    /// </param>
    member x.Connect<'T when 'T :> IConn and  'T : (new: unit->'T)>(addrStr : string, port : int, bind : string, state : obj) =
        if (bind.Equals("")) then
            x.Connect<'T>(addrStr, port, state)
        else
            let mutable success = false
            let mutable sock = null
            try
                sock <- new Socket(SocketType.Stream, ProtocolType.Tcp)
                let conn = new 'T() :> IConn
                let addr = (Dns.GetHostAddresses(bind)).[0]
                try
                    sock.Bind(IPEndPoint(addr, 0))
                    Logger.LogF( LogLevel.Info, (fun _ -> sprintf "Bind to local %A" addr))
                    // use IP v4 address, randomly pick one for remote
                    let addrs = Dns.GetHostAddresses(addrStr)
                    let addrsv4 = addrs |> Array.filter (fun a -> a.AddressFamily = AddressFamily.InterNetwork)
                    let index = NetUtils.RandGen.Next(0, addrsv4.Length)
                    Logger.LogF( LogLevel.Info, (fun _ -> sprintf "Connect to remote %d - %A" index addrsv4.[index]))
                    sock.Connect(addrsv4.[index], port)
                    x.InitConn(conn, sock, state)
                    success <- true
                    conn
                with e->
                    try
                        sock <- new Socket(SocketType.Stream, ProtocolType.Tcp)
                        sock.Bind(IPEndPoint(addr, 0))
                        sock.Connect(addrStr, port)
                        x.InitConn(conn, sock, state)
                        success <- true
                        conn
                    with e->
                        null 
            finally
                // if success is true, "sock" will be recorded in networkQ (as a member of IConn), and will be diposed there
                if not success && Utils.IsNotNull sock then
                    sock.Dispose()

    interface IDisposable with
        /// Releases all resources used by the current instance.
        member x.Dispose() = 
            x.CloseConns()
            GC.SuppressFinalize(x);
                                    
    static member internal SrcDstBlkCopy(src : byte[], srcOffset : int byref, srcLen : int byref,
                                         dst : byte[], dstOffset : int byref, dstLen : int byref) =
        let toCopy = Math.Min(srcLen, dstLen)
        if (toCopy > 0) then
            if (srcOffset < 0) then
                failwith "offset cannot be less than zero"
            Buffer.BlockCopy(src, srcOffset, dst, dstOffset, toCopy)
            srcOffset <- srcOffset + toCopy
            srcLen <- srcLen - toCopy
            dstOffset <- dstOffset + toCopy
            dstLen <- dstLen - toCopy

    // dst is memstream
    static member internal SrcDstBlkCopy(src : byte[], srcOffset : int byref, srcLen : int byref,
                                         dst : StreamBase<byte>, dstLen : int byref) =
        let toCopy = Math.Min(srcLen, dstLen)
        if (toCopy > 0) then
            dst.Write(src, srcOffset, toCopy)
            srcOffset <- srcOffset + toCopy
            srcLen <- srcLen - toCopy
            dstLen <- dstLen - toCopy
        toCopy

    // dst is memstream
    static member internal SrcDstBlkNoCopy(src : RBufPart<byte>, srcOffset : int byref, srcLen : int byref,
                                           dst : StreamBase<byte>, dstLen : int byref) =
        let toCopy = Math.Min(srcLen, dstLen)
        if (toCopy > 0) then
            //dst.Write(src, srcOffset, toCopy)
            dst.AppendNoCopy(src, int64 srcOffset, int64 toCopy)
            srcOffset <- srcOffset + toCopy
            srcLen <- srcLen - toCopy
            dstLen <- dstLen - toCopy
        toCopy

    // src is memstream
    static member internal SrcDstBlkCopy(src : StreamBase<byte>, srcLen : int byref,
                                         dst : byte[], dstOffset : int byref, dstLen : int byref) =
        let toCopy = Math.Min(src.Length-src.Position, int64 srcLen)
        let toCopy = int32(Math.Min(Math.Min(toCopy, int64 dstLen), int64 Int32.MaxValue))
        if (toCopy > 0) then
            let amtRead = src.Read(dst, dstOffset, toCopy)
            if (amtRead >= 0) then
                srcLen <- srcLen - amtRead
                dstOffset <- dstOffset + amtRead
                dstLen <- dstLen - amtRead
                amtRead
            else
                0
        else
            toCopy

// =============================================================================
// Not really network stuff, can be used by any processing pipeline that
// wants to implement processing on thread pool and have flow control (using the resizequeue structures)

type [<AllowNullLiteral>] internal ComponentBase() =

    static let componentCount = ref -1
    let componentId = Interlocked.Increment(componentCount)
    let mutable sharedStateObj : obj = null

    static member GetNextId() : int = Interlocked.Increment(componentCount)
    member x.ComponentId with get() = componentId
    member val Notify : SharedComponentState->unit = (fun s -> ()) with get, set
    member x.SharedStateObj with get() = sharedStateObj and set(v) = sharedStateObj <- v

and [<AllowNullLiteral>] internal SharedComponentState() =
    let items = ConcurrentDictionary<int, ComponentBase>()
    let notify = SingleThreadExec()

    member x.Notify() =
        for item in items do
            item.Value.Notify(x)

    member x.Add(id : int, c : ComponentBase) =
        items.[id] <- c
        notify.ExecOnce(x.Notify)

    member x.Remove(id : int) =
        let (ret, c) = items.TryRemove(id)
        if (ret) then
            notify.ExecOnce(x.Notify)

    member x.Items with get() = items

    // allow threadpool to close
    member val AllowClose = false with get, set

    // static add
    static member val SharedState = Dictionary<obj, SharedComponentState>() with get
    static member Add(id : int, c : ComponentBase, o : obj) =
        let sc : SharedComponentState ref = ref null
        lock (SharedComponentState.SharedState) (fun _ ->
            for s in SharedComponentState.SharedState do
                let sc1 = s.Value
                if (Object.ReferenceEquals(s.Key, o)) then
                    sc := sc1
            if Utils.IsNull !sc then
                sc := new SharedComponentState()
                SharedComponentState.SharedState.[o] <- !sc
            (!sc).Add(id, c)
        )
        o
        
    static member Remove(id : int, key : obj) : bool =
        let bDone = ref false
        if (Utils.IsNotNull key) then
            lock (SharedComponentState.SharedState) (fun _ ->
                let sc = SharedComponentState.SharedState.[key]
                sc.Remove(id)
                if (sc.Items.Count = 0) then
                    bDone := sc.AllowClose
                    SharedComponentState.SharedState.Remove(key) |> ignore
            )
        !bDone

/// A component class provides a generic tool to build a processing pipeline using a threadpool
/// It provides the following functionality:
/// 1. An arbitrary object (an item of type 'T) is dequeue from a queue - a queue must have a BaseQ as a base class
/// 2. The object is repeatedly "processed" until the processing says it is finished by arbirary piece of processing code
///    The processing code returns a tuple of (bool, ManualResetEvent): (complete, event)
///    When complete == true, then item has completed and new item is to be dequeued
///    When event <> null, then processing cannot continue and must wait for event to fire before trying again
///    There may be cases when complete is true, but event is not null, in these cases, processing waits for event to fire
///    However, if complete is false, event must be non-null
/// The processing may occur on its own thread or on a threadpool
/// If  event <> null,
/// - If threadpool is being used, the component processing is removed from the threadpool work item queue
///   and gets requeued once event fires
/// - If processing is occuring on own thread, then that thread blocks for event to fire
/// There is also support for multiple processing steps to take place in a single item
type [<AllowNullLiteral>] Component<'T when 'T:null and 'T:equality>() =
    let compBase = ComponentBase()
    let bRelease = ref 0
    let item : 'T ref = ref null
    let mutable q : BaseQ<'T> = null
    let mutable bIsClosed = false
    let isClosed() =
        bIsClosed && q.IsEmpty
    let mutable proc = Unchecked.defaultof<unit->ManualResetEvent*bool>
    let bCloseDone = ref -1
    let bTerminateDone = ref -1
    let processors = ConcurrentDictionary<string, ('T->ManualResetEvent)*bool>(StringComparer.Ordinal)
    let processorCount = ref -1
    let waitTimeMs = 0
    let lockObj = Object()
    let mutable bStartedProcessing = false
    let [<VolatileField>] mutable bMultipleInit = false
    let [<VolatileField>] mutable isTerminated = false
    let [<VolatileField>] mutable bInProcessing = false
    let [<VolatileField>] mutable procCount = 0

    override x.Finalize() =
        /// Close All Active Connection, to be called when the program gets shutdown.
        x.ReleaseAllItems()

    /// Standard form for all class that use CleanUp service
    interface IDisposable with
        /// Close All Active Connection, to be called when the program gets shutdown.
        member x.Dispose() = 
            x.ReleaseAllItems()
            if Utils.IsNotNull q then
                (q :> IDisposable).Dispose()
            GC.SuppressFinalize(x)

    // accessors
    member internal x.Item with get() = item
    member internal x.Closed with get() = bIsClosed and set(v) = bIsClosed <- v
    member internal x.Processors with get() = processors
    member internal x.WaitTimeMs with get() = waitTimeMs

    /// The internal component Q into which elements are queued for processing
    member x.Q with get() : BaseQ<'T> = q and set(v) = q <- v

    // changing enqueue/dequeue times based on number of items being processed by thread poool
    static member internal ChangeQTime<'TP,'TN when 'TN:null and 'TN:equality>
        (tpool : ThreadPoolWithWaitHandles<'TP>)
        (comp : Component<'T>)
        (compN : Component<'TN>)
        (adjustOwnEnqueue : bool)
        (s : SharedComponentState) =

        let setTime(timeMs) =
            let q : BaseQ<'T> = comp.Q
            q.WaitTimeDequeueMs <- timeMs
            if adjustOwnEnqueue then
                q.WaitTimeEnqueueMs <- timeMs
            if Utils.IsNotNull compN then
                let qN : BaseQ<'TN> = compN.Q
                qN.WaitTimeEnqueueMs <- timeMs

        if Utils.IsNotNull tpool then
            let count = s.Items.Count
            if (count <= ThreadPoolWithWaitHandles<'TP>.DefaultNumParallelExecution) then
                setTime(0)
            else
                setTime(0)

    // Actions
    /// A (unit->bool) function which returns true/false to tell if any more data needs to be processed
    member val IsClosed = isClosed with get, set
    /// A function which dequeues data from the internal BaseQ
    member val Dequeue = Unchecked.defaultof<'T ref -> bool*ManualResetEvent> with get, set
    /// A function which processes each item, if multiple processing needs to take place, use
    /// AddProc or RegisterItem to add processing and UnregisterItem to remove processing
    member val Proc = Unchecked.defaultof<'T -> bool*ManualResetEvent> with get, set
    /// A function to execute when no more items are in queue and IsClosed returns true
    member val Close = Unchecked.defaultof<unit->unit> with get, set
    // terminate may get called outside of processing pipeline,
    //   e.g. through SelfTerminate, so set to empty function
    /// A function to execute for non-graceful termination, i.e. without waiting for queue to empty
    member val Terminate = (fun _ -> ()) with get, set
    /// A function which gets executed once an item is finished processing
    member val ReleaseItem : 'T ref -> unit = (fun _ -> ()) with get, set

    member private x.CloseDone with get() = bCloseDone
    member private x.TerminateDone with get() = bTerminateDone
    member private x.IsTerminated with get() = isTerminated
    /// the event being waited upon for processing to resume
    member val private ProcWaitHandle : ManualResetEvent = null with get, set
    member private x.InProcessing with get() = bInProcessing and set(v) = bInProcessing <- v
    member private x.ProcCount with get() = procCount and set(v) = procCount <- v
    member private x.CompBase with get() = compBase

    member x.ReleaseAllItems() =
        if (Interlocked.CompareExchange(bRelease, 1, 0)=0) then
            isTerminated <- true
            let spinWait = new SpinWait()
            let oldCnt = x.ProcCount
            while (x.InProcessing && oldCnt=x.ProcCount) do
                // if x.ProcCount has increased, then even if InProcessing, then Process has seen "isTerminated=true" condition
                spinWait.SpinOnce()
            let itemDQ : 'T ref = ref Unchecked.defaultof<'T>
            if (Utils.IsNotNull !item) then
                x.ReleaseItem(item)
                item := null
            if (Utils.IsNotNull x.Q) then
                while (not x.Q.IsEmpty) do
                    let (success, event) = x.Q.DequeueWait(itemDQ)
                    if (success) then
                        x.ReleaseItem(itemDQ)
                        itemDQ := null

    // default CloseAction by setting next component to close in pipeline 
    // this gets called once bIsClosed is true && queue is empty, triggers next component to close
    /// A default "Close" function which can be used
    /// <param name="self">A reference to the component</param>
    /// <param name="nextComponent>A reference to next component in pipeline - can be set to null</param>
    /// <param name="triggerNext>An option for code to execute after close done</param>
    static member DefaultClose<'TN when 'TN:null and 'TN:equality> 
        (self : Component<'T>) (nextComponent : Component<'TN>) (triggerNext : Option<unit->unit>) () =
        if (Interlocked.Increment(self.CloseDone) = 0) then  
            if (Utils.IsNotNull nextComponent) then
                nextComponent.Closed <- true
                // force a dequeue
                if (Utils.IsNotNull nextComponent.Q) then
                    nextComponent.Q.Full.Set() |> ignore
            match triggerNext with
                | None -> ()
                | Some(nextClose) -> nextClose()

    // default terminate action, called immediately
    /// A default "Terminate" function which can be used
    /// <param name="self">A reference to the component</param>
    /// <param name="nextComponent">A reference to next component in pipeline - can be set to null</param>
    /// <param name="triggerNext">An option for code to execute after terminate done</param>
    static member DefaultTerminate<'TN when 'TN:null and 'TN:equality>
        (self : Component<'T>) (nextComponent : Component<'TN>) (triggerNext : Option<unit->unit>) () =
        if (Interlocked.Increment(self.TerminateDone) = 0) then
            if (Utils.IsNotNull nextComponent) then
                nextComponent.ReleaseAllItems()
                nextComponent.Terminate()
            match triggerNext with
                | None -> ()
                | Some(nextTerminate) -> nextTerminate()

    // default connect to next component
    // should not be internal, but can only be non-internalized if ThreadPoolWithWaitHandles is non-internalized
    /// Connect current component to next component using:
    /// - "DequeueWait" for dequeue action
    /// - "DefaultClose" for close action
    /// - "DefaultTerminate" for terminate action
    /// <param name="threadPool">The threadpool being used for processing</param>
    /// <param name="adjustOwnEnqueue">True for first component in pipeline</param>
    /// <param name="nextComponent">The next component in pipeline - can be null</param>
    /// <param name="nextClose">An option for code to execute after close done</param>
    /// <param name="nextTerminate">An option for code to execute after terminate done</param>
    member internal x.ConnectTo<'TP,'TN when 'TN:null and 'TN:equality> 
        (threadPool : ThreadPoolWithWaitHandles<'TP>) (adjustOwnEnqueue : bool) 
        (nextComponent : Component<'TN>) (nextClose : Option<unit->unit>) (nextTerminate : Option<unit->unit>) =
        x.Dequeue <- q.DequeueWait
        x.Close <- Component<'T>.DefaultClose x nextComponent nextClose
        x.Terminate <- Component<'T>.DefaultTerminate x nextComponent nextTerminate
        compBase.Notify <- Component<_>.ChangeQTime threadPool x nextComponent adjustOwnEnqueue

    // self-close component (only use at ends of pipeline, intermediate components close automatically through CloseAction)
    /// Self close the component and start closing the pipeline
    abstract SelfClose : unit->unit
    default x.SelfClose() =
        x.Closed <- true
        // force a dequeue
        if (Utils.IsNotNull x.Q) then
            x.Q.Full.Set() |> ignore

    /// Self terminate the component and start terminating the pipeline
    abstract SelfTerminate : unit->unit
    default x.SelfTerminate() =
        // clear the queue
        if (Utils.IsNotNull x.Q) then
            x.Q.Clear()
        isTerminated <- true
        // clear other queues down the line
        x.Terminate()
        x.SelfClose()
        // if waiting for event, set it
        // make sure we exit Process at least once after setting "IsTerminated" to true
        let oldCount = procCount
        while (x.InProcessing && oldCount = procCount) do
            Thread.Sleep(10)
        // other thread may execute Process again and handle may be incorrect, however
        //    it does not matter as "IsTerminated" has already been set to true
        //    therefore, if Process has been called again, it already terminates
        //    if this was issue, can use counter to make sure it has not entered Process again.
        // take handle snapshot as it may change in other thread and become null
        let handle = x.ProcWaitHandle
        if (Utils.IsNotNull handle) then
            handle.Set() |> ignore

    static member internal WaitAndExecOnSystemTP(event : WaitHandle, timeOut : int) (fn : obj->bool->unit, state : obj) =
        if (Utils.IsNotNull event) then
            let waitAndExecOnSystemTPWrap(o : obj) (bTimeOut : bool) =
                let (rwh, registrationCompleted, state) = o :?> RegisteredWaitHandle ref*ManualResetEventSlim*obj
                fn (state) (bTimeOut)
                registrationCompleted.Wait()
                (!rwh).Unregister(null) |> ignore
                registrationCompleted.Dispose()
            let rwh = ref Unchecked.defaultof<RegisteredWaitHandle>
            let registrationCompleted = new ManualResetEventSlim(false)
            rwh := ThreadPool.RegisterWaitForSingleObject(event, new WaitOrTimerCallback(waitAndExecOnSystemTPWrap), (rwh, registrationCompleted, state), timeOut, true)
            registrationCompleted.Set()
        else
            Component<_>.WaitAndQueueOnSystemTP(null, timeOut) (fn, state)

    static member internal WaitAndQueueOnSystemTP(event : WaitHandle, timeOut : int) (fn : obj->bool->unit, state : obj) =
        if (Utils.IsNotNull event) then
            let wrappedFunc (o : obj) =
                let (state, bTimeOut) = o :?> (obj*bool)
                fn (state) (bTimeOut)
            let addToQ (o : obj) (bTimeOut : bool) =
                ThreadPool.QueueUserWorkItem(new WaitCallback(wrappedFunc), (o, bTimeOut)) |> ignore
            Component<_>.WaitAndExecOnSystemTP(event, timeOut) (addToQ, state)
        else
            ThreadPool.QueueUserWorkItem(new WaitCallback(fun o -> fn (o) (false)), state) |> ignore

    // process on own thread
    static member private ProcessOnOwnThread (o : obj) (fn : Option<unit->unit>) =
        let action = o :?> (unit->ManualResetEvent*bool)
        let mutable bContinue = true
        while (bContinue) do
            let (waitEvent, bStop) = action()
            if (bStop) then
                bContinue <- false
                match fn with
                    | None ->()
                    | Some(cb) -> cb()
            else if Utils.IsNotNull waitEvent then
                waitEvent.WaitOne() |> ignore

    /// Start component processing on own thread
    /// <param name="tpKey">A key to identify the thread</param>
    /// <param name="infoFunc">A function which returns information about the thread</param>
    static member StartProcessOnOwnThread(proc : unit->ManualResetEvent*bool)
                                         (tpKey : 'TP)
                                         (fnCb : Option<unit->unit>)
                                         (infoFunc : 'TP -> string) : unit =
        let thread = ThreadTracking.StartThreadForAction ( fun _ -> infoFunc tpKey ) (Action<_>( fun _ -> Component<'T>.ProcessOnOwnThread(proc) (fnCb)))
        thread.IsBackground <- false
        ()
//        let threadStart = ParameterizedThreadStart(Component<'T>.ProcessOnOwnThread)
//        let thread = Thread(threadStart)
//        // main thread must wait for this thread to stop
//        thread.IsBackground <- false
//        thread.Start(proc)

    // thread pool to process on
    static member internal StartOnThreadPool(threadPool : ThreadPoolWithWaitHandles<'TP>)
                                            (processFunc : unit -> ManualResetEvent*bool)
                                            (cts : CancellationToken)
                                            (tpKey : 'TP)
                                            (infoFunc : 'TP -> string) =
        threadPool.EnqueueRepeatableFunction processFunc cts tpKey infoFunc
        threadPool.TryExecute()

    // thread pool using system thread pool
    static member internal StartOnSystemThreadPool (tpKey: 'TP) (processFunc : unit->ManualResetEvent*bool) (finishCb : Option<unit->unit>) =
        let waitAndContinue (o : obj) (bTimeOut : bool) =
            try
                Process.ReportThreadPoolWorkItem((fun _ -> sprintf "%A start execute as callback for RegisterWaitForSingleObject 1" tpKey), true)
                let (rwh, handle, registrationCompleted, func) = o :?> RegisteredWaitHandle ref*ManualResetEvent*ManualResetEventSlim*WaitCallback
                if (not bTimeOut) then
                    System.Threading.ThreadPool.QueueUserWorkItem(func, func) |> ignore
                    registrationCompleted.Wait()
                    (!rwh).Unregister(null) |> ignore
                    registrationCompleted.Dispose()
            finally
                Process.ReportThreadPoolWorkItem(( fun _ -> sprintf "%A end execute as callback for RegisterWaitForSingleObject 1" tpKey), false)

        let wrappedFunc (o : obj) : unit =
            try
                Process.ReportThreadPoolWorkItem(( fun _ -> sprintf "%A start execute as a user work item" tpKey), true)
                let func = o :?> WaitCallback
                let (event, finish) = processFunc()
                if (not finish) then
                    if (Utils.IsNotNull event) then
                        let rwh = ref Unchecked.defaultof<RegisteredWaitHandle>
                        let registrationCompleted = new ManualResetEventSlim(false)
                        rwh := ThreadPool.RegisterWaitForSingleObject(event, waitAndContinue, (rwh, event, registrationCompleted, func), -1, true)
                        registrationCompleted.Set()
                    else
                        // queue again if not finished
                        System.Threading.ThreadPool.QueueUserWorkItem(func, func) |> ignore
                else
                    match finishCb with
                        | None -> ()
                        | Some(cb) -> cb()
            finally
                Process.ReportThreadPoolWorkItem((fun _ -> sprintf "%A end execute as a user work item" tpKey), false)

        // start the work
        let wc = new WaitCallback(wrappedFunc)
        System.Threading.ThreadPool.QueueUserWorkItem(wc, wc) |> ignore

    static member internal ExecTP(threadPool : ThreadPoolWithWaitHandles<'TP>) =
        // now allow closing of threadpool
        let (ret, value) = SharedComponentState.SharedState.TryGetValue(threadPool)
        if (ret) then
            value.AllowClose <- true
            if (value.Items.Count = 0) then
               threadPool.HandleDoneExecution.Set() |> ignore
        else
            threadPool.HandleDoneExecution.Set() |> ignore

    static member internal ThreadPoolWait (tp : ThreadPoolWithWaitHandles<'TP>) =
        //tp.WaitForAll( -1 ) // use with EnqueueRepeatableFunction in AddWorkItem
        tp.HandleDoneExecution.WaitOne( -1 ) // for other cases

    /// Add work item on pool, but don't necessarily start it until ExecTP is called
    /// <param name="threadPool">The thread pool to execute upon</param>
    /// <param name="tpKey">A key to identify the processing component</param>
    /// <param name="infoFunc">A function which returns information about the processing component</param>
    static member internal AddWorkItem(func : unit->ManualResetEvent*bool)
                                        (threadPool : ThreadPoolWithWaitHandles<'TP>)
                                        (cts : CancellationToken)
                                        (tpKey : 'TP)
                                      (infoFunc : 'TP -> string) =
        let compBase = ComponentBase()
        compBase.SharedStateObj <- SharedComponentState.Add(compBase.ComponentId, compBase, threadPool)
        let finishCb : Option<unit->unit> =
            if (Utils.IsNull threadPool) then
                None
            else
                threadPool.HandleDoneExecution.Reset() |> ignore
                let fnFinish() =
                    let bDone = SharedComponentState.Remove(compBase.ComponentId, compBase.SharedStateObj)
                    if (bDone) then
                        threadPool.HandleDoneExecution.Set() |> ignore
                Some(fnFinish)
        //Component<'T>.StartOnSystemThreadPool func finishCb
        //threadPool.EnqueueRepeatableFunction func cts tpKey infoFunc
        //Component<'T>.StartProcessOnOwnThread func tpKey finishCb infoFunc
        Prajna.Tools.ThreadPool.Current.AddWorkItem(func, finishCb, infoFunc(tpKey))

    /// Start component processing on threadpool - internal as ThreadPoolWithWaitHandles is not internal
    /// <param name="threadPool>The thread pool to execute upon</param>
    /// <param name="cts">A cancellation token to cancel the processing</param>
    /// <param name="tpKey">A key to identify the processing component</param>
    /// <param name="infoFunc">A function which returns information about the processing component</param>
    member internal x.StartProcess(threadPool : ThreadPoolWithWaitHandles<'TP>)
                                  (cts : CancellationToken)
                                  (tpKey : 'TP)
                                  (infoFunc : 'TP -> string) : unit =
        lock (lockObj) (fun _ ->
            proc <- Component.Process item x.Dequeue x.Proc x.IsClosed x.Close tpKey infoFunc x
            compBase.SharedStateObj <- SharedComponentState.Add(compBase.ComponentId, compBase, threadPool)
<<<<<<< HEAD
            //Component<'T>.StartOnSystemThreadPool proc None
=======
            Component<'T>.StartOnSystemThreadPool tpKey proc None
>>>>>>> 914048da
            //Component<'T>.StartOnThreadPool threadPool proc cts tpKey infoFunc
            //Component<'T>.StartProcessOnOwnThread proc tpKey finishCb infoFunc
            Prajna.Tools.ThreadPool.Current.AddWorkItem(proc, None, infoFunc(tpKey))
            bStartedProcessing <- true
        )

    /// Start work item on pool
    /// <param name="threadPool">The thread pool to execute upon</param>
    /// <param name="tpKey">A key to identify the processing component</param>
    /// <param name="infoFunc">A function which returns information about the processing component</param>
    static member internal StartWorkItem(func : unit->ManualResetEvent*bool)
                                        (threadPool : ThreadPoolWithWaitHandles<'TP>)
                                        (cts : CancellationToken)
                                        (tpKey : 'TP)
                                        (infoFunc : 'TP -> string) =
        let compBase = new ComponentBase()
        compBase.SharedStateObj <- SharedComponentState.Add(compBase.ComponentId, compBase, threadPool)
<<<<<<< HEAD
        //Component<'T>.StartOnSystemThreadPool func None
=======
        Component<'T>.StartOnSystemThreadPool tpKey func None
>>>>>>> 914048da
        //Component<'T>.StartOnThreadPool threadPool func cts tpKey infoFunc
        //Component<'T>.StartProcessOnOwnThread func tpKey finishCb infoFunc
        Prajna.Tools.ThreadPool.Current.AddWorkItem(func, None, infoFunc(tpKey))
        compBase

    //  internally overwrites Dequeue and Proc (Dequeue reuses old Dequeue for internal dequeueing)
    /// Initialize the use of multiple processors - this is useful if multiple actions need to be performed
    /// on each item in the queue - use AddProc/RegisterProc to add processing, UnregisterProc to remove processing
    member x.InitMultipleProcess() =
        let internalDQ = x.Dequeue
        let dequeueItem(item : 'T ref) =
            let (success, event) = internalDQ item
            if (success) then
                for pair in processors do
                    processors.[pair.Key] <- (fst pair.Value, false)
            (success, event)
        let processItem(item : 'T) =
            let mutable bContinue = true
            let mutable eventProc = null
            for pair in processors do
                if (bContinue && snd pair.Value = false) then
                    let event = (fst pair.Value)(item)
                    if (Utils.IsNotNull event) then
                        bContinue <- false
                        eventProc <- event
                    else
                        processors.[pair.Key] <- (fst pair.Value, true)
            (Utils.IsNull eventProc, eventProc)
        // overwrite dequeue / process
        x.Dequeue <- dequeueItem
        x.Proc <- processItem
        bMultipleInit <- true   

    // check and make sure initialization has been called
    member private x.CheckAndInitMultipleProcess() =
        // avoid frequent lock with first check
        if (bMultipleInit = false) then
            lock (lockObj) (fun() ->
                if (bStartedProcessing && bMultipleInit = false) then
                    x.InitMultipleProcess()
                    bMultipleInit <- true
            )

    /// Register a processor for the component with name
    /// If this is used, the Proc property does not need to be set
    /// <param name="name">The name of the processing component - used for unregistering</param>
    /// <param name="processItem">A function which does processing, returns event if cannot complete</param>
    member x.RegisterProc(name : string, processItem) =
        x.CheckAndInitMultipleProcess()
        let cnt = Interlocked.Increment(processorCount)
        Logger.LogF(LogLevel.MildVerbose, fun _ -> sprintf "Registering processor %d : %s to %A" cnt name x)
        processors.[name] <- (processItem, false)

    /// Get or add a new processor for the component with name
    /// If this is used, the Proc property does not need to be set
    /// <param name="name">The name of the processing component - used for unregistering</param>
    /// <param name="processItem">A function which does processing, returns event if cannot complete</param>
    member x.GetOrAddProc(name: string, processItem : 'T->ManualResetEvent) : unit =
        let addFn (name : string) =
            x.CheckAndInitMultipleProcess()
            let cnt = Interlocked.Increment(processorCount)
            Logger.LogF(LogLevel.MildVerbose, fun _ -> sprintf "Registering processor %d : %s to %A" cnt name x)
            (processItem, false)
        processors.GetOrAdd(name, addFn) |> ignore

    /// Register a processor for the component - same as RegisterProc, but default name is created and returned
    /// <param name="processItem">A function which does processing, returns event if cannot complete</param>
    /// <returns>The internal name of the processor - can use for unregistering</returns>
    member x.AddProc(processItem : 'T->ManualResetEvent) =
        x.CheckAndInitMultipleProcess()
        let cnt = Interlocked.Increment(processorCount)
        let name = sprintf "Listener:%d:%d" compBase.ComponentId cnt
        Logger.LogF(LogLevel.MildVerbose, fun _ -> sprintf "Registering processor %d : %s to %A" cnt name x)
        processors.[name] <- (processItem, false)
        name

    /// Unregister a processor for the component
    /// <param name="name">The name of the processing to be removed</param>
    member x.UnregisterProc(name) =
        let processItem = ref Unchecked.defaultof<('T->ManualResetEvent)*bool>
        processors.TryRemove(name, processItem) |> ignore

    // Notes on processAction:
    // In general processAction should only return complete=true if eventProc is null
    // However, there may be some cases (e.g. SendAsync on network) where this may not be true
    // The only case where processAction should return complete=true and "Utils.IsNotNull eventProc" is the folllowing:
    //     if complete=true happens by the time the event fires.
    static member internal Process (item : 'T ref) 
                                   (dequeueAction : 'T ref -> bool*ManualResetEvent) 
                                   (processAction : 'T -> bool*ManualResetEvent) 
                                   (isClosed : unit -> bool)
                                   (closeAction : unit -> unit)
                                   (tpKey : 'TP)
                                   (infoFunc : 'TP -> string)
                                   (x : Component<'T>)  () : 
                                   ManualResetEvent * bool =
        x.InProcessing <- true
        x.ProcCount <- x.ProcCount + 1
        try
            if (x.IsTerminated) then
                Logger.LogF( LogLevel.MildVerbose, (fun _ -> sprintf "ThreadPool Function Work item %A terminates" (infoFunc(tpKey))))
                closeAction()
                // no more running on thread pool
                SharedComponentState.Remove(x.CompBase.ComponentId, x.CompBase.SharedStateObj) |> ignore
                x.ProcWaitHandle <- null
                x.InProcessing <- false
                (null, true)
            else if (Utils.IsNotNull !item) then
                // continue to process remaining work item
                let (complete, eventProc) = processAction(!item)
                if (complete) then
                    x.ReleaseItem(item)
                    item := null
                x.ProcWaitHandle <- eventProc
                x.InProcessing <- false
                (eventProc, false)
            else
                // get new item from queue
                let (ret, eventDQ) = dequeueAction item
                if ret then
                    let (complete, eventProc) = processAction(!item)
                    if (complete) then
                        x.ReleaseItem(item)
                        item := null
                    x.ProcWaitHandle <- eventProc
                    x.InProcessing <- false
                    (eventProc, false)
                else if (isClosed()) then
                    Logger.LogF( LogLevel.MildVerbose, (fun _ -> sprintf "ThreadPool Function Work item %A terminates" (infoFunc(tpKey))))
                    closeAction()
                    // no more running on thread pool
                    SharedComponentState.Remove(x.CompBase.ComponentId, x.CompBase.SharedStateObj) |> ignore
                    x.ProcWaitHandle <- null
                    x.InProcessing <- false
                    (null, true)
                else
                    x.ProcWaitHandle <- eventDQ
                    x.InProcessing <- false
                    (eventDQ, false)
        with e ->
            x.ProcWaitHandle <- null
            x.InProcessing <- false
            Logger.LogF( LogLevel.Error, (fun () -> sprintf "Exception in Component.Process:%A" e))
            (null, true)

    // processing with internal wait if desired
    static member private ProcessW (item : 'T ref) 
                                   (dequeueAction : 'T ref -> bool*ManualResetEvent) 
                                   (processAction : 'T -> bool*ManualResetEvent) 
                                   (isClosed : unit -> bool)
                                   (closeAction : unit -> unit)
                                   (tpKey : 'TP)
                                   (infoFunc : 'TP -> string)
                                   (x : Component<'T>)  () : 
                                   ManualResetEvent * bool =
        let mutable count = 0
        let mutable ev : ManualResetEvent = null
        let mutable closed : bool = false
        while (count < 2) do
            let (ev1, closed1) = Component.Process item dequeueAction processAction isClosed closeAction tpKey infoFunc x ()
            ev <- ev1
            closed <- closed1
            if Utils.IsNull ev || closed then
                count <- 2
            else
                if count < 1 then
                    ev.WaitOne(x.WaitTimeMs) |> ignore
                count <- count + 1
        (ev, closed)

    // process Component of obj which is unit->ManualResetEvent functions - can be used as Proc action
    static member internal ProcessFn (fn : obj) : bool*ManualResetEvent =
        let fnExec = fn :?> (unit->ManualResetEvent)
        let event = fnExec()
        (Utils.IsNull event, event)

// component which only processes when either of two conditions are met:
// 1. the amount of data buffered exceeds a certain threshold
// 2. the time since the last processing exceeds a certain threshold
type internal ComponentThr<'T when 'T:null and 'T:equality>(desiredMaxSize : int64, maxSize : int64, 
                                                            desiredMinSize : int64, minSize : int64,
                                                            maxQWaitTime : int64) as x =
    inherit Component<'T>()
    do x.Q <- new FixedSizeMinSizeQ<'T>(desiredMaxSize, maxSize, desiredMinSize, minSize)
    let q = x.Q :?> FixedSizeMinSizeQ<'T>

    member x.QThr with get() = q

    override x.SelfClose() =
        // make sure everything dequeues and processes and full event does not reset
        q.DesiredMinSize <- 0L
        q.MinSize <- 0L
        base.SelfClose()

    member x.StartUsingDQ(threadPool : ThreadPoolWithWaitHandles<'TP>)
                         (cts : CancellationToken)
                         (tpKey : 'TP)
                         (infoFunc : 'TP -> string) 
                         (infoFuncTimer : unit -> string) : unit =
        q.InitTimer infoFuncTimer maxQWaitTime
        let proc = Component.Process x.Item x.Dequeue x.Proc x.IsClosed x.Close tpKey infoFunc x
        Component<'T>.StartOnThreadPool threadPool proc cts tpKey infoFunc

    abstract Start : ThreadPoolWithWaitHandles<'TP>->CancellationToken->'TP->('TP->string)->(unit->string)->unit
    default x.Start(threadPool : ThreadPoolWithWaitHandles<'TP>)
                   (cts : CancellationToken)
                   (tpKey : 'TP)
                   (infoFunc : 'TP -> string) 
                   (infoFuncTimer : unit -> string) : unit =
        x.Dequeue <- q.DequeueWaitSizeRemProcess
        x.StartUsingDQ threadPool cts tpKey infoFunc infoFuncTimer
<|MERGE_RESOLUTION|>--- conflicted
+++ resolved
@@ -1139,11 +1139,7 @@
         lock (lockObj) (fun _ ->
             proc <- Component.Process item x.Dequeue x.Proc x.IsClosed x.Close tpKey infoFunc x
             compBase.SharedStateObj <- SharedComponentState.Add(compBase.ComponentId, compBase, threadPool)
-<<<<<<< HEAD
-            //Component<'T>.StartOnSystemThreadPool proc None
-=======
-            Component<'T>.StartOnSystemThreadPool tpKey proc None
->>>>>>> 914048da
+            //Component<'T>.StartOnSystemThreadPool tpKey proc None
             //Component<'T>.StartOnThreadPool threadPool proc cts tpKey infoFunc
             //Component<'T>.StartProcessOnOwnThread proc tpKey finishCb infoFunc
             Prajna.Tools.ThreadPool.Current.AddWorkItem(proc, None, infoFunc(tpKey))
@@ -1161,11 +1157,7 @@
                                         (infoFunc : 'TP -> string) =
         let compBase = new ComponentBase()
         compBase.SharedStateObj <- SharedComponentState.Add(compBase.ComponentId, compBase, threadPool)
-<<<<<<< HEAD
-        //Component<'T>.StartOnSystemThreadPool func None
-=======
-        Component<'T>.StartOnSystemThreadPool tpKey func None
->>>>>>> 914048da
+        //Component<'T>.StartOnSystemThreadPool tpKey func None
         //Component<'T>.StartOnThreadPool threadPool func cts tpKey infoFunc
         //Component<'T>.StartProcessOnOwnThread func tpKey finishCb infoFunc
         Prajna.Tools.ThreadPool.Current.AddWorkItem(func, None, infoFunc(tpKey))
