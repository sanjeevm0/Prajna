--- conflicted
+++ resolved
@@ -1001,14 +1001,6 @@
                                       (tpKey : 'TP)
                                       (infoFunc : 'TP -> string) =
         let compBase = new ComponentBase()
-<<<<<<< HEAD
-        let sharedStatePosition = SharedComponentState.Add(compBase.ComponentId, compBase, threadPool)
-        //Component<'T>.StartOnSystemThreadPool func
-        Component<'T>.StartOnThreadPool threadPool func cts tpKey infoFunc
-        //Component<'T>.StartProcessOnOwnThread func tpKey infoFunc
-        //Prajna.Tools.ThreadPool.Current.AddWorkItem(func, infoFunc(tpKey))
-        (compBase.ComponentId, sharedStatePosition)
-=======
         compBase.SharedStateObj <- SharedComponentState.Add(compBase.ComponentId, compBase, threadPool)
         let finishCb : Option<unit->unit> =
             if (Utils.IsNull threadPool) then
@@ -1034,7 +1026,6 @@
                threadPool.HandleDoneExecution.Set() |> ignore
         else
             threadPool.HandleDoneExecution.Set() |> ignore
->>>>>>> 3c21a12c
 
     /// Start component processing on threadpool - internal as ThreadPoolWithWaitHandles is not internal
     /// <param name="threadPool>The thread pool to execute upon</param>
@@ -1046,13 +1037,6 @@
                                   (tpKey : 'TP)
                                   (infoFunc : 'TP -> string) : unit =
         proc <- Component.Process item x.Dequeue x.Proc x.IsClosed x.Close tpKey infoFunc x
-<<<<<<< HEAD
-        compBase.SharedStatePosition <- SharedComponentState.Add(compBase.ComponentId, compBase, threadPool)
-        //Component<'T>.StartOnSystemThreadPool proc
-        Component<'T>.StartOnThreadPool threadPool proc cts tpKey infoFunc
-        //Component<'T>.StartProcessOnOwnThread proc tpKey infoFunc
-        //Prajna.Tools.ThreadPool.Current.AddWorkItem(proc, infoFunc(tpKey))
-=======
         compBase.SharedStateObj <- SharedComponentState.Add(compBase.ComponentId, compBase, threadPool)
         Component<'T>.StartOnSystemThreadPool proc None
         //Component<'T>.StartOnThreadPool threadPool proc cts tpKey infoFunc
@@ -1075,7 +1059,6 @@
         //Component<'T>.StartProcessOnOwnThread func tpKey finishCb infoFunc
         //Prajna.Tools.ThreadPool.Current.AddWorkItem(func, None, infoFunc(tpKey))
         compBase
->>>>>>> 3c21a12c
 
     //  internally overwrites Dequeue and Proc (Dequeue reuses old Dequeue for internal dequeueing)
     /// Initialize the use of multiple processors - this is useful if multiple actions need to be performed
