(*---------------------------------------------------------------------------
	Copyright 2013 Microsoft

    Licensed under the Apache License, Version 2.0 (the "License");
    you may not use this file except in compliance with the License.
    You may obtain a copy of the License at

    http://www.apache.org/licenses/LICENSE-2.0

    Unless required by applicable law or agreed to in writing, software
    distributed under the License is distributed on an "AS IS" BASIS,
    WITHOUT WARRANTIES OR CONDITIONS OF ANY KIND, either express or implied.
    See the License for the specific language governing permissions and
    limitations under the License.                                                      

	Author: Sanjeev Mehrotra
 ---------------------------------------------------------------------------*)
 
namespace Prajna.Tools.Network

open System
open System.Collections.Concurrent
open System.Collections.Generic
open System.Net
open System.Net.Sockets
open System.Threading
open Prajna.Tools
open Prajna.Tools.StringTools
open Prajna.Tools.FSharp
open Prajna.Tools.Serialize
open Prajna.Tools.Queue
open Prajna.Tools.Process

// ==============================================================================================
// interfaces

/// A generic interface for a connection
[<AllowNullLiteral>]
type IConn =
    interface
        /// A socket for the connection
        abstract Socket : Socket with get, set
        /// Initialize the connection using (socket, state)
        abstract Init : Socket*obj->unit
        /// Close the connection
        abstract Close : unit->unit
    end

// ======================================================================

// module here is essentially class with all static members
// use class with static members, otherwise cannot have multiple methods with same name
// (i.e. let does not support polymorphism)
//module NetUtils =
/// Abstract Class with static members for network utility functions
type [<AbstractClass>] NetUtils() =
    static let randGen = System.Random()
    static member internal RandGen with get() = randGen

    /// Get a TCP Listener which listens on a port
    /// <param name="startPort">
    /// Optional argument - default random port between 30000 and 65535
    /// the first port which the listener tries
    /// </param>
    /// <returns>
    /// A tuple of (listener, randomPort)
    /// listener - the TCPListener
    /// randomPort - the port on which it is listening
    /// </returns>
    static member GetTCPListener(startPort : Option<int>) =
        let mutable randomPort =
            match startPort with
                | None -> NetUtils.RandGen.Next(30000, 65535)
                | Some(x) -> x
        let mutable success = false
        let mutable listen = null
        let ipAddr = IPAddress.Any
        while (not success) do
            try
                listen <- Net.Sockets.TcpListener(ipAddr, randomPort)
                listen.Start()
                success <- true
            with
                ex -> randomPort <- NetUtils.RandGen.Next(30000, 65535)
        (listen, randomPort)

    // make following internal as LocalDNS.GetShowInfo provides similar functionality
    static member internal GetRemoteIPAddrPort(sock : Socket) =
        let ep = sock.RemoteEndPoint :?> System.Net.IPEndPoint
        (ep.Address.ToString().ToLower(), ep.Port)

    static member internal GetIPKey(ipAddr : string, ipPort : int) =
        (ipAddr + ":" + ipPort.ToString()).ToLower()

    // define key of socket to be address:port
    static member internal GetIPKey(sock : Socket) =
        let (addr, port) = NetUtils.GetRemoteIPAddrPort(sock)
        NetUtils.GetIPKey(addr, port)

    static member internal ParseAddrPort (addrport : string, port : int) =
        let position = addrport.LastIndexOf(":")
        if (position = -1) then
            (addrport, port)
        else
            let (portString : string) = addrport.Substring (position+1)
            (addrport.Substring(0, position), Convert.ToInt32(portString))

    /// Parse a string into (address, port)
    /// <param name="addrport">The string represting address and port</param>
    /// <returns>A tuple of (string, int) representing the address and port</returns>
    static member ParseAddrPort (addrport : string) =
        let position = addrport.LastIndexOf(":")
        if (position = -1) then
            ("", Convert.ToInt32(addrport))
        else
            (addrport.Substring(0, position), Convert.ToInt32(addrport.Substring(position+1)))

    static member internal RecvAsync(sock : Socket, e : SocketAsyncEventArgs) =
        try
            let asyncOper = sock.ReceiveAsync(e)
            if (not asyncOper && (0 = e.BytesTransferred)) then
                Logger.LogF( LogLevel.MildVerbose, (fun _ -> sprintf "Recv %d bytes from %s， asyncOper %A, socketError: %A, close" e.BytesTransferred (sock.RemoteEndPoint.ToString()) asyncOper e.SocketError))
                (true, asyncOper)
                //(false, asyncOper)
            else
                Logger.LogF( LogLevel.ExtremeVerbose, (fun _ -> sprintf "Recv from %s， asyncOper %A, socketError: %A" (sock.RemoteEndPoint.ToString()) asyncOper e.SocketError))
                (false, asyncOper)
        with ex ->
            //Logger.LogF(LogLevel.Error, fun _ -> sprintf "Socket %A encounters exception %A error %A" sock.RemoteEndPoint ex e.SocketError)
            match ex with
                | :? ObjectDisposedException as ex -> (true, true)
                | :? SocketException as ex when (e.SocketError = SocketError.ConnectionReset || true) -> (true, true)
                | _ -> reraise()
                       (true, true)

    static member internal SendAsync(sock : Socket, e : SocketAsyncEventArgs) =
        try
            let asyncOper = sock.SendAsync(e)
            if (not asyncOper && (0 = e.BytesTransferred)) then
                Logger.LogF( LogLevel.MildVerbose, (fun _ -> sprintf "Send %d bytes to %s， asyncOper %A, socketError: %A, close" e.BytesTransferred (sock.RemoteEndPoint.ToString()) asyncOper e.SocketError))
                //(true, asyncOper)
                (false, asyncOper)
            else
                Logger.LogF( LogLevel.ExtremeVerbose, (fun _ -> sprintf "Send to %s， asyncOper %A, socketError: %A" (sock.RemoteEndPoint.ToString()) asyncOper e.SocketError))
                (false, asyncOper)
        with ex ->
            //Logger.LogF(LogLevel.Error, fun _ -> sprintf "Socket %A encounters exception %A error %A" sock.RemoteEndPoint ex e.SocketError)
            match ex with
                | :? ObjectDisposedException as ex -> (true, true)
                | :? SocketException as ex when (e.SocketError = SocketError.ConnectionReset || true) -> (true, true)
                | _ -> reraise()
                       (true, true)

    // From https://msdn.microsoft.com/en-us/library/ms145160(v=vs.110).aspx
    // If you are using a connection-oriented protocol, Send will block until all of the bytes in the buffer are sent, unless a time-out was set by using Socket.SendTimeout
    static member internal SendSync(sock : Socket, buf : byte[], offset : int, count : int) =
        try
            let ret = sock.Send(buf, offset, count, SocketFlags.None)
            if (ret <> count) then
                // for blocking socket with inifinte send timeout, all data should be sent (differs from win32 behavior)
                (true, ret)
            else
                (false, count)
        with
            | :? ObjectDisposedException as ex -> (true, 0)
            | :? SocketException as ex -> (true, 0)

    static member internal RecvSync(sock : Socket, buf : byte[], offset : int, count : int) =
        try
            let ret = sock.Receive(buf, offset, count, SocketFlags.None)
            if (ret = 0) then
                (true, ret)
            else
                (false, ret)
        with
            | :? ObjectDisposedException as ex -> (true, 0)
            | :? SocketException as ex -> (true, 0)

    static member internal RecvOrClose(conn : IConn, fn, e) =
        let (closed, asyncOper) = NetUtils.RecvAsync(conn.Socket, e)
        if (closed) then
            //Logger.LogF(LogLevel.MildVerbose, (fun _ -> sprintf "baseNetwork; close is called %A, BytesTransferred %d, SocketError %A, receive buffer size:%d" (LocalDNS.GetShowInfo(conn.Socket.RemoteEndPoint)) e.BytesTransferred e.SocketError conn.Socket.ReceiveBufferSize ))
            conn.Close()
        else if (not asyncOper) then
            fn e

    static member internal SendOrClose(conn : IConn, fn, e : SocketAsyncEventArgs) =
        let (closed, asyncOper) = NetUtils.SendAsync(conn.Socket, e)
        if (closed) then
            conn.Close()
            true
        else if (not asyncOper) then
            if (e.BytesTransferred > 0) then
                fn e
                true
            else
                false // no data transferred
        else
            true

    static member internal SyncSendOrClose(conn : IConn, buf : byte[], offset : int, count : int) =
        let (closed, sent) = NetUtils.SendSync(conn.Socket, buf, offset, count)
        if (closed) then
            conn.Close()

    static member internal SyncSendOrCloseWithSize(conn : IConn, buf : byte[], offset : int, count : int) =
        let (closed, sent) = NetUtils.SendSync(conn.Socket, BitConverter.GetBytes(count), 0, sizeof<int>)
        if (not closed) then
            NetUtils.SyncSendOrClose(conn, buf, offset, count)
        else
            conn.Close()

    static member internal SyncRecvOrClose(conn : IConn, buf : byte[], offset : int, count : int) =
        let (closed, sent) = NetUtils.RecvSync(conn.Socket, buf, offset, count)
        if (closed) then
            conn.Close()

// ====================================================================================

/// A class capable of reading/writing value types asynchronously using an underlying connection
type GenericVal<'V>(conn : IConn) as x =
    let xConn = conn
    let eSendVal = new SocketAsyncEventArgs()
    do eSendVal.Completed.Add(x.AsyncSendValueCb)
    do eSendVal.SetBuffer(Array.zeroCreate<byte>(sizeof<'V>), 0, sizeof<'V>)
    let eRecvVal = new SocketAsyncEventArgs()
    do eRecvVal.Completed.Add(x.AsyncRecvValueCb)
    do eRecvVal.SetBuffer(Array.zeroCreate<byte>(sizeof<'V>), 0, sizeof<'V>)

    member internal x.AsyncRecvValueCb (e : SocketAsyncEventArgs) =
        if (e.Offset + e.BytesTransferred <> sizeof<'V>) then
            let newOffset = e.Offset + e.BytesTransferred
            e.SetBuffer(newOffset, (sizeof<'V>)-newOffset)
            NetUtils.RecvOrClose(xConn, x.AsyncRecvValueCb, e)
        else
            let (callback, state) = e.UserToken :?> (obj*'V->unit)*obj
            let value = Prajna.Tools.Serialize.ConvertTo<'V>(e.Buffer)
            callback(state, value)

    /// Asynchronously start receiving a value
    /// <param name="callback">
    /// A callback which executes after receive completes.
    /// Passes in a state and the value retrieved (i.e. callback(state, value))
    /// </param>
    /// <param name="state">
    /// The state to be passed into the callback
    /// </param>
    member x.AsyncRecvValue(callback : obj*'V->unit, state : obj) =
        eRecvVal.UserToken <- (callback, state)
        eRecvVal.SetBuffer(0, sizeof<'V>) // reset
        NetUtils.RecvOrClose(xConn, x.AsyncRecvValueCb, eRecvVal)

    member internal x.AsyncSendValueCb (e : SocketAsyncEventArgs) =
        if (e.Offset + e.BytesTransferred <> sizeof<'V>) then
            let newOffset = e.Offset + e.BytesTransferred
            e.SetBuffer(newOffset, (sizeof<'V>)-newOffset)
            NetUtils.SendOrClose(xConn, x.AsyncSendValueCb, e) |> ignore
        else
            let (callback, state) = e.UserToken :?> (obj->unit)*obj
            callback(state)

    /// Asynchronously start sending a value
    /// <param name="callback">
    /// A callback which executes after sending completes.
    /// Passes in state (i.e. callback(state))
    /// </param>
    /// <param name="state">The state to be passed in the callback</param>
    /// <param name="value">The value to send</param> 
    member x.AsyncSendValue(callback : obj->unit, state : obj, value : 'V) =
        eSendVal.UserToken <- (callback, state)
        let valBuf = Prajna.Tools.Serialize.ConvertFrom<'V>(value)
        Buffer.BlockCopy(valBuf, 0, eSendVal.Buffer, 0, sizeof<'V>)
        eSendVal.SetBuffer(0, sizeof<'V>) // reset
        NetUtils.SendOrClose(xConn, x.AsyncSendValueCb, eSendVal) |> ignore

    interface IDisposable with
        /// Releases all resources used by the current instance.
        member x.Dispose() = 
            eSendVal.Dispose()
            eRecvVal.Dispose()
            GC.SuppressFinalize(x)
// ====================================================================================

/// A class capable of reading/writing a buffer asynchronously using an underlying connection
type GenericBuf(conn : IConn, maxBufferSize : int) as x =
    let xgInt = new GenericVal<int>(conn)
    let xConn = conn
    let eSendBuf = new SocketAsyncEventArgs()
    do eSendBuf.Completed.Add(x.AsyncSendBufCb)
    do eSendBuf.SetBuffer(Array.zeroCreate<byte>(maxBufferSize+sizeof<int>), 0, maxBufferSize)
    let eRecvBuf = new SocketAsyncEventArgs()
    do eRecvBuf.Completed.Add(x.AsyncRecvBufCb)
    do eRecvBuf.SetBuffer(Array.zeroCreate<byte>(maxBufferSize), 0, maxBufferSize)
    // use AutoResetEvent so only one thread unblocks at one time when wait completes
    let eSendComplete = new AutoResetEvent(true)
    let mutable recvBufferSize = maxBufferSize
    let mutable sendBufferSize = 0

    member private x.AsyncRecvBufCb(e : SocketAsyncEventArgs) =
        if (e.Offset + e.BytesTransferred <> recvBufferSize) then
            let newOffset = e.Offset + e.BytesTransferred
            e.SetBuffer(newOffset, recvBufferSize-newOffset)
            NetUtils.RecvOrClose(xConn, x.AsyncRecvBufCb, e)
        else
            let (callback, state, bufferOffset) = e.UserToken :?> (obj*byte[]*int*int->unit)*obj*int
            callback(state, e.Buffer, bufferOffset, recvBufferSize)

    /// Asynchronously receive a buffer and execute a callback when receive finishes
    /// <param name="callback">
    /// A callback which executes once receive completes
    /// Callback takes in (state, buffer, offset size)=(obj, byte[], int, int) tuple
    ///   state - arbitrary state specified by "state" parameter
    ///   buffer - the buffer which contains the data retrieved
    ///            the callback must copy the data or appropriately control bufferOffset 
    ///            before starting another AsyncRecvBuf if needed as buffer is reused
    ///   offset - the offfset in buffer where data has been written
    ///   size - the amount of data which has been written to buffer
    /// </param>
    /// <param name="state">
    /// The state to pass to the callback
    /// </param>
    /// <param name="bufferOffset">
    /// The bufferOffset where data is to be written within internal buffer
    /// </param>
    /// <param name="bufferSize">
    /// The length of data to be read
    /// </param>
    member x.AsyncRecvBuf(callback : obj*byte[]*int*int->unit, state : obj, bufferOffset : int, bufferSize : int) =
        if (bufferOffset + bufferSize <= maxBufferSize) then
            eRecvBuf.UserToken <- (callback, state, bufferOffset)
            recvBufferSize <- bufferSize
            eRecvBuf.SetBuffer(bufferOffset, bufferSize)
            NetUtils.RecvOrClose(xConn, x.AsyncRecvBufCb, eRecvBuf)
        else
            Logger.LogF( LogLevel.Error, (fun _ -> sprintf "Receive size %d larger than maximum allowed %d - connection closes" (bufferOffset+bufferSize) maxBufferSize))
            xConn.Close()

    member private x.AsyncRecvBufWithSizeCB(o : obj, bufferSize : int) =
        let (callback, state, bufferOffset) = o :?> (obj*byte[]*int*int->unit)*obj*int
        x.AsyncRecvBuf(callback, state, bufferOffset, bufferSize)

    /// Asynchronously receive a buffer along with its size and execute callback when receive finishes
    /// The length of the buffer is first read, then the buffer is read.
    /// Receive fails and underlying connection is closed if buffer size is larger than maximum allowed.
    /// <param name="callback">
    /// A callback which executes once receive completes
    /// Callback takes in (state, buffer, offset size)=(obj, byte[], int, int) tuple
    ///   state - arbitrary state specified by "state" parameter
    ///   buffer - the buffer which contains the data retrieved
    ///            the callback must copy the data or appropriately control bufferOffset 
    ///            before starting another AsyncRecvBuf if needed as buffer is reused
    ///   offset - the offfset in buffer where data has been written
    ///   size - the amount of data which has been written to buffer
    /// </param>
    /// <param name="state">
    /// The state to pass to the callback
    /// </param>
    /// <param name="bufferOffset">
    /// The bufferOffset where data is to be written within internal buffer
    /// </param>
    member x.AsyncRecvBufWithSize(callback : obj*byte[]*int*int->unit, state : obj, bufferOffset : int) =
        xgInt.AsyncRecvValue(x.AsyncRecvBufWithSizeCB, (callback, state, bufferOffset))

    member private x.AsyncSendBufCb(e : SocketAsyncEventArgs) =
        if (e.Offset + e.BytesTransferred <> sendBufferSize) then
            let newOffset = e.Offset + e.BytesTransferred
            e.SetBuffer(newOffset, sendBufferSize-newOffset)
            NetUtils.SendOrClose(xConn, x.AsyncSendBufCb, e) |> ignore
        else
            let (callbackO, state) = e.UserToken :?> (Option<obj->unit>)*obj
            match callbackO with
                | Some(callback) -> callback(state)
                | None -> ()
            eSendComplete.Set() |> ignore

    /// Asynchronously send buffer and execute callback upon completion
    /// <param name="callbackO">
    /// Optional parameter to specify callback to execute
    /// If specified callback takes in state, i.e. callback(state)
    /// </param>
    /// <param name="state">The state to pass into the callback</param>
    /// <param name="buf">The buffer to send</param>
    /// <param name="bufferOffset">The buffer offset in the buffer to send</param>
    /// <param name="bufferSize">The amount of data to send starting at bufferOffset</param>
    member x.AsyncSendBuf(callbackO : Option<obj->unit>, state : obj, buf : byte[], bufferOffset : int, bufferSize : int) =
        // wait for send complete prior to reusing eSendBuf
        eSendComplete.WaitOne() |> ignore
        if (bufferSize <= eSendBuf.Buffer.Length) then
            eSendBuf.UserToken <- (callbackO, state)
            sendBufferSize <- bufferSize
            eSendBuf.SetBuffer(0, bufferSize)
            Buffer.BlockCopy(buf, bufferOffset, eSendBuf.Buffer, 0, bufferSize)
            NetUtils.SendOrClose(xConn, x.AsyncSendBufCb, eSendBuf) |> ignore
        else
            Logger.LogF( LogLevel.Error, (fun _ -> sprintf "Send size %d larger than maximum allowed %d - connection closes" bufferSize eSendBuf.Buffer.Length))
            xConn.Close()            

    /// The same as AsyncSendBuf, except callback is mandatory
    /// <param name="callback">
    /// Callback takes in state, i.e. callback(state)
    /// </param>
    /// <param name="state">The state to pass into the callback</param>
    /// <param name="buf">The buffer to send</param>
    /// <param name="bufferOffset">The buffer offset in the buffer to send</param>
    /// <param name="bufferSize">The amount of data to send starting at bufferOffset</param>
    member internal x.AsyncSendBuf(callback : obj->unit, state : obj, buf : byte[], bufferOffset : int, bufferSize : int) =
        x.AsyncSendBuf(Some(callback), state, buf, bufferOffset, bufferSize)

    /// The same as AsyncSendBuf, except no callback
    /// <param name="state">The state to pass into the callback</param>
    /// <param name="buf">The buffer to send</param>
    /// <param name="bufferOffset">The buffer offset in the buffer to send</param>
    /// <param name="bufferSize">The amount of data to send starting at bufferOffset</param>
    member internal x.AsyncSendBuf(buf : byte[], bufferOffset : int, bufferSize : int) =
        x.AsyncSendBuf(None, null, buf, bufferOffset, bufferSize)

    /// Asynchronously send buffer along with size of buffer and execute callback upon completion
    /// The buffer size is sent first, followed by the buffer (so receiver does not need to know size a priori)
    /// <param name="callbackO">
    /// Optional parameter to specify callback to execute
    /// If specified callback takes in state, i.e. callback(state)
    /// </param>
    /// <param name="state">The state to pass into the callback</param>
    /// <param name="buf">The buffer to send</param>
    /// <param name="bufferOffset">The buffer offset in the buffer to send</param>
    /// <param name="bufferSize">The amount of data to send starting at bufferOffset</param>
    member x.AsyncSendBufWithSize(callbackO : Option<obj->unit>, state : obj, buf : byte[], bufferOffset : int, bufferSize : int) =
        eSendComplete.WaitOne() |> ignore
        if (bufferSize + sizeof<int> <= eSendBuf.Buffer.Length) then
            eSendBuf.UserToken <- (callbackO, state)
            sendBufferSize <- bufferSize + sizeof<int>
            eSendBuf.SetBuffer(0, bufferSize + sizeof<int>)
            let sizeBuf = BitConverter.GetBytes(bufferSize)
            Buffer.BlockCopy(sizeBuf, 0, eSendBuf.Buffer, 0, sizeBuf.Length)
            Buffer.BlockCopy(buf, bufferOffset, eSendBuf.Buffer, sizeBuf.Length, bufferSize)
            NetUtils.SendOrClose(xConn, x.AsyncSendBufCb, eSendBuf) |> ignore
        else
            Logger.LogF( LogLevel.Error, (fun _ -> sprintf "Send size %d larger than maximum allowed %d - connection closes" (bufferSize+sizeof<int>) eSendBuf.Buffer.Length))
            xConn.Close()

    /// The same as AsyncSendBufWithSize, but no callback
    member internal x.AsyncSendBufWithSize(buf : byte[], bufferOffset : int, bufferSize : int) =
        x.AsyncSendBufWithSize(None, null, buf, bufferOffset, bufferSize)

    interface IDisposable with
        /// Releases all resources used by the current instance.
        member x.Dispose() = 
            (xgInt :> IDisposable).Dispose()
            eSendBuf.Dispose()
            eRecvBuf.Dispose()
            eSendComplete.Dispose()
            GC.SuppressFinalize(x);
// =================================================================================

/// maintains multiple network connections
[<AllowNullLiteral>]
[<AbstractClass>]
type Network() =
    let mutable listen : TcpListener = null
    let networkQ = ConcurrentDictionary<string, IConn>()
    let numConn = ref 0
    let localAddr = Dns.GetHostAddresses("")
    let localAddrV4 = localAddr |> Array.filter (fun a -> a.AddressFamily = AddressFamily.InterNetwork)

    member private x.GetConnNum() =
        Interlocked.Increment(numConn)

    member private x.GetSocketID(sock : Socket) =
        let ipRemote = sock.RemoteEndPoint
        let addr = (ipRemote :?> IPEndPoint)
        (addr, addr.Address.ToString() + ":" + addr.Port.ToString() + ":" + "Listen_" + x.GetConnNum().ToString())

    member private x.InitConn(conn : IConn, sock : Socket, state : obj) =
        let (addr, id) = x.GetSocketID(sock)
        networkQ.[id] <- conn
        conn.Init(sock, state)

    /// Close all network connections held by Network
    member x.CloseConns() =
        for conn in (networkQ) do
            let iconn = conn.Value
            iconn.Close()
            iconn.Socket.Dispose()

    member private x.AfterAccept(ar : IAsyncResult) =
        let (listen, newFn, state) = ar.AsyncState :?> (TcpListener*(unit->IConn)*obj)
        // default is blocking with sendtimeout of 0 (infinite)
        let socket =
            try
                listen.EndAcceptSocket(ar)
            with e ->
                null
        try
            // start another
            listen.BeginAcceptSocket(AsyncCallback(x.AfterAccept), ar.AsyncState) |> ignore
        with e->
            ()
        if (Utils.IsNotNull socket) then
            // add connection to dictionary and start receiving on socket
            let conn = newFn()
            x.InitConn(conn, socket, state)

    /// Generic function to listen on given port for incoming connections
    /// Create a new connection of type 'T and add it to list when connection is accepted
    /// <param name="port">The port to listen on</param>
    /// <param name="state">
    /// The state passed to connection initialization.  When a connection of IConn is created
    /// conn.Init(socket, state) is called
    /// </param>
    member x.Listen<'T when 'T :> IConn and  'T : (new: unit->'T)>(port : int, state : obj) =
        listen <- new TcpListener(IPAddress.Any, port)
        listen.Start()
        try
            let newFn = (fun () -> new 'T() :> IConn)
            listen.BeginAcceptSocket(AsyncCallback(x.AfterAccept), (listen, newFn, state)) |> ignore
        with e->
            ()

    /// Generic function to listen on given port for incoming connections
    /// Create a new connection of type 'T and add it to list when connection is accepted
    /// <param name="port">The port to listen on</param>
    /// <param name="bind">The local address to bind to</param>
    /// <param name="state">
    /// The state passed to connection initialization.  When a connection of IConn is created
    /// conn.Init(socket, state) is called
    /// </param>
    member x.Listen<'T when 'T :> IConn and  'T : (new: unit->'T)>(port : int, bind : string, state : obj) =
        if (bind.Equals("")) then
            x.Listen<'T>(port, state)
        else
            let addr = Dns.GetHostAddresses(bind)
            listen <- new TcpListener(addr.[0], port)
            listen.Start()
            try
                let newFn = (fun () -> new 'T() :> IConn)
                listen.BeginAcceptSocket(AsyncCallback(x.AfterAccept), (listen, newFn, state)) |> ignore
            with e->
                ()
    /// Stop listening for incoming connections
    member x.StopListen() =
        try
            listen.Stop()
        with e->
            ()

    /// Generic function to connect to given IPAddress and port
    /// Each conn can be different class ('T) so long as interface IConn is implemented
    /// <param name="addr">The IPAddress to connect to.</param>
    /// <param name="port">The port to connect to.</param>
    /// <param name="state">
    /// The state passed into connection initialization.  When connection is created, conn.Init(socket, state) is called.
    /// </param>
    member x.Connect<'T when 'T :> IConn and  'T : (new: unit->'T)>(addr : IPAddress, port : int, state : obj) =
        let sock = new System.Net.Sockets.Socket(AddressFamily.InterNetwork, SocketType.Stream, ProtocolType.Tcp)
        let conn = new 'T() :> IConn
        let ep = IPEndPoint(addr, port)
        try
            sock.Connect(ep)
            x.InitConn(conn, sock, state)
            conn
        with e ->
            null

    /// Generic function to connect to given address string
    /// Each conn can be different class so long as interface IConn is implemented
    /// A random host IPAddress is chosen for both local and remote endpoints from the list of possible interfaces.
    /// <param name="addrStr">An address string of the remote end</param>
    /// <param name="port">The port of the remote end</param>
    /// <param name="state">
    /// The state passed into connection initialization.  When connection is created, conn.Init(socket, state) is called.
    /// </param>
    member x.Connect<'T when 'T :> IConn and  'T : (new: unit->'T)>(addrStr : string, port : int, state : obj) =
        let mutable success = false
        let mutable sock =null 
        try
            sock <- new Socket(AddressFamily.InterNetwork, SocketType.Stream, ProtocolType.Tcp)
            let conn = new 'T() :> IConn
            try
                // use IP v4 address, randomly pick one for local, use 0 for port since don't care
                let index = NetUtils.RandGen.Next(0, localAddrV4.Length)
                sock.Bind(IPEndPoint(localAddrV4.[index], 0))
                Logger.LogF( LogLevel.Info, (fun _ -> sprintf "Bind to local %d out of %d - %A" index localAddrV4.Length localAddrV4.[index]))
                // use IP v4 address, randomly pick one for remote
                let addrs = Dns.GetHostAddresses(addrStr)
                let addrsv4 = addrs |> Array.filter (fun a -> a.AddressFamily = AddressFamily.InterNetwork)
                let index = NetUtils.RandGen.Next(0, addrsv4.Length)
                Logger.LogF( LogLevel.Info, (fun _ -> sprintf "Connect to remote %d - %A" index addrsv4.[index]))
                sock.Connect(addrsv4.[index], port)
                x.InitConn(conn, sock, state)
                success <- true
                conn
            with e ->
                try
                    sock <- new Socket(AddressFamily.InterNetwork, SocketType.Stream, ProtocolType.Tcp)
                    sock.Connect(addrStr, port)
                    x.InitConn(conn, sock, state)
                    success <- true
                    conn
                with e->
                    null 
        finally
            // if success is true, "sock" will be recorded in networkQ (as a member of IConn), and will be diposed there
            if not success && Utils.IsNotNull sock then
                sock.Dispose()

    /// Generic function to connect to given address string
    /// Each conn can be different class so long as interface IConn is implemented
    /// A random host IPAddress is chosen for both local and remote endpoints from the list of possible interfaces.
    /// <param name="addrStr">An address string of the remote end</param>
    /// <param name="port">The port of the remote end</param>
    /// <param name="state">
    /// The state passed into connection initialization.  When connection is created, conn.Init(socket, state) is called.
    /// </param>
    member x.Connect<'T when 'T :> IConn and  'T : (new: unit->'T)>(addrStr : string, port : int, bind : string, state : obj) =
        if (bind.Equals("")) then
            x.Connect<'T>(addrStr, port, state)
        else
            let mutable success = false
            let mutable sock = null
            try
                sock <- new Socket(AddressFamily.InterNetwork, SocketType.Stream, ProtocolType.Tcp)
                let conn = new 'T() :> IConn
                let addr = (Dns.GetHostAddresses(bind)).[0]
                try
                    sock.Bind(IPEndPoint(addr, 0))
                    Logger.LogF( LogLevel.Info, (fun _ -> sprintf "Bind to local %A" addr))
                    // use IP v4 address, randomly pick one for remote
                    let addrs = Dns.GetHostAddresses(addrStr)
                    let addrsv4 = addrs |> Array.filter (fun a -> a.AddressFamily = AddressFamily.InterNetwork)
                    let index = NetUtils.RandGen.Next(0, addrsv4.Length)
                    Logger.LogF( LogLevel.Info, (fun _ -> sprintf "Connect to remote %d - %A" index addrsv4.[index]))
                    sock.Connect(addrsv4.[index], port)
                    x.InitConn(conn, sock, state)
                    success <- true
                    conn
                with e->
                    try
                        sock <- new Socket(AddressFamily.InterNetwork, SocketType.Stream, ProtocolType.Tcp)
                        sock.Bind(IPEndPoint(addr, 0))
                        sock.Connect(addrStr, port)
                        x.InitConn(conn, sock, state)
                        success <- true
                        conn
                    with e->
                        null 
            finally
                // if success is true, "sock" will be recorded in networkQ (as a member of IConn), and will be diposed there
                if not success && Utils.IsNotNull sock then
                    sock.Dispose()

    interface IDisposable with
        /// Releases all resources used by the current instance.
        member x.Dispose() = 
            x.CloseConns()
            GC.SuppressFinalize(x);
                                    
    static member internal SrcDstBlkCopy(src : byte[], srcOffset : int byref, srcLen : int byref,
                                         dst : byte[], dstOffset : int byref, dstLen : int byref) =
        let toCopy = Math.Min(srcLen, dstLen)
        if (toCopy > 0) then
            if (srcOffset < 0) then
                failwith "offset cannot be less than zero"
            Buffer.BlockCopy(src, srcOffset, dst, dstOffset, toCopy)
            srcOffset <- srcOffset + toCopy
            srcLen <- srcLen - toCopy
            dstOffset <- dstOffset + toCopy
            dstLen <- dstLen - toCopy

    // dst is memstream
    static member internal SrcDstBlkCopy(src : byte[], srcOffset : int byref, srcLen : int byref,
                                         dst : StreamBase<byte>, dstLen : int byref) =
        let toCopy = Math.Min(srcLen, dstLen)
        if (toCopy > 0) then
            dst.Write(src, srcOffset, toCopy)
            srcOffset <- srcOffset + toCopy
            srcLen <- srcLen - toCopy
            dstLen <- dstLen - toCopy
        toCopy

    // dst is memstream
    static member internal SrcDstBlkNoCopy(src : RBufPart<byte>, srcOffset : int byref, srcLen : int byref,
                                           dst : StreamBase<byte>, dstLen : int byref) =
        let toCopy = Math.Min(srcLen, dstLen)
        if (toCopy > 0) then
            //dst.Write(src, srcOffset, toCopy)
            dst.AppendNoCopy(src, int64 src.Offset + int64 srcOffset, int64 toCopy)
            srcOffset <- srcOffset + toCopy
            srcLen <- srcLen - toCopy
            dstLen <- dstLen - toCopy
        toCopy

    // src is memstream
    static member internal SrcDstBlkCopy(src : StreamBase<byte>, srcLen : int byref,
                                         dst : byte[], dstOffset : int byref, dstLen : int byref) =
        let toCopy = Math.Min(src.Length-src.Position, int64 srcLen)
        let toCopy = int32(Math.Min(Math.Min(toCopy, int64 dstLen), int64 Int32.MaxValue))
        if (toCopy > 0) then
            let amtRead = src.Read(dst, dstOffset, toCopy)
            if (amtRead >= 0) then
                srcLen <- srcLen - amtRead
                dstOffset <- dstOffset + amtRead
                dstLen <- dstLen - amtRead
                amtRead
            else
                0
        else
            toCopy

// =============================================================================
// Not really network stuff, can be used by any processing pipeline that
// wants to implement processing on thread pool and have flow control (using the resizequeue structures)

type [<AllowNullLiteral>] internal ComponentBase() =

    static let componentCount = ref -1
    let componentId = Interlocked.Increment(componentCount)
    let mutable sharedStateObj : obj = null

    static member GetNextId() : int = Interlocked.Increment(componentCount)
    member x.ComponentId with get() = componentId
    member val Notify : SharedComponentState->unit = (fun s -> ()) with get, set
    member x.SharedStateObj with get() = sharedStateObj and set(v) = sharedStateObj <- v

and [<AllowNullLiteral>] internal SharedComponentState() =
    let items = ConcurrentDictionary<int, ComponentBase>()
    let notify = SingleThreadExec()

    member x.Notify() =
        for item in items do
            item.Value.Notify(x)

    member x.Add(id : int, c : ComponentBase) =
        items.[id] <- c
        notify.ExecOnce(x.Notify)

    member x.Remove(id : int) =
        let (ret, c) = items.TryRemove(id)
        if (ret) then
            notify.ExecOnce(x.Notify)

    member x.Items with get() = items

    // allow threadpool to close
    member val AllowClose = false with get, set

    // static add
    static member val SharedState = Dictionary<obj, SharedComponentState>() with get
    static member Add(id : int, c : ComponentBase, o : obj) =
        let sc : SharedComponentState ref = ref null
        lock (SharedComponentState.SharedState) (fun _ ->
            for s in SharedComponentState.SharedState do
                let sc1 = s.Value
                if (Object.ReferenceEquals(s.Key, o)) then
                    sc := sc1
            if Utils.IsNull !sc then
                sc := new SharedComponentState()
                SharedComponentState.SharedState.[o] <- !sc
            (!sc).Add(id, c)
        )
        o
        
    static member Remove(id : int, key : obj) : bool =
        let bDone = ref false
        if (Utils.IsNotNull key) then
            lock (SharedComponentState.SharedState) (fun _ ->
                let sc = SharedComponentState.SharedState.[key]
                sc.Remove(id)
                if (sc.Items.Count = 0) then
                    bDone := sc.AllowClose
                    SharedComponentState.SharedState.Remove(key) |> ignore
            )
        !bDone

/// A component class provides a generic tool to build a processing pipeline using a threadpool
/// It provides the following functionality:
/// 1. An arbitrary object (an item of type 'T) is dequeue from a queue - a queue must have a BaseQ as a base class
/// 2. The object is repeatedly "processed" until the processing says it is finished by arbirary piece of processing code
///    The processing code returns a tuple of (bool, ManualResetEvent): (complete, event)
///    When complete == true, then item has completed and new item is to be dequeued
///    When event <> null, then processing cannot continue and must wait for event to fire before trying again
///    There may be cases when complete is true, but event is not null, in these cases, processing waits for event to fire
///    However, if complete is false, event must be non-null
/// The processing may occur on its own thread or on a threadpool
/// If  event <> null,
/// - If threadpool is being used, the component processing is removed from the threadpool work item queue
///   and gets requeued once event fires
/// - If processing is occuring on own thread, then that thread blocks for event to fire
/// There is also support for multiple processing steps to take place in a single item
type [<AllowNullLiteral>] Component<'T when 'T:null and 'T:equality>() =
    static let systemwideProcess = ConcurrentDictionary<string, ('T->ManualResetEvent)*bool>(StringComparer.Ordinal)
    let compBase = ComponentBase()
    let bRelease = ref 0
    let item : 'T ref = ref null
    let mutable q : BaseQ<'T> = null
    let mutable bIsClosed = false
    let isClosed() =
        bIsClosed && q.IsEmpty
    let mutable proc = Unchecked.defaultof<unit->ManualResetEvent*bool>
    let bCloseDone = ref -1
    let bTerminateDone = ref -1
    let processors = ConcurrentDictionary<string, ('T->ManualResetEvent)*bool>(StringComparer.Ordinal)
    let processorCount = ref -1
    let waitTimeMs = 0
    let lockObj = Object()
    let mutable bStartedProcessing = false
    let [<VolatileField>] mutable bMultipleInit = false
    let [<VolatileField>] mutable isTerminated = false
    let [<VolatileField>] mutable bInProcessing = false
    let [<VolatileField>] mutable procCount = 0

    override x.Finalize() =
        /// Close All Active Connection, to be called when the program gets shutdown.
        x.ReleaseAllItems()

    /// Standard form for all class that use CleanUp service
    interface IDisposable with
        /// Close All Active Connection, to be called when the program gets shutdown.
        member x.Dispose() = 
            x.ReleaseAllItems()
            if Utils.IsNotNull q then
                (q :> IDisposable).Dispose()
            GC.SuppressFinalize(x)

    // accessors
    member internal x.Item with get() = item
    member internal x.Closed with get() = bIsClosed and set(v) = bIsClosed <- v
    // Systemwide processor for component
    static member internal SystemwideProcessors with get() = systemwideProcess

    member internal x.Processors with get() = processors
    member internal x.WaitTimeMs with get() = waitTimeMs

    /// The internal component Q into which elements are queued for processing
    member x.Q with get() : BaseQ<'T> = q and set(v) = q <- v

    // changing enqueue/dequeue times based on number of items being processed by thread poool
    static member internal ChangeQTime<'TP,'TN when 'TN:null and 'TN:equality>
        (tpool : ThreadPoolWithWaitHandles<'TP>)
        (comp : Component<'T>)
        (compN : Component<'TN>)
        (adjustOwnEnqueue : bool)
        (s : SharedComponentState) =

        let setTime(timeMs) =
            let q : BaseQ<'T> = comp.Q
            q.WaitTimeDequeueMs <- timeMs
            if adjustOwnEnqueue then
                q.WaitTimeEnqueueMs <- timeMs
            if Utils.IsNotNull compN then
                let qN : BaseQ<'TN> = compN.Q
                qN.WaitTimeEnqueueMs <- timeMs

        if Utils.IsNotNull tpool then
            let count = s.Items.Count
            if (count <= ThreadPoolWithWaitHandles<'TP>.DefaultNumParallelExecution) then
                setTime(0)
            else
                setTime(0)

    // Actions
    /// A (unit->bool) function which returns true/false to tell if any more data needs to be processed
    member val IsClosed = isClosed with get, set
    /// A function which dequeues data from the internal BaseQ
    member val Dequeue = Unchecked.defaultof<'T ref -> bool*ManualResetEvent> with get, set
    /// A function which processes each item, if multiple processing needs to take place, use
    /// AddProc or RegisterItem to add processing and UnregisterItem to remove processing
    member val Proc = Unchecked.defaultof<'T -> bool*ManualResetEvent> with get, set
    /// A function to execute when no more items are in queue and IsClosed returns true
    member val Close = Unchecked.defaultof<unit->unit> with get, set
    // terminate may get called outside of processing pipeline,
    //   e.g. through SelfTerminate, so set to empty function
    /// A function to execute for non-graceful termination, i.e. without waiting for queue to empty
    member val Terminate = (fun _ -> ()) with get, set
    /// A function which gets executed once an item is finished processing
    member val ReleaseItem : 'T ref -> unit = (fun _ -> ()) with get, set

    member private x.CloseDone with get() = bCloseDone
    member private x.TerminateDone with get() = bTerminateDone
    member private x.IsTerminated with get() = isTerminated
    /// the event being waited upon for processing to resume
    member val private ProcWaitHandle : ManualResetEvent = null with get, set
    member private x.InProcessing with get() = bInProcessing and set(v) = bInProcessing <- v
    member private x.ProcCount with get() = procCount and set(v) = procCount <- v
    member private x.CompBase with get() = compBase

    member x.ReleaseAllItems() =
        if (Interlocked.CompareExchange(bRelease, 1, 0)=0) then
            isTerminated <- true
            let spinWait = new SpinWait()
            let oldCnt = x.ProcCount
            while (x.InProcessing && oldCnt=x.ProcCount) do
                // if x.ProcCount has increased, then even if InProcessing, then Process has seen "isTerminated=true" condition
                spinWait.SpinOnce()
            let itemDQ : 'T ref = ref Unchecked.defaultof<'T>
            if (Utils.IsNotNull !item) then
                x.ReleaseItem(item)
                item := null
            if (Utils.IsNotNull x.Q) then
                while (not x.Q.IsEmpty) do
                    let (success, event) = x.Q.DequeueWait(itemDQ)
                    if (success) then
                        x.ReleaseItem(itemDQ)
                        itemDQ := null

    // default CloseAction by setting next component to close in pipeline 
    // this gets called once bIsClosed is true && queue is empty, triggers next component to close
    /// A default "Close" function which can be used
    /// <param name="self">A reference to the component</param>
    /// <param name="nextComponent>A reference to next component in pipeline - can be set to null</param>
    /// <param name="triggerNext>An option for code to execute after close done</param>
    static member DefaultClose<'TN when 'TN:null and 'TN:equality> 
        (self : Component<'T>) (nextComponent : Component<'TN>) (triggerNext : Option<unit->unit>) () =
        if (Interlocked.Increment(self.CloseDone) = 0) then  
            if (Utils.IsNotNull nextComponent) then
                nextComponent.Closed <- true
                // force a dequeue
                if (Utils.IsNotNull nextComponent.Q) then
                    try
                        nextComponent.Q.Full.Set() |> ignore
                    with
                        | :? System.ObjectDisposedException -> ()
            match triggerNext with
                | None -> ()
                | Some(nextClose) -> nextClose()

    // default terminate action, called immediately
    /// A default "Terminate" function which can be used
    /// <param name="self">A reference to the component</param>
    /// <param name="nextComponent">A reference to next component in pipeline - can be set to null</param>
    /// <param name="triggerNext">An option for code to execute after terminate done</param>
    static member DefaultTerminate<'TN when 'TN:null and 'TN:equality>
        (self : Component<'T>) (nextComponent : Component<'TN>) (triggerNext : Option<unit->unit>) () =
        if (Interlocked.Increment(self.TerminateDone) = 0) then
            if (Utils.IsNotNull nextComponent) then
                nextComponent.ReleaseAllItems()
                nextComponent.Terminate()
            match triggerNext with
                | None -> ()
                | Some(nextTerminate) -> nextTerminate()

    // default connect to next component
    // should not be internal, but can only be non-internalized if ThreadPoolWithWaitHandles is non-internalized
    /// Connect current component to next component using:
    /// - "DequeueWait" for dequeue action
    /// - "DefaultClose" for close action
    /// - "DefaultTerminate" for terminate action
    /// <param name="threadPool">The threadpool being used for processing</param>
    /// <param name="adjustOwnEnqueue">True for first component in pipeline</param>
    /// <param name="nextComponent">The next component in pipeline - can be null</param>
    /// <param name="nextClose">An option for code to execute after close done</param>
    /// <param name="nextTerminate">An option for code to execute after terminate done</param>
    member internal x.ConnectTo<'TP,'TN when 'TN:null and 'TN:equality> 
        (threadPool : ThreadPoolWithWaitHandles<'TP>) (adjustOwnEnqueue : bool) 
        (nextComponent : Component<'TN>) (nextClose : Option<unit->unit>) (nextTerminate : Option<unit->unit>) =
        x.Dequeue <- q.DequeueWait
        x.Close <- Component<'T>.DefaultClose x nextComponent nextClose
        x.Terminate <- Component<'T>.DefaultTerminate x nextComponent nextTerminate
        compBase.Notify <- Component<_>.ChangeQTime threadPool x nextComponent adjustOwnEnqueue

    // self-close component (only use at ends of pipeline, intermediate components close automatically through CloseAction)
    /// Self close the component and start closing the pipeline
    abstract SelfClose : unit->unit
    default x.SelfClose() =
        x.Closed <- true
        // force a dequeue
        if (Utils.IsNotNull x.Q) then
            try
                x.Q.Full.Set() |> ignore
            with
                | :? System.ObjectDisposedException -> ()

    /// Self terminate the component and start terminating the pipeline
    abstract SelfTerminate : unit->unit
    default x.SelfTerminate() =
        // clear the queue
        x.ReleaseAllItems()
        if (Utils.IsNotNull x.Q) then
            x.Q.Clear()
        isTerminated <- true
        // clear other queues down the line
        x.Terminate()
        x.SelfClose()
        // if waiting for event, set it
        // make sure we exit Process at least once after setting "IsTerminated" to true
        let oldCount = procCount
        while (x.InProcessing && oldCount = procCount) do
            Thread.Sleep(10)
        // other thread may execute Process again and handle may be incorrect, however
        //    it does not matter as "IsTerminated" has already been set to true
        //    therefore, if Process has been called again, it already terminates
        //    if this was issue, can use counter to make sure it has not entered Process again.
        // take handle snapshot as it may change in other thread and become null
        let handle = x.ProcWaitHandle
        if (Utils.IsNotNull handle) then
            try
                handle.Set() |> ignore
            with
                | :? ObjectDisposedException as ex -> ()

    static member internal WaitAndExecOnSystemTP(event : WaitHandle, timeOut : int) (fn : obj->bool->unit, state : obj) =
        if (Utils.IsNotNull event) then
            let waitAndExecOnSystemTPWrap(o : obj) (bTimeOut : bool) =
                let (rwh, registrationCompleted, state) = o :?> RegisteredWaitHandle ref*ManualResetEventSlim*obj
                fn (state) (bTimeOut)
                registrationCompleted.Wait()
                (!rwh).Unregister(null) |> ignore
                registrationCompleted.Dispose()
            let rwh = ref Unchecked.defaultof<RegisteredWaitHandle>
            let registrationCompleted = new ManualResetEventSlim(false)
            rwh := ThreadPool.RegisterWaitForSingleObject(event, new WaitOrTimerCallback(waitAndExecOnSystemTPWrap), (rwh, registrationCompleted, state), timeOut, true)
            registrationCompleted.Set()
        else
            Component<_>.WaitAndQueueOnSystemTP(null, timeOut) (fn, state)

    static member internal WaitAndQueueOnSystemTP(event : WaitHandle, timeOut : int) (fn : obj->bool->unit, state : obj) =
        if (Utils.IsNotNull event) then
            let wrappedFunc (o : obj) =
                let (state, bTimeOut) = o :?> (obj*bool)
                fn (state) (bTimeOut)
            let addToQ (o : obj) (bTimeOut : bool) =
                ThreadPool.QueueUserWorkItem(new WaitCallback(wrappedFunc), (o, bTimeOut)) |> ignore
            Component<_>.WaitAndExecOnSystemTP(event, timeOut) (addToQ, state)
        else
            ThreadPool.QueueUserWorkItem(new WaitCallback(fun o -> fn (o) (false)), state) |> ignore
<<<<<<< HEAD

    static member internal WaitAndExecOnSystemTP(event : WaitHandle, timeOut : int) (fn : obj->bool->unit, state : obj) =
        if (Utils.IsNotNull event) then
            let waitAndExecOnSystemTPWrap(o : obj) (bTimeOut : bool) =
                let (rwh, registrationCompleted, state) = o :?> RegisteredWaitHandle ref*ManualResetEventSlim*obj
                fn (state) (bTimeOut)
                registrationCompleted.Wait()
                (!rwh).Unregister(null) |> ignore
                registrationCompleted.Dispose()
            let rwh = ref Unchecked.defaultof<RegisteredWaitHandle>
            let registrationCompleted = new ManualResetEventSlim(false)
            rwh := ThreadPool.RegisterWaitForSingleObject(event, new WaitOrTimerCallback(waitAndExecOnSystemTPWrap), (rwh, registrationCompleted, state), timeOut, true)
            registrationCompleted.Set()
        else
            Component<_>.WaitAndQueueOnSystemTP(null, timeOut) (fn, state)

    static member internal WaitAndQueueOnSystemTP(event : WaitHandle, timeOut : int) (fn : obj->bool->unit, state : obj) =
        if (Utils.IsNotNull event) then
            let wrappedFunc (o : obj) =
                let (state, bTimeOut) = o :?> (obj*bool)
                fn (state) (bTimeOut)
            let addToQ (o : obj) (bTimeOut : bool) =
                ThreadPool.QueueUserWorkItem(new WaitCallback(wrappedFunc), (o, bTimeOut)) |> ignore
            Component<_>.WaitAndExecOnSystemTP(event, timeOut) (addToQ, state)
        else
            ThreadPool.QueueUserWorkItem(new WaitCallback(fun o -> fn (o) (false)), state) |> ignore
=======
>>>>>>> aa912638

    // process on own thread
    static member private ProcessOnOwnThread (o : obj) (fn : Option<unit->unit>) =
        let action = o :?> (unit->ManualResetEvent*bool)
        let mutable bContinue = true
        while (bContinue) do
            let (waitEvent, bStop) = action()
            if (bStop) then
                bContinue <- false
                match fn with
                    | None ->()
                    | Some(cb) -> cb()
            else if Utils.IsNotNull waitEvent then
                waitEvent.WaitOne() |> ignore

    /// Start component processing on own thread
    /// <param name="tpKey">A key to identify the thread</param>
    /// <param name="infoFunc">A function which returns information about the thread</param>
    static member StartProcessOnOwnThread(proc : unit->ManualResetEvent*bool)
                                         (tpKey : 'TP)
                                         (fnCb : Option<unit->unit>)
                                         (infoFunc : 'TP -> string) : unit =
        let thread = ThreadTracking.StartThreadForAction ( fun _ -> infoFunc tpKey ) (Action<_>( fun _ -> Component<'T>.ProcessOnOwnThread(proc) (fnCb)))
        thread.IsBackground <- false
        ()
//        let threadStart = ParameterizedThreadStart(Component<'T>.ProcessOnOwnThread)
//        let thread = Thread(threadStart)
//        // main thread must wait for this thread to stop
//        thread.IsBackground <- false
//        thread.Start(proc)

    // thread pool to process on
    static member internal StartOnThreadPool(threadPool : ThreadPoolWithWaitHandles<'TP>)
                                            (processFunc : unit -> ManualResetEvent*bool)
                                            (cts : CancellationToken)
                                            (tpKey : 'TP)
                                            (infoFunc : 'TP -> string) =
        threadPool.EnqueueRepeatableFunction processFunc cts tpKey infoFunc
        threadPool.TryExecute()

    // thread pool using system thread pool
    static member internal StartOnSystemThreadPool (tpKey: 'TP) (processFunc : unit->ManualResetEvent*bool) (finishCb : Option<unit->unit>) =
        let waitAndContinue (o : obj) (bTimeOut : bool) =
            try
                Process.ReportThreadPoolWorkItem((fun _ -> sprintf "%A start execute as callback for RegisterWaitForSingleObject 1" tpKey), true)
                let (rwh, handle, registrationCompleted, func) = o :?> RegisteredWaitHandle ref*ManualResetEvent*ManualResetEventSlim*WaitCallback
                if (not bTimeOut) then
                    System.Threading.ThreadPool.QueueUserWorkItem(func, func) |> ignore
                    registrationCompleted.Wait()
                    (!rwh).Unregister(null) |> ignore
                    registrationCompleted.Dispose()
            finally
                Process.ReportThreadPoolWorkItem(( fun _ -> sprintf "%A end execute as callback for RegisterWaitForSingleObject 1" tpKey), false)

        let wrappedFunc (o : obj) : unit =
            try
                Process.ReportThreadPoolWorkItem(( fun _ -> sprintf "%A start execute as a user work item" tpKey), true)
                let func = o :?> WaitCallback
                let (event, finish) = processFunc()
                if (not finish) then
                    if (Utils.IsNotNull event) then
                        let rwh = ref Unchecked.defaultof<RegisteredWaitHandle>
                        let registrationCompleted = new ManualResetEventSlim(false)
                        rwh := ThreadPool.RegisterWaitForSingleObject(event, waitAndContinue, (rwh, event, registrationCompleted, func), -1, true)
                        registrationCompleted.Set()
                    else
                        // queue again if not finished
                        System.Threading.ThreadPool.QueueUserWorkItem(func, func) |> ignore
                else
                    match finishCb with
                        | None -> ()
                        | Some(cb) -> cb()
            finally
                Process.ReportThreadPoolWorkItem((fun _ -> sprintf "%A end execute as a user work item" tpKey), false)

        // start the work
        let wc = new WaitCallback(wrappedFunc)
        System.Threading.ThreadPool.QueueUserWorkItem(wc, wc) |> ignore

    static member internal ExecTP(threadPool : ThreadPoolWithWaitHandles<'TP>) =
        // now allow closing of threadpool
        let (ret, value) = SharedComponentState.SharedState.TryGetValue(threadPool)
        if (ret) then
            value.AllowClose <- true
            if (value.Items.Count = 0) then
               threadPool.Cancel() 
        else
            threadPool.Cancel()

    static member internal ThreadPoolWait (tp : ThreadPoolWithWaitHandles<'TP>) =
        tp.WaitForAll( -1 ) // use with EnqueueRepeatableFunction in AddWorkItem
        //tp.HandleDoneExecution.Wait() // for other cases

    /// Add work item on pool, but don't necessarily start it until ExecTP is called
    /// <param name="threadPool">The thread pool to execute upon</param>
    /// <param name="tpKey">A key to identify the processing component</param>
    /// <param name="infoFunc">A function which returns information about the processing component</param>
    static member internal AddWorkItem(func : unit->ManualResetEvent*bool)
                                        (threadPool : ThreadPoolWithWaitHandles<'TP>)
                                        (cts : CancellationToken)
                                        (tpKey : 'TP)
                                      (infoFunc : 'TP -> string) =
        let compBase = ComponentBase()
        compBase.SharedStateObj <- SharedComponentState.Add(compBase.ComponentId, compBase, threadPool)
//        let finishCb : Option<unit->unit> =
//            if (Utils.IsNull threadPool) then
//                None
//            else
//                threadPool.HandleDoneExecution.Reset() |> ignore
//                let fnFinish() =
//                    let bDone = SharedComponentState.Remove(compBase.ComponentId, compBase.SharedStateObj)
//                    if (bDone) then
//                        threadPool.HandleDoneExecution.Set() |> ignore
//                Some(fnFinish)
        //Component<'T>.StartOnSystemThreadPool func finishCb
        threadPool.EnqueueRepeatableFunction func cts tpKey infoFunc
        //Component<'T>.StartProcessOnOwnThread func tpKey finishCb infoFunc
        //Prajna.Tools.ThreadPool.Current.AddWorkItem(func, finishCb, infoFunc(tpKey))

    /// Start component processing on threadpool - internal as ThreadPoolWithWaitHandles is not internal
    /// <param name="threadPool>The thread pool to execute upon</param>
    /// <param name="cts">A cancellation token to cancel the processing</param>
    /// <param name="tpKey">A key to identify the processing component</param>
    /// <param name="infoFunc">A function which returns information about the processing component</param>
    member internal x.StartProcess(threadPool : ThreadPoolWithWaitHandles<'TP>)
                                  (cts : CancellationToken)
                                  (tpKey : 'TP)
                                  (infoFunc : 'TP -> string) : unit =
        lock (lockObj) (fun _ ->
            proc <- Component.Process item x.Dequeue x.Proc x.IsClosed x.Close tpKey infoFunc x
            compBase.SharedStateObj <- SharedComponentState.Add(compBase.ComponentId, compBase, threadPool)
            Component<'T>.StartOnSystemThreadPool tpKey proc None
            //Component<'T>.StartOnThreadPool threadPool proc cts tpKey infoFunc
            //Component<'T>.StartProcessOnOwnThread proc tpKey finishCb infoFunc
            //Prajna.Tools.ThreadPool.Current.AddWorkItem(proc, None, infoFunc(tpKey))
            bStartedProcessing <- true
        )

    /// Start work item on pool
    /// <param name="threadPool">The thread pool to execute upon</param>
    /// <param name="tpKey">A key to identify the processing component</param>
    /// <param name="infoFunc">A function which returns information about the processing component</param>
    static member internal StartWorkItem(func : unit->ManualResetEvent*bool)
                                        (threadPool : ThreadPoolWithWaitHandles<'TP>)
                                        (cts : CancellationToken)
                                        (tpKey : 'TP)
                                        (infoFunc : 'TP -> string) =
        let compBase = new ComponentBase()
        compBase.SharedStateObj <- SharedComponentState.Add(compBase.ComponentId, compBase, threadPool)
        Component<'T>.StartOnSystemThreadPool tpKey func None
        //Component<'T>.StartOnThreadPool threadPool func cts tpKey infoFunc
        //Component<'T>.StartProcessOnOwnThread func tpKey finishCb infoFunc
        //Prajna.Tools.ThreadPool.Current.AddWorkItem(func, None, infoFunc(tpKey))
        compBase

    //  internally overwrites Dequeue and Proc (Dequeue reuses old Dequeue for internal dequeueing)
    /// Initialize the use of multiple processors - this is useful if multiple actions need to be performed
    /// on each item in the queue - use AddProc/RegisterProc to add processing, UnregisterProc to remove processing
    member x.InitMultipleProcess() =
        let internalDQ = x.Dequeue
        let dequeueItem(item : 'T ref) =
            let (success, event) = internalDQ item
            if (success) then
                for pair in processors do
                    processors.[pair.Key] <- (fst pair.Value, false)
            (success, event)
        let processItem(item : 'T) =
            let mutable bContinue = true
            let mutable eventProc = null
            for pair in processors do
                if (bContinue && snd pair.Value = false) then
                    let event = (fst pair.Value)(item)
                    if (Utils.IsNotNull event) then
                        bContinue <- false
                        eventProc <- event
                    else
                        processors.[pair.Key] <- (fst pair.Value, true)
            (Utils.IsNull eventProc, eventProc)
        // overwrite dequeue / process
        x.Dequeue <- dequeueItem
        x.Proc <- processItem
        bMultipleInit <- true   

    // check and make sure initialization has been called
    member private x.CheckAndInitMultipleProcess() =
        // avoid frequent lock with first check
        if (bMultipleInit = false) then
            lock (lockObj) (fun() ->
                if (bStartedProcessing && bMultipleInit = false) then
                    x.InitMultipleProcess()
                    bMultipleInit <- true
            )

    /// Register a processor for the component with name
    /// If this is used, the Proc property does not need to be set
    /// <param name="name">The name of the processing component - used for unregistering</param>
    /// <param name="processItem">A function which does processing, returns event if cannot complete</param>
    member x.RegisterProc(name : string, processItem) =
        x.CheckAndInitMultipleProcess()
        let cnt = Interlocked.Increment(processorCount)
        Logger.LogF(LogLevel.MildVerbose, fun _ -> sprintf "Registering processor %d : %s to %A" cnt name x)
        processors.[name] <- (processItem, false)

    /// Get or add a new processor for the component with name
    /// If this is used, the Proc property does not need to be set
    /// <param name="name">The name of the processing component - used for unregistering</param>
    /// <param name="processItem">A function which does processing, returns event if cannot complete</param>
    member x.GetOrAddProc(name: string, processItem : 'T->ManualResetEvent) : unit =
        let addFn (name : string) =
            x.CheckAndInitMultipleProcess()
            let cnt = Interlocked.Increment(processorCount)
            Logger.LogF(LogLevel.MildVerbose, fun _ -> sprintf "Registering processor %d : %s to %A" cnt name x)
            (processItem, false)
        processors.GetOrAdd(name, addFn) |> ignore

    /// Register a processor for the component - same as RegisterProc, but default name is created and returned
    /// <param name="processItem">A function which does processing, returns event if cannot complete</param>
    /// <returns>The internal name of the processor - can use for unregistering</returns>
    member x.AddProc(processItem : 'T->ManualResetEvent) =
        x.CheckAndInitMultipleProcess()
        let cnt = Interlocked.Increment(processorCount)
        let name = sprintf "Listener:%d:%d" compBase.ComponentId cnt
        Logger.LogF(LogLevel.MildVerbose, fun _ -> sprintf "Registering processor %d : %s to %A" cnt name x)
        processors.[name] <- (processItem, false)
        name

    /// Unregister a processor for the component
    /// <param name="name">The name of the processing to be removed</param>
    member x.UnregisterProc(name) =
        let processItem = ref Unchecked.defaultof<('T->ManualResetEvent)*bool>
        processors.TryRemove(name, processItem) |> ignore

    // Notes on processAction:
    // In general processAction should only return complete=true if eventProc is null
    // However, there may be some cases (e.g. SendAsync on network) where this may not be true
    // The only case where processAction should return complete=true and "Utils.IsNotNull eventProc" is the folllowing:
    //     if complete=true happens by the time the event fires.
    static member internal Process (item : 'T ref) 
                                   (dequeueAction : 'T ref -> bool*ManualResetEvent) 
                                   (processAction : 'T -> bool*ManualResetEvent) 
                                   (isClosed : unit -> bool)
                                   (closeAction : unit -> unit)
                                   (tpKey : 'TP)
                                   (infoFunc : 'TP -> string)
                                   (x : Component<'T>)  () : 
                                   ManualResetEvent * bool =
        x.InProcessing <- true
        x.ProcCount <- x.ProcCount + 1
        try
            if (x.IsTerminated) then
                Logger.LogF( LogLevel.MildVerbose, (fun _ -> sprintf "ThreadPool Function Work item %A terminates" (infoFunc(tpKey))))
                closeAction()
                // no more running on thread pool
                SharedComponentState.Remove(x.CompBase.ComponentId, x.CompBase.SharedStateObj) |> ignore
                x.ProcWaitHandle <- null
                x.InProcessing <- false
                (null, true)
            else if (Utils.IsNotNull !item) then
                // continue to process remaining work item
                let (complete, eventProc) = processAction(!item)
                if (complete) then
                    x.ReleaseItem(item)
                    item := null
                x.ProcWaitHandle <- eventProc
                x.InProcessing <- false
                (eventProc, false)
            else
                // get new item from queue
                let (ret, eventDQ) = dequeueAction item
                if ret then
                    let (complete, eventProc) = processAction(!item)
                    if (complete) then
                        x.ReleaseItem(item)
                        item := null
                    x.ProcWaitHandle <- eventProc
                    x.InProcessing <- false
                    (eventProc, false)
                else if (isClosed()) then
                    Logger.LogF( LogLevel.MildVerbose, (fun _ -> sprintf "ThreadPool Function Work item %A terminates" (infoFunc(tpKey))))
                    closeAction()
                    // no more running on thread pool
                    SharedComponentState.Remove(x.CompBase.ComponentId, x.CompBase.SharedStateObj) |> ignore
                    x.ProcWaitHandle <- null
                    x.InProcessing <- false
                    (null, true)
                else
                    x.ProcWaitHandle <- eventDQ
                    x.InProcessing <- false
                    (eventDQ, false)
        with e ->
            x.ProcWaitHandle <- null
            x.InProcessing <- false
            Logger.LogF( LogLevel.Error, (fun () -> sprintf "Exception in Component.Process:%A" e))
            (null, true)

    // processing with internal wait if desired
    static member private ProcessW (item : 'T ref) 
                                   (dequeueAction : 'T ref -> bool*ManualResetEvent) 
                                   (processAction : 'T -> bool*ManualResetEvent) 
                                   (isClosed : unit -> bool)
                                   (closeAction : unit -> unit)
                                   (tpKey : 'TP)
                                   (infoFunc : 'TP -> string)
                                   (x : Component<'T>)  () : 
                                   ManualResetEvent * bool =
        let mutable count = 0
        let mutable ev : ManualResetEvent = null
        let mutable closed : bool = false
        while (count < 2) do
            let (ev1, closed1) = Component.Process item dequeueAction processAction isClosed closeAction tpKey infoFunc x ()
            ev <- ev1
            closed <- closed1
            if Utils.IsNull ev || closed then
                count <- 2
            else
                if count < 1 then
                    ev.WaitOne(x.WaitTimeMs) |> ignore
                count <- count + 1
        (ev, closed)

    // process Component of obj which is unit->ManualResetEvent functions - can be used as Proc action
    static member internal ProcessFn (fn : obj) : bool*ManualResetEvent =
        let fnExec = fn :?> (unit->ManualResetEvent)
        let event = fnExec()
        (Utils.IsNull event, event)

// component which only processes when either of two conditions are met:
// 1. the amount of data buffered exceeds a certain threshold
// 2. the time since the last processing exceeds a certain threshold
type internal ComponentThr<'T when 'T:null and 'T:equality>(desiredMaxSize : int64, maxSize : int64, 
                                                            desiredMinSize : int64, minSize : int64,
                                                            maxQWaitTime : int64) as x =
    inherit Component<'T>()
    do x.Q <- new FixedSizeMinSizeQ<'T>(desiredMaxSize, maxSize, desiredMinSize, minSize)
    let q = x.Q :?> FixedSizeMinSizeQ<'T>

    member x.QThr with get() = q

    override x.SelfClose() =
        // make sure everything dequeues and processes and full event does not reset
        q.DesiredMinSize <- 0L
        q.MinSize <- 0L
        base.SelfClose()

    member x.StartUsingDQ(threadPool : ThreadPoolWithWaitHandles<'TP>)
                         (cts : CancellationToken)
                         (tpKey : 'TP)
                         (infoFunc : 'TP -> string) 
                         (infoFuncTimer : unit -> string) : unit =
        q.InitTimer infoFuncTimer maxQWaitTime
        let proc = Component.Process x.Item x.Dequeue x.Proc x.IsClosed x.Close tpKey infoFunc x
        Component<'T>.StartOnThreadPool threadPool proc cts tpKey infoFunc

    abstract Start : ThreadPoolWithWaitHandles<'TP>->CancellationToken->'TP->('TP->string)->(unit->string)->unit
    default x.Start(threadPool : ThreadPoolWithWaitHandles<'TP>)
                   (cts : CancellationToken)
                   (tpKey : 'TP)
                   (infoFunc : 'TP -> string) 
                   (infoFuncTimer : unit -> string) : unit =
        x.Dequeue <- q.DequeueWaitSizeRemProcess
        x.StartUsingDQ threadPool cts tpKey infoFunc infoFuncTimer
<|MERGE_RESOLUTION|>--- conflicted
+++ resolved
@@ -1022,35 +1022,6 @@
             Component<_>.WaitAndExecOnSystemTP(event, timeOut) (addToQ, state)
         else
             ThreadPool.QueueUserWorkItem(new WaitCallback(fun o -> fn (o) (false)), state) |> ignore
-<<<<<<< HEAD
-
-    static member internal WaitAndExecOnSystemTP(event : WaitHandle, timeOut : int) (fn : obj->bool->unit, state : obj) =
-        if (Utils.IsNotNull event) then
-            let waitAndExecOnSystemTPWrap(o : obj) (bTimeOut : bool) =
-                let (rwh, registrationCompleted, state) = o :?> RegisteredWaitHandle ref*ManualResetEventSlim*obj
-                fn (state) (bTimeOut)
-                registrationCompleted.Wait()
-                (!rwh).Unregister(null) |> ignore
-                registrationCompleted.Dispose()
-            let rwh = ref Unchecked.defaultof<RegisteredWaitHandle>
-            let registrationCompleted = new ManualResetEventSlim(false)
-            rwh := ThreadPool.RegisterWaitForSingleObject(event, new WaitOrTimerCallback(waitAndExecOnSystemTPWrap), (rwh, registrationCompleted, state), timeOut, true)
-            registrationCompleted.Set()
-        else
-            Component<_>.WaitAndQueueOnSystemTP(null, timeOut) (fn, state)
-
-    static member internal WaitAndQueueOnSystemTP(event : WaitHandle, timeOut : int) (fn : obj->bool->unit, state : obj) =
-        if (Utils.IsNotNull event) then
-            let wrappedFunc (o : obj) =
-                let (state, bTimeOut) = o :?> (obj*bool)
-                fn (state) (bTimeOut)
-            let addToQ (o : obj) (bTimeOut : bool) =
-                ThreadPool.QueueUserWorkItem(new WaitCallback(wrappedFunc), (o, bTimeOut)) |> ignore
-            Component<_>.WaitAndExecOnSystemTP(event, timeOut) (addToQ, state)
-        else
-            ThreadPool.QueueUserWorkItem(new WaitCallback(fun o -> fn (o) (false)), state) |> ignore
-=======
->>>>>>> aa912638
 
     // process on own thread
     static member private ProcessOnOwnThread (o : obj) (fn : Option<unit->unit>) =
